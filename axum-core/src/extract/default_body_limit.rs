--- conflicted
+++ resolved
@@ -63,9 +63,6 @@
 /// extractors and want to sure a limit is also applied there then [`RequestBodyLimit`] should be
 /// used.
 ///
-<<<<<<< HEAD
-/// [`Body::poll_frame`]: http_body::Body::poll_frame
-=======
 /// # Different limits for different routes
 ///
 /// `DefaultBodyLimit` can also be selectively applied to have different limits for different
@@ -87,8 +84,7 @@
 /// # let _: Router = app;
 /// ```
 ///
-/// [`Body::data`]: http_body::Body::data
->>>>>>> 3ff45d9c
+/// [`Body::poll_frame`]: http_body::Body::poll_frame
 /// [`Bytes`]: bytes::Bytes
 /// [`Json`]: https://docs.rs/axum/0.6.0/axum/struct.Json.html
 /// [`Form`]: https://docs.rs/axum/0.6.0/axum/struct.Form.html
