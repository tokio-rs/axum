--- conflicted
+++ resolved
@@ -53,11 +53,7 @@
 ///         "/",
 ///         // `RequestBodyLimitLayer` changes the request body type to `Limited<Body>`
 ///         // extracting a different body type wont work
-<<<<<<< HEAD
-///         post(|request: Request<Body>| async {}),
-=======
 ///         post(|request: Request| async {}),
->>>>>>> 49183e40
 ///     )
 ///     .layer(RequestBodyLimitLayer::new(1024));
 /// # let _: Router = app;
