--- conflicted
+++ resolved
@@ -1,11 +1,6 @@
 use super::{rejection::*, FromRequest, FromRequestParts, Request};
 use crate::{body::Body, RequestExt};
-<<<<<<< HEAD
-use bytes::Bytes;
-=======
-use async_trait::async_trait;
 use bytes::{BufMut, Bytes, BytesMut};
->>>>>>> 712b3ef2
 use http::{request::Parts, Extensions, HeaderMap, Method, Uri, Version};
 use http_body_util::BodyExt;
 use std::convert::Infallible;
@@ -70,9 +65,6 @@
     }
 }
 
-<<<<<<< HEAD
-=======
-#[async_trait]
 impl<S> FromRequest<S> for BytesMut
 where
     S: Send + Sync,
@@ -103,8 +95,6 @@
     Ok(())
 }
 
-#[async_trait]
->>>>>>> 712b3ef2
 impl<S> FromRequest<S> for Bytes
 where
     S: Send + Sync,
