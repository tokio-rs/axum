--- conflicted
+++ resolved
@@ -1,8 +1,4 @@
-<<<<<<< HEAD
-use super::{rejection::*, FromRequest, FromRequestParts};
-=======
 use super::{rejection::*, FromRequest, FromRequestParts, Request};
->>>>>>> 49183e40
 use crate::{body::Body, RequestExt};
 use async_trait::async_trait;
 use bytes::Bytes;
@@ -10,21 +6,13 @@
 use std::convert::Infallible;
 
 #[async_trait]
-<<<<<<< HEAD
-impl<S> FromRequest<S> for Request<Body>
-=======
 impl<S> FromRequest<S> for Request
->>>>>>> 49183e40
 where
     S: Send + Sync,
 {
     type Rejection = Infallible;
 
-<<<<<<< HEAD
-    async fn from_request(req: Request<Body>, _: &S) -> Result<Self, Self::Rejection> {
-=======
     async fn from_request(req: Request, _: &S) -> Result<Self, Self::Rejection> {
->>>>>>> 49183e40
         Ok(req)
     }
 }
@@ -89,11 +77,7 @@
 {
     type Rejection = BytesRejection;
 
-<<<<<<< HEAD
-    async fn from_request(req: Request<Body>, _: &S) -> Result<Self, Self::Rejection> {
-=======
     async fn from_request(req: Request, _: &S) -> Result<Self, Self::Rejection> {
->>>>>>> 49183e40
         let bytes = match req.into_limited_body() {
             Ok(limited_body) => crate::body::to_bytes(limited_body)
                 .await
@@ -114,11 +98,7 @@
 {
     type Rejection = StringRejection;
 
-<<<<<<< HEAD
-    async fn from_request(req: Request<Body>, state: &S) -> Result<Self, Self::Rejection> {
-=======
     async fn from_request(req: Request, state: &S) -> Result<Self, Self::Rejection> {
->>>>>>> 49183e40
         let bytes = Bytes::from_request(req, state)
             .await
             .map_err(|err| match err {
@@ -142,11 +122,7 @@
 {
     type Rejection = Infallible;
 
-<<<<<<< HEAD
-    async fn from_request(req: Request<Body>, _: &S) -> Result<Self, Self::Rejection> {
-=======
     async fn from_request(req: Request, _: &S) -> Result<Self, Self::Rejection> {
->>>>>>> 49183e40
         Ok(req.into_parts().0)
     }
 }
