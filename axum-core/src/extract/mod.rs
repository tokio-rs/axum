--- conflicted
+++ resolved
@@ -66,11 +66,7 @@
 /// If your extractor doesn't need to consume the request body then you should implement
 /// [`FromRequestParts`] and not [`FromRequest`].
 ///
-<<<<<<< HEAD
-/// See [`axum::extract`] for more general docs about extraxtors.
-=======
 /// See [`axum::extract`] for more general docs about extractors.
->>>>>>> 49183e40
 ///
 /// [`axum::extract`]: https://docs.rs/axum/0.6.0/axum/extract/index.html
 #[async_trait]
@@ -86,11 +82,7 @@
     type Rejection: IntoResponse;
 
     /// Perform the extraction.
-<<<<<<< HEAD
-    async fn from_request(req: Request<Body>, state: &S) -> Result<Self, Self::Rejection>;
-=======
     async fn from_request(req: Request, state: &S) -> Result<Self, Self::Rejection>;
->>>>>>> 49183e40
 }
 
 #[async_trait]
@@ -101,11 +93,7 @@
 {
     type Rejection = <Self as FromRequestParts<S>>::Rejection;
 
-<<<<<<< HEAD
-    async fn from_request(req: Request<Body>, state: &S) -> Result<Self, Self::Rejection> {
-=======
     async fn from_request(req: Request, state: &S) -> Result<Self, Self::Rejection> {
->>>>>>> 49183e40
         let (mut parts, _) = req.into_parts();
         Self::from_request_parts(&mut parts, state).await
     }
@@ -135,11 +123,7 @@
 {
     type Rejection = Infallible;
 
-<<<<<<< HEAD
-    async fn from_request(req: Request<Body>, state: &S) -> Result<Option<T>, Self::Rejection> {
-=======
     async fn from_request(req: Request, state: &S) -> Result<Option<T>, Self::Rejection> {
->>>>>>> 49183e40
         Ok(T::from_request(req, state).await.ok())
     }
 }
@@ -165,11 +149,7 @@
 {
     type Rejection = Infallible;
 
-<<<<<<< HEAD
-    async fn from_request(req: Request<Body>, state: &S) -> Result<Self, Self::Rejection> {
-=======
     async fn from_request(req: Request, state: &S) -> Result<Self, Self::Rejection> {
->>>>>>> 49183e40
         Ok(T::from_request(req, state).await)
     }
 }