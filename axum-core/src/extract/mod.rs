//! Types and traits for extracting data from requests.
//!
//! See [`axum::extract`] for more details.
//!
//! [`axum::extract`]: https://docs.rs/axum/latest/axum/extract/index.html

use crate::{body::Body, response::IntoResponse};
use async_trait::async_trait;
use http::request::Parts;
use std::convert::Infallible;

pub mod rejection;

mod default_body_limit;
mod from_ref;
mod request_parts;
mod tuple;

pub(crate) use self::default_body_limit::DefaultBodyLimitKind;
pub use self::{default_body_limit::DefaultBodyLimit, from_ref::FromRef};

/// Type alias for [`http::Request`] whose body type defaults to [`Body`], the most common body
/// type used with axum.
pub type Request<T = Body> = http::Request<T>;

mod private {
    #[derive(Debug, Clone, Copy)]
    pub enum ViaParts {}

    #[derive(Debug, Clone, Copy)]
    pub enum ViaRequest {}
}

/// Types that can be created from request parts.
///
/// Extractors that implement `FromRequestParts` cannot consume the request body and can thus be
/// run in any order for handlers.
///
/// If your extractor needs to consume the request body then you should implement [`FromRequest`]
/// and not [`FromRequestParts`].
///
/// See [`axum::extract`] for more general docs about extractors.
///
/// [`axum::extract`]: https://docs.rs/axum/0.6.0/axum/extract/index.html
#[async_trait]
#[cfg_attr(
    nightly_error_messages,
    rustc_on_unimplemented(
        note = "Function argument is not a valid axum extractor. \nSee `https://docs.rs/axum/latest/axum/extract/index.html` for details",
    )
)]
pub trait FromRequestParts<S>: Sized {
    /// If the extractor fails it'll use this "rejection" type. A rejection is
    /// a kind of error that can be converted into a response.
    type Rejection: IntoResponse;

    /// Perform the extraction.
    async fn from_request_parts(parts: &mut Parts, state: &S) -> Result<Self, Self::Rejection>;
}

/// Types that can be created from requests.
///
/// Extractors that implement `FromRequest` can consume the request body and can thus only be run
/// once for handlers.
///
/// If your extractor doesn't need to consume the request body then you should implement
/// [`FromRequestParts`] and not [`FromRequest`].
///
/// See [`axum::extract`] for more general docs about extractors.
///
/// [`axum::extract`]: https://docs.rs/axum/0.6.0/axum/extract/index.html
#[async_trait]
#[cfg_attr(
    nightly_error_messages,
    rustc_on_unimplemented(
        note = "Function argument is not a valid axum extractor. \nSee `https://docs.rs/axum/latest/axum/extract/index.html` for details",
    )
)]
pub trait FromRequest<S, M = private::ViaRequest>: Sized {
    /// If the extractor fails it'll use this "rejection" type. A rejection is
    /// a kind of error that can be converted into a response.
    type Rejection: IntoResponse;

    /// Perform the extraction.
<<<<<<< HEAD
    async fn from_request(req: Request, state: &S) -> Result<Self, Self::Rejection>;
=======
    async fn from_request(req: Request<Body>, state: &S) -> Result<Self, Self::Rejection>;
>>>>>>> dcdc32c3
}

#[async_trait]
impl<S, T> FromRequest<S, private::ViaParts> for T
where
    S: Send + Sync,
    T: FromRequestParts<S>,
{
    type Rejection = <Self as FromRequestParts<S>>::Rejection;

<<<<<<< HEAD
    async fn from_request(req: Request, state: &S) -> Result<Self, Self::Rejection> {
=======
    async fn from_request(req: Request<Body>, state: &S) -> Result<Self, Self::Rejection> {
>>>>>>> dcdc32c3
        let (mut parts, _) = req.into_parts();
        Self::from_request_parts(&mut parts, state).await
    }
}

#[async_trait]
impl<S, T> FromRequestParts<S> for Option<T>
where
    T: FromRequestParts<S>,
    S: Send + Sync,
{
    type Rejection = Infallible;

    async fn from_request_parts(
        parts: &mut Parts,
        state: &S,
    ) -> Result<Option<T>, Self::Rejection> {
        Ok(T::from_request_parts(parts, state).await.ok())
    }
}

#[async_trait]
impl<S, T> FromRequest<S> for Option<T>
where
    T: FromRequest<S>,
    S: Send + Sync,
{
    type Rejection = Infallible;

<<<<<<< HEAD
    async fn from_request(req: Request, state: &S) -> Result<Option<T>, Self::Rejection> {
=======
    async fn from_request(req: Request<Body>, state: &S) -> Result<Option<T>, Self::Rejection> {
>>>>>>> dcdc32c3
        Ok(T::from_request(req, state).await.ok())
    }
}

#[async_trait]
impl<S, T> FromRequestParts<S> for Result<T, T::Rejection>
where
    T: FromRequestParts<S>,
    S: Send + Sync,
{
    type Rejection = Infallible;

    async fn from_request_parts(parts: &mut Parts, state: &S) -> Result<Self, Self::Rejection> {
        Ok(T::from_request_parts(parts, state).await)
    }
}

#[async_trait]
impl<S, T> FromRequest<S> for Result<T, T::Rejection>
where
    T: FromRequest<S>,
    S: Send + Sync,
{
    type Rejection = Infallible;

<<<<<<< HEAD
    async fn from_request(req: Request, state: &S) -> Result<Self, Self::Rejection> {
=======
    async fn from_request(req: Request<Body>, state: &S) -> Result<Self, Self::Rejection> {
>>>>>>> dcdc32c3
        Ok(T::from_request(req, state).await)
    }
}<|MERGE_RESOLUTION|>--- conflicted
+++ resolved
@@ -82,11 +82,7 @@
     type Rejection: IntoResponse;
 
     /// Perform the extraction.
-<<<<<<< HEAD
     async fn from_request(req: Request, state: &S) -> Result<Self, Self::Rejection>;
-=======
-    async fn from_request(req: Request<Body>, state: &S) -> Result<Self, Self::Rejection>;
->>>>>>> dcdc32c3
 }
 
 #[async_trait]
@@ -97,11 +93,7 @@
 {
     type Rejection = <Self as FromRequestParts<S>>::Rejection;
 
-<<<<<<< HEAD
     async fn from_request(req: Request, state: &S) -> Result<Self, Self::Rejection> {
-=======
-    async fn from_request(req: Request<Body>, state: &S) -> Result<Self, Self::Rejection> {
->>>>>>> dcdc32c3
         let (mut parts, _) = req.into_parts();
         Self::from_request_parts(&mut parts, state).await
     }
@@ -131,11 +123,7 @@
 {
     type Rejection = Infallible;
 
-<<<<<<< HEAD
     async fn from_request(req: Request, state: &S) -> Result<Option<T>, Self::Rejection> {
-=======
-    async fn from_request(req: Request<Body>, state: &S) -> Result<Option<T>, Self::Rejection> {
->>>>>>> dcdc32c3
         Ok(T::from_request(req, state).await.ok())
     }
 }
@@ -161,11 +149,7 @@
 {
     type Rejection = Infallible;
 
-<<<<<<< HEAD
     async fn from_request(req: Request, state: &S) -> Result<Self, Self::Rejection> {
-=======
-    async fn from_request(req: Request<Body>, state: &S) -> Result<Self, Self::Rejection> {
->>>>>>> dcdc32c3
         Ok(T::from_request(req, state).await)
     }
 }