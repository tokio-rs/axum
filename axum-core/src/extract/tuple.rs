--- conflicted
+++ resolved
@@ -1,9 +1,4 @@
-<<<<<<< HEAD
-use super::{FromRequest, FromRequestParts};
-use crate::body::Body;
-=======
 use super::{FromRequest, FromRequestParts, Request};
->>>>>>> 49183e40
 use crate::response::{IntoResponse, Response};
 use async_trait::async_trait;
 use http::request::Parts;
@@ -61,11 +56,7 @@
         {
             type Rejection = Response;
 
-<<<<<<< HEAD
-            async fn from_request(req: Request<Body>, state: &S) -> Result<Self, Self::Rejection> {
-=======
             async fn from_request(req: Request, state: &S) -> Result<Self, Self::Rejection> {
->>>>>>> 49183e40
                 let (mut parts, body) = req.into_parts();
 
                 $(
