--- conflicted
+++ resolved
@@ -5,11 +5,7 @@
     header::{self, HeaderMap, HeaderName, HeaderValue},
     Extensions, StatusCode,
 };
-<<<<<<< HEAD
 use http_body::{Frame, SizeHint};
-=======
-use http_body::SizeHint;
->>>>>>> e8cf5f4f
 use std::{
     borrow::Cow,
     convert::Infallible,
