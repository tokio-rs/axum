//! HTTP body utilities.

use crate::response::{IntoResponse, Response};
use crate::{BoxError, Error};
use bytes::Bytes;
use bytes::{Buf, BufMut};
use futures_util::stream::Stream;
<<<<<<< HEAD
use http::HeaderMap;
use http_body::Body as _;
use std::pin::Pin;
use std::task::{Context, Poll};
=======
use futures_util::TryStream;
use http::HeaderMap;
use http_body::Body as _;
use pin_project_lite::pin_project;
use std::pin::Pin;
use std::task::{Context, Poll};
use sync_wrapper::SyncWrapper;
>>>>>>> dcdc32c3

type BoxBody = http_body::combinators::UnsyncBoxBody<Bytes, Error>;

fn boxed<B>(body: B) -> BoxBody
where
    B: http_body::Body<Data = Bytes> + Send + 'static,
    B::Error: Into<BoxError>,
{
    try_downcast(body).unwrap_or_else(|body| body.map_err(Error::new).boxed_unsync())
}

pub(crate) fn try_downcast<T, K>(k: K) -> Result<T, K>
where
    T: 'static,
    K: Send + 'static,
{
    let mut k = Some(k);
    if let Some(k) = <dyn std::any::Any>::downcast_mut::<Option<T>>(&mut k) {
        Ok(k.take().unwrap())
    } else {
        Err(k.unwrap())
    }
}

// copied from hyper under the following license:
// Copyright (c) 2014-2021 Sean McArthur

// Permission is hereby granted, free of charge, to any person obtaining a copy
// of this software and associated documentation files (the "Software"), to deal
// in the Software without restriction, including without limitation the rights
// to use, copy, modify, merge, publish, distribute, sublicense, and/or sell
// copies of the Software, and to permit persons to whom the Software is
// furnished to do so, subject to the following conditions:

// The above copyright notice and this permission notice shall be included in
// all copies or substantial portions of the Software.

// THE SOFTWARE IS PROVIDED "AS IS", WITHOUT WARRANTY OF ANY KIND, EXPRESS OR
// IMPLIED, INCLUDING BUT NOT LIMITED TO THE WARRANTIES OF MERCHANTABILITY,
// FITNESS FOR A PARTICULAR PURPOSE AND NONINFRINGEMENT. IN NO EVENT SHALL THE
// AUTHORS OR COPYRIGHT HOLDERS BE LIABLE FOR ANY CLAIM, DAMAGES OR OTHER
// LIABILITY, WHETHER IN AN ACTION OF CONTRACT, TORT OR OTHERWISE, ARISING FROM,
// OUT OF OR IN CONNECTION WITH THE SOFTWARE OR THE USE OR OTHER DEALINGS IN
// THE SOFTWARE.
pub(crate) async fn to_bytes<T>(body: T) -> Result<Bytes, T::Error>
where
    T: http_body::Body,
{
    futures_util::pin_mut!(body);

    // If there's only 1 chunk, we can just return Buf::to_bytes()
    let mut first = if let Some(buf) = body.data().await {
        buf?
    } else {
        return Ok(Bytes::new());
    };

    let second = if let Some(buf) = body.data().await {
        buf?
    } else {
        return Ok(first.copy_to_bytes(first.remaining()));
    };

    // With more than 1 buf, we gotta flatten into a Vec first.
    let cap = first.remaining() + second.remaining() + body.size_hint().lower() as usize;
    let mut vec = Vec::with_capacity(cap);
    vec.put(first);
    vec.put(second);

    while let Some(buf) = body.data().await {
        vec.put(buf?);
    }

    Ok(vec.into())
}

/// The body type used in axum requests and responses.
#[derive(Debug)]
pub struct Body(BoxBody);

impl Body {
    /// Create a new `Body` that wraps another [`http_body::Body`].
    pub fn new<B>(body: B) -> Self
    where
        B: http_body::Body<Data = Bytes> + Send + 'static,
        B::Error: Into<BoxError>,
    {
        try_downcast(body).unwrap_or_else(|body| Self(boxed(body)))
    }

    /// Create an empty body.
    pub fn empty() -> Self {
        Self::new(http_body::Empty::new())
    }
<<<<<<< HEAD
=======

    /// Create a new `Body` from a [`Stream`].
    ///
    /// [`Stream`]: futures_util::stream::Stream
    pub fn from_stream<S>(stream: S) -> Self
    where
        S: TryStream + Send + 'static,
        S::Ok: Into<Bytes>,
        S::Error: Into<BoxError>,
    {
        Self::new(StreamBody {
            stream: SyncWrapper::new(stream),
        })
    }
>>>>>>> dcdc32c3
}

impl Default for Body {
    fn default() -> Self {
        Self::empty()
    }
}

macro_rules! body_from_impl {
    ($ty:ty) => {
        impl From<$ty> for Body {
            fn from(buf: $ty) -> Self {
                Self::new(http_body::Full::from(buf))
            }
        }
    };
}

body_from_impl!(&'static [u8]);
body_from_impl!(std::borrow::Cow<'static, [u8]>);
body_from_impl!(Vec<u8>);

body_from_impl!(&'static str);
body_from_impl!(std::borrow::Cow<'static, str>);
body_from_impl!(String);

body_from_impl!(Bytes);

impl http_body::Body for Body {
    type Data = Bytes;
    type Error = Error;

    #[inline]
    fn poll_data(
        mut self: Pin<&mut Self>,
        cx: &mut Context<'_>,
    ) -> std::task::Poll<Option<Result<Self::Data, Self::Error>>> {
        Pin::new(&mut self.0).poll_data(cx)
    }

    #[inline]
    fn poll_trailers(
        mut self: Pin<&mut Self>,
        cx: &mut Context<'_>,
    ) -> std::task::Poll<Result<Option<HeaderMap>, Self::Error>> {
        Pin::new(&mut self.0).poll_trailers(cx)
    }

    #[inline]
    fn size_hint(&self) -> http_body::SizeHint {
        self.0.size_hint()
    }

    #[inline]
    fn is_end_stream(&self) -> bool {
        self.0.is_end_stream()
    }
}

impl Stream for Body {
    type Item = Result<Bytes, Error>;

    #[inline]
    fn poll_next(self: Pin<&mut Self>, cx: &mut Context<'_>) -> Poll<Option<Self::Item>> {
        self.poll_data(cx)
    }
}

<<<<<<< HEAD
=======
pin_project! {
    struct StreamBody<S> {
        #[pin]
        stream: SyncWrapper<S>,
    }
}

impl<S> http_body::Body for StreamBody<S>
where
    S: TryStream,
    S::Ok: Into<Bytes>,
    S::Error: Into<BoxError>,
{
    type Data = Bytes;
    type Error = Error;

    fn poll_data(
        self: Pin<&mut Self>,
        cx: &mut Context<'_>,
    ) -> Poll<Option<Result<Self::Data, Self::Error>>> {
        let stream = self.project().stream.get_pin_mut();
        match futures_util::ready!(stream.try_poll_next(cx)) {
            Some(Ok(chunk)) => Poll::Ready(Some(Ok(chunk.into()))),
            Some(Err(err)) => Poll::Ready(Some(Err(Error::new(err)))),
            None => Poll::Ready(None),
        }
    }

    #[inline]
    fn poll_trailers(
        self: Pin<&mut Self>,
        _cx: &mut Context<'_>,
    ) -> Poll<Result<Option<HeaderMap>, Self::Error>> {
        Poll::Ready(Ok(None))
    }
}

impl IntoResponse for Body {
    fn into_response(self) -> Response {
        Response::new(self.0)
    }
}

>>>>>>> dcdc32c3
#[test]
fn test_try_downcast() {
    assert_eq!(try_downcast::<i32, _>(5_u32), Err(5_u32));
    assert_eq!(try_downcast::<i32, _>(5_i32), Ok(5_i32));
}<|MERGE_RESOLUTION|>--- conflicted
+++ resolved
@@ -1,16 +1,9 @@
 //! HTTP body utilities.
 
-use crate::response::{IntoResponse, Response};
 use crate::{BoxError, Error};
 use bytes::Bytes;
 use bytes::{Buf, BufMut};
 use futures_util::stream::Stream;
-<<<<<<< HEAD
-use http::HeaderMap;
-use http_body::Body as _;
-use std::pin::Pin;
-use std::task::{Context, Poll};
-=======
 use futures_util::TryStream;
 use http::HeaderMap;
 use http_body::Body as _;
@@ -18,7 +11,6 @@
 use std::pin::Pin;
 use std::task::{Context, Poll};
 use sync_wrapper::SyncWrapper;
->>>>>>> dcdc32c3
 
 type BoxBody = http_body::combinators::UnsyncBoxBody<Bytes, Error>;
 
@@ -113,8 +105,6 @@
     pub fn empty() -> Self {
         Self::new(http_body::Empty::new())
     }
-<<<<<<< HEAD
-=======
 
     /// Create a new `Body` from a [`Stream`].
     ///
@@ -129,7 +119,6 @@
             stream: SyncWrapper::new(stream),
         })
     }
->>>>>>> dcdc32c3
 }
 
 impl Default for Body {
@@ -198,8 +187,6 @@
     }
 }
 
-<<<<<<< HEAD
-=======
 pin_project! {
     struct StreamBody<S> {
         #[pin]
@@ -237,13 +224,6 @@
     }
 }
 
-impl IntoResponse for Body {
-    fn into_response(self) -> Response {
-        Response::new(self.0)
-    }
-}
-
->>>>>>> dcdc32c3
 #[test]
 fn test_try_downcast() {
     assert_eq!(try_downcast::<i32, _>(5_u32), Err(5_u32));
