//! HTTP body utilities.

use crate::{BoxError, Error};
use bytes::Bytes;
use bytes::{Buf, BufMut};
use futures_util::stream::Stream;
<<<<<<< HEAD
use http::HeaderMap;
use http_body::Body as _;
use std::pin::Pin;
use std::task::{Context, Poll};
=======
use futures_util::TryStream;
use http::HeaderMap;
use http_body::Body as _;
use pin_project_lite::pin_project;
use std::pin::Pin;
use std::task::{Context, Poll};
use sync_wrapper::SyncWrapper;
>>>>>>> 49183e40

type BoxBody = http_body::combinators::UnsyncBoxBody<Bytes, Error>;

fn boxed<B>(body: B) -> BoxBody
where
    B: http_body::Body<Data = Bytes> + Send + 'static,
    B::Error: Into<BoxError>,
{
    try_downcast(body).unwrap_or_else(|body| body.map_err(Error::new).boxed_unsync())
}

pub(crate) fn try_downcast<T, K>(k: K) -> Result<T, K>
where
    T: 'static,
    K: Send + 'static,
{
    let mut k = Some(k);
    if let Some(k) = <dyn std::any::Any>::downcast_mut::<Option<T>>(&mut k) {
        Ok(k.take().unwrap())
    } else {
        Err(k.unwrap())
    }
}

// copied from hyper under the following license:
// Copyright (c) 2014-2021 Sean McArthur

// Permission is hereby granted, free of charge, to any person obtaining a copy
// of this software and associated documentation files (the "Software"), to deal
// in the Software without restriction, including without limitation the rights
// to use, copy, modify, merge, publish, distribute, sublicense, and/or sell
// copies of the Software, and to permit persons to whom the Software is
// furnished to do so, subject to the following conditions:

// The above copyright notice and this permission notice shall be included in
// all copies or substantial portions of the Software.

// THE SOFTWARE IS PROVIDED "AS IS", WITHOUT WARRANTY OF ANY KIND, EXPRESS OR
// IMPLIED, INCLUDING BUT NOT LIMITED TO THE WARRANTIES OF MERCHANTABILITY,
// FITNESS FOR A PARTICULAR PURPOSE AND NONINFRINGEMENT. IN NO EVENT SHALL THE
// AUTHORS OR COPYRIGHT HOLDERS BE LIABLE FOR ANY CLAIM, DAMAGES OR OTHER
// LIABILITY, WHETHER IN AN ACTION OF CONTRACT, TORT OR OTHERWISE, ARISING FROM,
// OUT OF OR IN CONNECTION WITH THE SOFTWARE OR THE USE OR OTHER DEALINGS IN
// THE SOFTWARE.
pub(crate) async fn to_bytes<T>(body: T) -> Result<Bytes, T::Error>
where
    T: http_body::Body,
{
    futures_util::pin_mut!(body);

    // If there's only 1 chunk, we can just return Buf::to_bytes()
    let mut first = if let Some(buf) = body.data().await {
        buf?
    } else {
        return Ok(Bytes::new());
    };

    let second = if let Some(buf) = body.data().await {
        buf?
    } else {
        return Ok(first.copy_to_bytes(first.remaining()));
    };

    // With more than 1 buf, we gotta flatten into a Vec first.
    let cap = first.remaining() + second.remaining() + body.size_hint().lower() as usize;
    let mut vec = Vec::with_capacity(cap);
    vec.put(first);
    vec.put(second);

    while let Some(buf) = body.data().await {
        vec.put(buf?);
    }

    Ok(vec.into())
}

/// The body type used in axum requests and responses.
#[derive(Debug)]
pub struct Body(BoxBody);

impl Body {
    /// Create a new `Body` that wraps another [`http_body::Body`].
    pub fn new<B>(body: B) -> Self
    where
        B: http_body::Body<Data = Bytes> + Send + 'static,
        B::Error: Into<BoxError>,
    {
        try_downcast(body).unwrap_or_else(|body| Self(boxed(body)))
    }

    /// Create an empty body.
    pub fn empty() -> Self {
        Self::new(http_body::Empty::new())
    }
<<<<<<< HEAD
=======

    /// Create a new `Body` from a [`Stream`].
    ///
    /// [`Stream`]: futures_util::stream::Stream
    pub fn from_stream<S>(stream: S) -> Self
    where
        S: TryStream + Send + 'static,
        S::Ok: Into<Bytes>,
        S::Error: Into<BoxError>,
    {
        Self::new(StreamBody {
            stream: SyncWrapper::new(stream),
        })
    }
>>>>>>> 49183e40
}

impl Default for Body {
    fn default() -> Self {
        Self::empty()
    }
}

macro_rules! body_from_impl {
    ($ty:ty) => {
        impl From<$ty> for Body {
            fn from(buf: $ty) -> Self {
                Self::new(http_body::Full::from(buf))
            }
        }
    };
}

body_from_impl!(&'static [u8]);
body_from_impl!(std::borrow::Cow<'static, [u8]>);
body_from_impl!(Vec<u8>);

body_from_impl!(&'static str);
body_from_impl!(std::borrow::Cow<'static, str>);
body_from_impl!(String);

body_from_impl!(Bytes);

impl http_body::Body for Body {
    type Data = Bytes;
    type Error = Error;

    #[inline]
    fn poll_data(
        mut self: Pin<&mut Self>,
        cx: &mut Context<'_>,
    ) -> std::task::Poll<Option<Result<Self::Data, Self::Error>>> {
        Pin::new(&mut self.0).poll_data(cx)
    }

    #[inline]
    fn poll_trailers(
        mut self: Pin<&mut Self>,
        cx: &mut Context<'_>,
    ) -> std::task::Poll<Result<Option<HeaderMap>, Self::Error>> {
        Pin::new(&mut self.0).poll_trailers(cx)
    }

    #[inline]
    fn size_hint(&self) -> http_body::SizeHint {
        self.0.size_hint()
    }

    #[inline]
    fn is_end_stream(&self) -> bool {
        self.0.is_end_stream()
    }
}

impl Stream for Body {
    type Item = Result<Bytes, Error>;

    #[inline]
    fn poll_next(self: Pin<&mut Self>, cx: &mut Context<'_>) -> Poll<Option<Self::Item>> {
        self.poll_data(cx)
    }
}

<<<<<<< HEAD
=======
pin_project! {
    struct StreamBody<S> {
        #[pin]
        stream: SyncWrapper<S>,
    }
}

impl<S> http_body::Body for StreamBody<S>
where
    S: TryStream,
    S::Ok: Into<Bytes>,
    S::Error: Into<BoxError>,
{
    type Data = Bytes;
    type Error = Error;

    fn poll_data(
        self: Pin<&mut Self>,
        cx: &mut Context<'_>,
    ) -> Poll<Option<Result<Self::Data, Self::Error>>> {
        let stream = self.project().stream.get_pin_mut();
        match futures_util::ready!(stream.try_poll_next(cx)) {
            Some(Ok(chunk)) => Poll::Ready(Some(Ok(chunk.into()))),
            Some(Err(err)) => Poll::Ready(Some(Err(Error::new(err)))),
            None => Poll::Ready(None),
        }
    }

    #[inline]
    fn poll_trailers(
        self: Pin<&mut Self>,
        _cx: &mut Context<'_>,
    ) -> Poll<Result<Option<HeaderMap>, Self::Error>> {
        Poll::Ready(Ok(None))
    }
}

>>>>>>> 49183e40
#[test]
fn test_try_downcast() {
    assert_eq!(try_downcast::<i32, _>(5_u32), Err(5_u32));
    assert_eq!(try_downcast::<i32, _>(5_i32), Ok(5_i32));
}<|MERGE_RESOLUTION|>--- conflicted
+++ resolved
@@ -4,12 +4,6 @@
 use bytes::Bytes;
 use bytes::{Buf, BufMut};
 use futures_util::stream::Stream;
-<<<<<<< HEAD
-use http::HeaderMap;
-use http_body::Body as _;
-use std::pin::Pin;
-use std::task::{Context, Poll};
-=======
 use futures_util::TryStream;
 use http::HeaderMap;
 use http_body::Body as _;
@@ -17,7 +11,6 @@
 use std::pin::Pin;
 use std::task::{Context, Poll};
 use sync_wrapper::SyncWrapper;
->>>>>>> 49183e40
 
 type BoxBody = http_body::combinators::UnsyncBoxBody<Bytes, Error>;
 
@@ -112,8 +105,6 @@
     pub fn empty() -> Self {
         Self::new(http_body::Empty::new())
     }
-<<<<<<< HEAD
-=======
 
     /// Create a new `Body` from a [`Stream`].
     ///
@@ -128,7 +119,6 @@
             stream: SyncWrapper::new(stream),
         })
     }
->>>>>>> 49183e40
 }
 
 impl Default for Body {
@@ -197,8 +187,6 @@
     }
 }
 
-<<<<<<< HEAD
-=======
 pin_project! {
     struct StreamBody<S> {
         #[pin]
@@ -236,7 +224,6 @@
     }
 }
 
->>>>>>> 49183e40
 #[test]
 fn test_try_downcast() {
     assert_eq!(try_downcast::<i32, _>(5_u32), Err(5_u32));
