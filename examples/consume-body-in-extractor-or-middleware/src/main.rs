//! Run with
//!
//! ```not_rust
//! cargo run -p example-consume-body-in-extractor-or-middleware
//! ```

use axum::{
    async_trait,
    body::{Body, Bytes},
<<<<<<< HEAD
    extract::{FromRequest, Request},
    http::StatusCode,
=======
    extract::FromRequest,
    http::{Request, StatusCode},
>>>>>>> c8cd23ff
    middleware::{self, Next},
    response::{IntoResponse, Response},
    routing::post,
    Router,
};
use std::net::SocketAddr;
use tower::ServiceBuilder;
use tracing_subscriber::{layer::SubscriberExt, util::SubscriberInitExt};

#[tokio::main]
async fn main() {
    tracing_subscriber::registry()
        .with(
            tracing_subscriber::EnvFilter::try_from_default_env()
                .unwrap_or_else(|_| "example_consume_body_in_extractor_or_middleware=debug".into()),
        )
        .with(tracing_subscriber::fmt::layer())
        .init();

    let app = Router::new()
        .route("/", post(handler))
        .layer(ServiceBuilder::new().layer(middleware::from_fn(print_request_body)));

    let addr = SocketAddr::from(([127, 0, 0, 1], 3000));
    tracing::debug!("listening on {}", addr);
    axum::Server::bind(&addr)
        .serve(app.into_make_service())
        .await
        .unwrap();
}

// middleware that shows how to consume the request body upfront
<<<<<<< HEAD
async fn print_request_body(request: Request, next: Next) -> Result<impl IntoResponse, Response> {
=======
async fn print_request_body(
    request: Request<Body>,
    next: Next<Body>,
) -> Result<impl IntoResponse, Response> {
>>>>>>> c8cd23ff
    let request = buffer_request_body(request).await?;

    Ok(next.run(request).await)
}

// the trick is to take the request apart, buffer the body, do what you need to do, then put
// the request back together
<<<<<<< HEAD
async fn buffer_request_body(request: Request) -> Result<Request, Response> {
=======
async fn buffer_request_body(request: Request<Body>) -> Result<Request<Body>, Response> {
>>>>>>> c8cd23ff
    let (parts, body) = request.into_parts();

    // this wont work if the body is an long running stream
    let bytes = hyper::body::to_bytes(body)
        .await
        .map_err(|err| (StatusCode::INTERNAL_SERVER_ERROR, err.to_string()).into_response())?;

    do_thing_with_request_body(bytes.clone());

    Ok(Request::from_parts(parts, Body::from(bytes)))
}

fn do_thing_with_request_body(bytes: Bytes) {
    tracing::debug!(body = ?bytes);
}

async fn handler(BufferRequestBody(body): BufferRequestBody) {
    tracing::debug!(?body, "handler received body");
}

// extractor that shows how to consume the request body upfront
struct BufferRequestBody(Bytes);

// we must implement `FromRequest` (and not `FromRequestParts`) to consume the body
#[async_trait]
impl<S> FromRequest<S> for BufferRequestBody
where
    S: Send + Sync,
{
    type Rejection = Response;

<<<<<<< HEAD
    async fn from_request(req: Request, state: &S) -> Result<Self, Self::Rejection> {
=======
    async fn from_request(req: Request<Body>, state: &S) -> Result<Self, Self::Rejection> {
>>>>>>> c8cd23ff
        let body = Bytes::from_request(req, state)
            .await
            .map_err(|err| err.into_response())?;

        do_thing_with_request_body(body.clone());

        Ok(Self(body))
    }
}<|MERGE_RESOLUTION|>--- conflicted
+++ resolved
@@ -7,13 +7,8 @@
 use axum::{
     async_trait,
     body::{Body, Bytes},
-<<<<<<< HEAD
     extract::{FromRequest, Request},
     http::StatusCode,
-=======
-    extract::FromRequest,
-    http::{Request, StatusCode},
->>>>>>> c8cd23ff
     middleware::{self, Next},
     response::{IntoResponse, Response},
     routing::post,
@@ -46,14 +41,7 @@
 }
 
 // middleware that shows how to consume the request body upfront
-<<<<<<< HEAD
 async fn print_request_body(request: Request, next: Next) -> Result<impl IntoResponse, Response> {
-=======
-async fn print_request_body(
-    request: Request<Body>,
-    next: Next<Body>,
-) -> Result<impl IntoResponse, Response> {
->>>>>>> c8cd23ff
     let request = buffer_request_body(request).await?;
 
     Ok(next.run(request).await)
@@ -61,11 +49,7 @@
 
 // the trick is to take the request apart, buffer the body, do what you need to do, then put
 // the request back together
-<<<<<<< HEAD
 async fn buffer_request_body(request: Request) -> Result<Request, Response> {
-=======
-async fn buffer_request_body(request: Request<Body>) -> Result<Request<Body>, Response> {
->>>>>>> c8cd23ff
     let (parts, body) = request.into_parts();
 
     // this wont work if the body is an long running stream
@@ -97,11 +81,7 @@
 {
     type Rejection = Response;
 
-<<<<<<< HEAD
     async fn from_request(req: Request, state: &S) -> Result<Self, Self::Rejection> {
-=======
-    async fn from_request(req: Request<Body>, state: &S) -> Result<Self, Self::Rejection> {
->>>>>>> c8cd23ff
         let body = Bytes::from_request(req, state)
             .await
             .map_err(|err| err.into_response())?;
