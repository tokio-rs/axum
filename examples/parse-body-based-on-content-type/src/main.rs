--- conflicted
+++ resolved
@@ -8,14 +8,8 @@
 
 use axum::{
     async_trait,
-<<<<<<< HEAD
-    body::Body,
-    extract::FromRequest,
-    http::{header::CONTENT_TYPE, Request, StatusCode},
-=======
     extract::{FromRequest, Request},
     http::{header::CONTENT_TYPE, StatusCode},
->>>>>>> 49183e40
     response::{IntoResponse, Response},
     routing::post,
     Form, Json, RequestExt, Router,
@@ -64,11 +58,7 @@
 {
     type Rejection = Response;
 
-<<<<<<< HEAD
-    async fn from_request(req: Request<Body>, _state: &S) -> Result<Self, Self::Rejection> {
-=======
     async fn from_request(req: Request, _state: &S) -> Result<Self, Self::Rejection> {
->>>>>>> 49183e40
         let content_type_header = req.headers().get(CONTENT_TYPE);
         let content_type = content_type_header.and_then(|value| value.to_str().ok());
 
