//! Provides a RESTful web server managing some Todos.
//!
//! Run with
//!
//! ```not_rust
//! cargo run -p example-parse-body-based-on-content-type
//! ```

use axum::{
    async_trait,
<<<<<<< HEAD
    extract::{FromRequest, Request},
    http::{header::CONTENT_TYPE, StatusCode},
=======
    body::Body,
    extract::FromRequest,
    http::{header::CONTENT_TYPE, Request, StatusCode},
>>>>>>> c8cd23ff
    response::{IntoResponse, Response},
    routing::post,
    Form, Json, RequestExt, Router,
};
use serde::{Deserialize, Serialize};
use std::net::SocketAddr;
use tracing_subscriber::{layer::SubscriberExt, util::SubscriberInitExt};

#[tokio::main]
async fn main() {
    tracing_subscriber::registry()
        .with(
            tracing_subscriber::EnvFilter::try_from_default_env().unwrap_or_else(|_| {
                "example_parse_body_based_on_content_type=debug,tower_http=debug".into()
            }),
        )
        .with(tracing_subscriber::fmt::layer())
        .init();

    let app = Router::new().route("/", post(handler));

    let addr = SocketAddr::from(([127, 0, 0, 1], 3000));
    tracing::debug!("listening on {}", addr);
    axum::Server::bind(&addr)
        .serve(app.into_make_service())
        .await
        .unwrap();
}

#[derive(Debug, Serialize, Deserialize)]
struct Payload {
    foo: String,
}

async fn handler(JsonOrForm(payload): JsonOrForm<Payload>) {
    dbg!(payload);
}

struct JsonOrForm<T>(T);

#[async_trait]
impl<S, T> FromRequest<S> for JsonOrForm<T>
where
    S: Send + Sync,
    Json<T>: FromRequest<()>,
    Form<T>: FromRequest<()>,
    T: 'static,
{
    type Rejection = Response;

<<<<<<< HEAD
    async fn from_request(req: Request, _state: &S) -> Result<Self, Self::Rejection> {
=======
    async fn from_request(req: Request<Body>, _state: &S) -> Result<Self, Self::Rejection> {
>>>>>>> c8cd23ff
        let content_type_header = req.headers().get(CONTENT_TYPE);
        let content_type = content_type_header.and_then(|value| value.to_str().ok());

        if let Some(content_type) = content_type {
            if content_type.starts_with("application/json") {
                let Json(payload) = req.extract().await.map_err(IntoResponse::into_response)?;
                return Ok(Self(payload));
            }

            if content_type.starts_with("application/x-www-form-urlencoded") {
                let Form(payload) = req.extract().await.map_err(IntoResponse::into_response)?;
                return Ok(Self(payload));
            }
        }

        Err(StatusCode::UNSUPPORTED_MEDIA_TYPE.into_response())
    }
}<|MERGE_RESOLUTION|>--- conflicted
+++ resolved
@@ -8,14 +8,8 @@
 
 use axum::{
     async_trait,
-<<<<<<< HEAD
     extract::{FromRequest, Request},
     http::{header::CONTENT_TYPE, StatusCode},
-=======
-    body::Body,
-    extract::FromRequest,
-    http::{header::CONTENT_TYPE, Request, StatusCode},
->>>>>>> c8cd23ff
     response::{IntoResponse, Response},
     routing::post,
     Form, Json, RequestExt, Router,
@@ -66,11 +60,7 @@
 {
     type Rejection = Response;
 
-<<<<<<< HEAD
     async fn from_request(req: Request, _state: &S) -> Result<Self, Self::Rejection> {
-=======
-    async fn from_request(req: Request<Body>, _state: &S) -> Result<Self, Self::Rejection> {
->>>>>>> c8cd23ff
         let content_type_header = req.headers().get(CONTENT_TYPE);
         let content_type = content_type_header.and_then(|value| value.to_str().ok());
 
