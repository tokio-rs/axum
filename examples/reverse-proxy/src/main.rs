--- conflicted
+++ resolved
@@ -7,7 +7,6 @@
 //! cargo run -p example-reverse-proxy
 //! ```
 
-<<<<<<< HEAD
 // TODO
 fn main() {
     eprint!("this example has not yet been updated to hyper 1.0");
@@ -21,51 +20,14 @@
 //     routing::get,
 //     Router,
 // };
-// // use hyper::client::HttpConnector;
-=======
-use axum::{
-    body::Body,
-    extract::{Request, State},
-    http::uri::Uri,
-    response::{IntoResponse, Response},
-    routing::get,
-    Router,
-};
-use hyper::{client::HttpConnector, StatusCode};
+// use hyper::{client::HttpConnector, StatusCode};
 
-type Client = hyper::client::Client<HttpConnector, Body>;
-
-#[tokio::main]
-async fn main() {
-    tokio::spawn(server());
-
-    let client: Client = hyper::Client::builder().build(HttpConnector::new());
-
-    let app = Router::new().route("/", get(handler)).with_state(client);
-
-    let listener = tokio::net::TcpListener::bind("127.0.0.1:4000")
-        .await
-        .unwrap();
-    println!("listening on {}", listener.local_addr().unwrap());
-    axum::serve(listener, app).await.unwrap();
-}
-
-async fn handler(State(client): State<Client>, mut req: Request) -> Result<Response, StatusCode> {
-    let path = req.uri().path();
-    let path_query = req
-        .uri()
-        .path_and_query()
-        .map(|v| v.as_str())
-        .unwrap_or(path);
->>>>>>> e8cf5f4f
-
-// // type Client = hyper::client::Client<HttpConnector, Body>;
+// type Client = hyper::client::Client<HttpConnector, Body>;
 
 // #[tokio::main]
 // async fn main() {
 //     tokio::spawn(server());
 
-<<<<<<< HEAD
 //     let client: Client = hyper::Client::builder().build(HttpConnector::new());
 
 //     let app = Router::new().route("/", get(handler)).with_state(client);
@@ -77,7 +39,7 @@
 //     axum::serve(listener, app).await.unwrap();
 // }
 
-// async fn handler(State(client): State<Client>, mut req: Request) -> Response {
+// async fn handler(State(client): State<Client>, mut req: Request) -> Result<Response, StatusCode> {
 //     let path = req.uri().path();
 //     let path_query = req
 //         .uri()
@@ -89,32 +51,19 @@
 
 //     *req.uri_mut() = Uri::try_from(uri).unwrap();
 
-//     client.request(req).await.unwrap().into_response()
+//     Ok(client
+//         .request(req)
+//         .await
+//         .map_err(|_| StatusCode::BAD_REQUEST)?
+//         .into_response())
 // }
-=======
-    Ok(client
-        .request(req)
-        .await
-        .map_err(|_| StatusCode::BAD_REQUEST)?
-        .into_response())
-}
->>>>>>> e8cf5f4f
 
 // async fn server() {
 //     let app = Router::new().route("/", get(|| async { "Hello, world!" }));
 
-<<<<<<< HEAD
 //     let listener = tokio::net::TcpListener::bind("127.0.0.1:3000")
 //         .await
 //         .unwrap();
 //     println!("listening on {}", listener.local_addr().unwrap());
 //     axum::serve(listener, app).await.unwrap();
-// }
-=======
-    let listener = tokio::net::TcpListener::bind("127.0.0.1:3000")
-        .await
-        .unwrap();
-    println!("listening on {}", listener.local_addr().unwrap());
-    axum::serve(listener, app).await.unwrap();
-}
->>>>>>> e8cf5f4f
+// }