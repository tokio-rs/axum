--- conflicted
+++ resolved
@@ -6,13 +6,7 @@
 //! - Complexity: Manually implementing `FromRequest` results on more complex code
 use axum::{
     async_trait,
-<<<<<<< HEAD
     extract::{rejection::JsonRejection, FromRequest, MatchedPath, Request},
-=======
-    body::Body,
-    extract::{rejection::JsonRejection, FromRequest, MatchedPath},
-    http::Request,
->>>>>>> c8cd23ff
     http::StatusCode,
     response::IntoResponse,
     RequestPartsExt,
@@ -34,11 +28,7 @@
 {
     type Rejection = (StatusCode, axum::Json<Value>);
 
-<<<<<<< HEAD
     async fn from_request(req: Request, state: &S) -> Result<Self, Self::Rejection> {
-=======
-    async fn from_request(req: Request<Body>, state: &S) -> Result<Self, Self::Rejection> {
->>>>>>> c8cd23ff
         let (mut parts, body) = req.into_parts();
 
         // We can use other extractors to provide better rejection messages.
