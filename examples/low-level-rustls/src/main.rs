--- conflicted
+++ resolved
@@ -4,11 +4,7 @@
 //! cargo run -p example-low-level-rustls
 //! ```
 
-<<<<<<< HEAD
 use axum::{extract::ConnectInfo, extract::Request, routing::get, Router};
-=======
-use axum::{body::Body, extract::ConnectInfo, http::Request, routing::get, Router};
->>>>>>> c8cd23ff
 use futures_util::future::poll_fn;
 use hyper::server::{
     accept::Accept,
@@ -71,11 +67,7 @@
 
         let protocol = protocol.clone();
 
-<<<<<<< HEAD
         let svc = MakeService::<_, Request<hyper::Body>>::make_service(&mut app, &stream);
-=======
-        let svc = MakeService::<_, Request<Body>>::make_service(&mut app, &stream);
->>>>>>> c8cd23ff
 
         tokio::spawn(async move {
             if let Ok(stream) = acceptor.accept(stream).await {
