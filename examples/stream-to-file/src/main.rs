//! Run with
//!
//! ```not_rust
//! cargo run -p example-stream-to-file
//! ```

use axum::{
<<<<<<< HEAD
    body::{Body, Bytes},
    extract::{Multipart, Path},
    http::{Request, StatusCode},
=======
    body::Bytes,
    extract::{Multipart, Path, Request},
    http::StatusCode,
>>>>>>> 49183e40
    response::{Html, Redirect},
    routing::{get, post},
    BoxError, Router,
};
use futures::{Stream, TryStreamExt};
use std::io;
use tokio::{fs::File, io::BufWriter};
use tokio_util::io::StreamReader;
use tracing_subscriber::{layer::SubscriberExt, util::SubscriberInitExt};

const UPLOADS_DIRECTORY: &str = "uploads";

#[tokio::main]
async fn main() {
    tracing_subscriber::registry()
        .with(
            tracing_subscriber::EnvFilter::try_from_default_env()
                .unwrap_or_else(|_| "example_stream_to_file=debug".into()),
        )
        .with(tracing_subscriber::fmt::layer())
        .init();

    // save files to a separate directory to not override files in the current directory
    tokio::fs::create_dir(UPLOADS_DIRECTORY)
        .await
        .expect("failed to create `uploads` directory");

    let app = Router::new()
        .route("/", get(show_form).post(accept_form))
        .route("/file/:file_name", post(save_request_body));

    let listener = tokio::net::TcpListener::bind("127.0.0.1:3000")
        .await
        .unwrap();
    tracing::debug!("listening on {}", listener.local_addr().unwrap());
    axum::serve(listener, app).await.unwrap();
}

// Handler that streams the request body to a file.
//
// POST'ing to `/file/foo.txt` will create a file called `foo.txt`.
async fn save_request_body(
    Path(file_name): Path<String>,
<<<<<<< HEAD
    request: Request<Body>,
=======
    request: Request,
>>>>>>> 49183e40
) -> Result<(), (StatusCode, String)> {
    stream_to_file(&file_name, request.into_body()).await
}

// Handler that returns HTML for a multipart form.
async fn show_form() -> Html<&'static str> {
    Html(
        r#"
        <!doctype html>
        <html>
            <head>
                <title>Upload something!</title>
            </head>
            <body>
                <form action="/" method="post" enctype="multipart/form-data">
                    <div>
                        <label>
                            Upload file:
                            <input type="file" name="file" multiple>
                        </label>
                    </div>

                    <div>
                        <input type="submit" value="Upload files">
                    </div>
                </form>
            </body>
        </html>
        "#,
    )
}

// Handler that accepts a multipart form upload and streams each field to a file.
async fn accept_form(mut multipart: Multipart) -> Result<Redirect, (StatusCode, String)> {
    while let Some(field) = multipart.next_field().await.unwrap() {
        let file_name = if let Some(file_name) = field.file_name() {
            file_name.to_owned()
        } else {
            continue;
        };

        stream_to_file(&file_name, field).await?;
    }

    Ok(Redirect::to("/"))
}

// Save a `Stream` to a file
async fn stream_to_file<S, E>(path: &str, stream: S) -> Result<(), (StatusCode, String)>
where
    S: Stream<Item = Result<Bytes, E>>,
    E: Into<BoxError>,
{
    if !path_is_valid(path) {
        return Err((StatusCode::BAD_REQUEST, "Invalid path".to_owned()));
    }

    async {
        // Convert the stream into an `AsyncRead`.
        let body_with_io_error = stream.map_err(|err| io::Error::new(io::ErrorKind::Other, err));
        let body_reader = StreamReader::new(body_with_io_error);
        futures::pin_mut!(body_reader);

        // Create the file. `File` implements `AsyncWrite`.
        let path = std::path::Path::new(UPLOADS_DIRECTORY).join(path);
        let mut file = BufWriter::new(File::create(path).await?);

        // Copy the body into the file.
        tokio::io::copy(&mut body_reader, &mut file).await?;

        Ok::<_, io::Error>(())
    }
    .await
    .map_err(|err| (StatusCode::INTERNAL_SERVER_ERROR, err.to_string()))
}

// to prevent directory traversal attacks we ensure the path consists of exactly one normal
// component
fn path_is_valid(path: &str) -> bool {
    let path = std::path::Path::new(path);
    let mut components = path.components().peekable();

    if let Some(first) = components.peek() {
        if !matches!(first, std::path::Component::Normal(_)) {
            return false;
        }
    }

    components.count() == 1
}<|MERGE_RESOLUTION|>--- conflicted
+++ resolved
@@ -5,15 +5,9 @@
 //! ```
 
 use axum::{
-<<<<<<< HEAD
-    body::{Body, Bytes},
-    extract::{Multipart, Path},
-    http::{Request, StatusCode},
-=======
     body::Bytes,
     extract::{Multipart, Path, Request},
     http::StatusCode,
->>>>>>> 49183e40
     response::{Html, Redirect},
     routing::{get, post},
     BoxError, Router,
@@ -57,11 +51,7 @@
 // POST'ing to `/file/foo.txt` will create a file called `foo.txt`.
 async fn save_request_body(
     Path(file_name): Path<String>,
-<<<<<<< HEAD
-    request: Request<Body>,
-=======
     request: Request,
->>>>>>> 49183e40
 ) -> Result<(), (StatusCode, String)> {
     stream_to_file(&file_name, request.into_body()).await
 }
