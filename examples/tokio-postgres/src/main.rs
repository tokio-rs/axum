//! Run with
//!
//! ```not_rust
//! cd examples && cargo run -p example-tokio-postgres
//! ```

use axum::{
    async_trait,
    extract::{FromRequest, RequestParts, State},
    http::StatusCode,
    routing::get,
    Router,
};
use bb8::{Pool, PooledConnection};
use bb8_postgres::PostgresConnectionManager;
use std::net::SocketAddr;
use tokio_postgres::NoTls;
use tracing_subscriber::{layer::SubscriberExt, util::SubscriberInitExt};

#[tokio::main]
async fn main() {
    tracing_subscriber::registry()
        .with(tracing_subscriber::EnvFilter::new(
            std::env::var("RUST_LOG").unwrap_or_else(|_| "example_tokio_postgres=debug".into()),
        ))
        .with(tracing_subscriber::fmt::layer())
        .init();

    // set up connection pool
    let manager =
        PostgresConnectionManager::new_from_stringlike("host=localhost user=postgres", NoTls)
            .unwrap();
    let pool = Pool::builder().build(manager).await.unwrap();

    // build our application with some routes
    let app = Router::with_state(pool).route(
        "/",
        get(using_connection_pool_extractor).post(using_connection_extractor),
    );

    // run it with hyper
    let addr = SocketAddr::from(([127, 0, 0, 1], 3000));
    tracing::debug!("listening on {}", addr);
    axum::Server::bind(&addr)
        .serve(app.into_make_service())
        .await
        .unwrap();
}

type ConnectionPool = Pool<PostgresConnectionManager<NoTls>>;

<<<<<<< HEAD
=======
// we can extract the connection pool with `Extension`
>>>>>>> 6cd35669
async fn using_connection_pool_extractor(
    State(pool): State<ConnectionPool>,
) -> Result<String, (StatusCode, String)> {
    let conn = pool.get().await.map_err(internal_error)?;

    let row = conn
        .query_one("select 1 + 1", &[])
        .await
        .map_err(internal_error)?;
    let two: i32 = row.try_get(0).map_err(internal_error)?;

    Ok(two.to_string())
}

// we can also write a custom extractor that grabs a connection from the pool
// which setup is appropriate depends on your application
struct DatabaseConnection(PooledConnection<'static, PostgresConnectionManager<NoTls>>);

#[async_trait]
impl<B> FromRequest<ConnectionPool, B> for DatabaseConnection
where
    B: Send,
{
    type Rejection = (StatusCode, String);

    async fn from_request(
        req: &mut RequestParts<ConnectionPool, B>,
    ) -> Result<Self, Self::Rejection> {
        let pool = req.state().clone();

        let conn = pool.get_owned().await.map_err(internal_error)?;

        Ok(Self(conn))
    }
}

async fn using_connection_extractor(
    DatabaseConnection(conn): DatabaseConnection,
) -> Result<String, (StatusCode, String)> {
    let row = conn
        .query_one("select 1 + 1", &[])
        .await
        .map_err(internal_error)?;
    let two: i32 = row.try_get(0).map_err(internal_error)?;

    Ok(two.to_string())
}

/// Utility function for mapping any error into a `500 Internal Server Error`
/// response.
fn internal_error<E>(err: E) -> (StatusCode, String)
where
    E: std::error::Error,
{
    (StatusCode::INTERNAL_SERVER_ERROR, err.to_string())
}<|MERGE_RESOLUTION|>--- conflicted
+++ resolved
@@ -49,10 +49,6 @@
 
 type ConnectionPool = Pool<PostgresConnectionManager<NoTls>>;
 
-<<<<<<< HEAD
-=======
-// we can extract the connection pool with `Extension`
->>>>>>> 6cd35669
 async fn using_connection_pool_extractor(
     State(pool): State<ConnectionPool>,
 ) -> Result<String, (StatusCode, String)> {
