--- conflicted
+++ resolved
@@ -12,14 +12,8 @@
 
 use async_trait::async_trait;
 use axum::{
-<<<<<<< HEAD
     extract::{rejection::FormRejection, Form, FromRequest, Request},
     http::StatusCode,
-=======
-    body::Body,
-    extract::{rejection::FormRejection, Form, FromRequest},
-    http::{Request, StatusCode},
->>>>>>> c8cd23ff
     response::{Html, IntoResponse, Response},
     routing::get,
     Router,
@@ -75,11 +69,7 @@
 {
     type Rejection = ServerError;
 
-<<<<<<< HEAD
     async fn from_request(req: Request, state: &S) -> Result<Self, Self::Rejection> {
-=======
-    async fn from_request(req: Request<Body>, state: &S) -> Result<Self, Self::Rejection> {
->>>>>>> c8cd23ff
         let Form(value) = Form::<T>::from_request(req, state).await?;
         value.validate()?;
         Ok(ValidatedForm(value))
