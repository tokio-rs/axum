--- conflicted
+++ resolved
@@ -13,11 +13,7 @@
 //! Alternatively you can run the rust client (showing two
 //! concurrent websocket connections being established) with
 //! ```not_rust
-<<<<<<< HEAD
-//! cargo run -p example-websockets
-=======
 //! cargo run -p example-websockets --bin example-client
->>>>>>> e7eda0e4
 //! ```
 
 use axum::{
