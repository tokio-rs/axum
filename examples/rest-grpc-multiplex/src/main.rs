//! Run with
//!
//! ```not_rust
//! cargo run -p example-rest-grpc-multiplex
//! ```

// TODO: updating this example requires updating tonic
fn main() {
    eprint!("this example has not yet been updated to hyper 1.0");
}

// use self::multiplex_service::MultiplexService;
// use axum::{routing::get, Router};
// use proto::{
//     greeter_server::{Greeter, GreeterServer},
//     HelloReply, HelloRequest,
// };
// use std::net::SocketAddr;
// use tonic::{Response as TonicResponse, Status};
// use tracing_subscriber::{layer::SubscriberExt, util::SubscriberInitExt};

<<<<<<< HEAD
// mod multiplex_service;
=======
mod proto {
    tonic::include_proto!("helloworld");

    pub(crate) const FILE_DESCRIPTOR_SET: &[u8] =
        tonic::include_file_descriptor_set!("helloworld_descriptor");
}
>>>>>>> e8cf5f4f

// mod proto {
//     tonic::include_proto!("helloworld");
// }

// #[derive(Default)]
// struct GrpcServiceImpl {}

// #[tonic::async_trait]
// impl Greeter for GrpcServiceImpl {
//     async fn say_hello(
//         &self,
//         request: tonic::Request<HelloRequest>,
//     ) -> Result<TonicResponse<HelloReply>, Status> {
//         tracing::info!("Got a request from {:?}", request.remote_addr());

//         let reply = HelloReply {
//             message: format!("Hello {}!", request.into_inner().name),
//         };

//         Ok(TonicResponse::new(reply))
//     }
// }

// async fn web_root() -> &'static str {
//     "Hello, World!"
// }

// #[tokio::main]
// async fn main() {
//     // initialize tracing
//     tracing_subscriber::registry()
//         .with(
//             tracing_subscriber::EnvFilter::try_from_default_env()
//                 .unwrap_or_else(|_| "example_rest_grpc_multiplex=debug".into()),
//         )
//         .with(tracing_subscriber::fmt::layer())
//         .init();

//     // build the rest service
//     let rest = Router::new().route("/", get(web_root));

<<<<<<< HEAD
//     // build the grpc service
//     let grpc = GreeterServer::new(GrpcServiceImpl::default());
=======
    // build the grpc service
    let reflection_service = tonic_reflection::server::Builder::configure()
        .register_encoded_file_descriptor_set(proto::FILE_DESCRIPTOR_SET)
        .build()
        .unwrap();
    let grpc = tonic::transport::Server::builder()
        .add_service(reflection_service)
        .add_service(GreeterServer::new(GrpcServiceImpl::default()))
        .into_service();
>>>>>>> e8cf5f4f

//     // combine them into one service
//     let service = MultiplexService::new(rest, grpc);

<<<<<<< HEAD
//     let addr = SocketAddr::from(([127, 0, 0, 1], 3000));
//     tracing::debug!("listening on {}", addr);
//     hyper::Server::bind(&addr)
//         .serve(tower::make::Shared::new(service))
//         .await
//         .unwrap();
// }
=======
    let addr = SocketAddr::from(([127, 0, 0, 1], 3000));
    tracing::debug!("listening on {}", addr);
    hyper::Server::bind(&addr)
        .serve(tower::make::Shared::new(service))
        .await
        .unwrap();
}
>>>>>>> e8cf5f4f
<|MERGE_RESOLUTION|>--- conflicted
+++ resolved
@@ -4,7 +4,7 @@
 //! cargo run -p example-rest-grpc-multiplex
 //! ```
 
-// TODO: updating this example requires updating tonic
+// TODO
 fn main() {
     eprint!("this example has not yet been updated to hyper 1.0");
 }
@@ -19,19 +19,13 @@
 // use tonic::{Response as TonicResponse, Status};
 // use tracing_subscriber::{layer::SubscriberExt, util::SubscriberInitExt};
 
-<<<<<<< HEAD
 // mod multiplex_service;
-=======
-mod proto {
-    tonic::include_proto!("helloworld");
-
-    pub(crate) const FILE_DESCRIPTOR_SET: &[u8] =
-        tonic::include_file_descriptor_set!("helloworld_descriptor");
-}
->>>>>>> e8cf5f4f
 
 // mod proto {
 //     tonic::include_proto!("helloworld");
+
+//     pub(crate) const FILE_DESCRIPTOR_SET: &[u8] =
+//         tonic::include_file_descriptor_set!("helloworld_descriptor");
 // }
 
 // #[derive(Default)]
@@ -71,38 +65,23 @@
 //     // build the rest service
 //     let rest = Router::new().route("/", get(web_root));
 
-<<<<<<< HEAD
 //     // build the grpc service
-//     let grpc = GreeterServer::new(GrpcServiceImpl::default());
-=======
-    // build the grpc service
-    let reflection_service = tonic_reflection::server::Builder::configure()
-        .register_encoded_file_descriptor_set(proto::FILE_DESCRIPTOR_SET)
-        .build()
-        .unwrap();
-    let grpc = tonic::transport::Server::builder()
-        .add_service(reflection_service)
-        .add_service(GreeterServer::new(GrpcServiceImpl::default()))
-        .into_service();
->>>>>>> e8cf5f4f
+//     let reflection_service = tonic_reflection::server::Builder::configure()
+//         .register_encoded_file_descriptor_set(proto::FILE_DESCRIPTOR_SET)
+//         .build()
+//         .unwrap();
+//     let grpc = tonic::transport::Server::builder()
+//         .add_service(reflection_service)
+//         .add_service(GreeterServer::new(GrpcServiceImpl::default()))
+//         .into_service();
 
 //     // combine them into one service
 //     let service = MultiplexService::new(rest, grpc);
 
-<<<<<<< HEAD
 //     let addr = SocketAddr::from(([127, 0, 0, 1], 3000));
 //     tracing::debug!("listening on {}", addr);
 //     hyper::Server::bind(&addr)
 //         .serve(tower::make::Shared::new(service))
 //         .await
 //         .unwrap();
-// }
-=======
-    let addr = SocketAddr::from(([127, 0, 0, 1], 3000));
-    tracing::debug!("listening on {}", addr);
-    hyper::Server::bind(&addr)
-        .serve(tower::make::Shared::new(service))
-        .await
-        .unwrap();
-}
->>>>>>> e8cf5f4f
+// }