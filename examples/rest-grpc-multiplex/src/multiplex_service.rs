--- conflicted
+++ resolved
@@ -1,8 +1,5 @@
 use axum::{
-<<<<<<< HEAD
     body::Body,
-=======
->>>>>>> e8cf5f4f
     extract::Request,
     http::header::CONTENT_TYPE,
     response::{IntoResponse, Response},
@@ -53,21 +50,12 @@
     A: Service<Request<hyper::Body>, Error = Infallible>,
     A::Response: IntoResponse,
     A::Future: Send + 'static,
-<<<<<<< HEAD
-    B: Service<Request<hyper::Body>, Error = Infallible>,
-    B::Response: IntoResponse,
-    B::Future: Send + 'static,
-{
-    type Response = Response<Body>;
-    type Error = Infallible;
-=======
     B: Service<Request<hyper::Body>>,
     B::Response: IntoResponse,
     B::Future: Send + 'static,
 {
     type Response = Response;
     type Error = B::Error;
->>>>>>> e8cf5f4f
     type Future = BoxFuture<'static, Result<Self::Response, Self::Error>>;
 
     fn poll_ready(&mut self, cx: &mut Context<'_>) -> Poll<Result<(), Self::Error>> {
