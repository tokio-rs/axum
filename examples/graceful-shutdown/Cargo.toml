--- conflicted
+++ resolved
@@ -6,9 +6,5 @@
 
 [dependencies]
 axum = { path = "../../axum" }
-<<<<<<< HEAD
-hyper = { version = "1.0.0-rc.3", features = ["full"] }
-=======
-hyper = { version = "0.14", features = ["full"] }
->>>>>>> e8cf5f4f
+hyper = { version = "1.0.0-rc.4", features = ["full"] }
 tokio = { version = "1.0", features = ["full"] }