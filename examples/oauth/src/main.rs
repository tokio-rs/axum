//! Example OAuth (Discord) implementation.
//!
//! 1) Create a new application at <https://discord.com/developers/applications>
//! 2) Visit the OAuth2 tab to get your CLIENT_ID and CLIENT_SECRET
//! 3) Add a new redirect URI (for this example: `http://127.0.0.1:3000/auth/authorized`)
//! 4) Run with the following (replacing values appropriately):
//! ```not_rust
//! CLIENT_ID=REPLACE_ME CLIENT_SECRET=REPLACE_ME cargo run -p example-oauth
//! ```

use anyhow::{Context, Result};
use async_session::{MemoryStore, Session, SessionStore};
use axum::{
    async_trait,
    extract::{FromRef, FromRequestParts, Query, State},
    http::{header::SET_COOKIE, HeaderMap},
    response::{IntoResponse, Redirect, Response},
    routing::get,
    RequestPartsExt, Router,
};
use axum_extra::{headers, typed_header::TypedHeaderRejectionReason, TypedHeader};
use http::{header, request::Parts, StatusCode};
use oauth2::{
    basic::BasicClient, reqwest::async_http_client, AuthUrl, AuthorizationCode, ClientId,
    ClientSecret, CsrfToken, RedirectUrl, Scope, TokenResponse, TokenUrl,
};
use serde::{Deserialize, Serialize};
use std::env;
use tracing_subscriber::{layer::SubscriberExt, util::SubscriberInitExt};

static COOKIE_NAME: &str = "SESSION";

#[tokio::main]
async fn main() {
    tracing_subscriber::registry()
        .with(
            tracing_subscriber::EnvFilter::try_from_default_env()
                .unwrap_or_else(|_| "example_oauth=debug".into()),
        )
        .with(tracing_subscriber::fmt::layer())
        .init();

    // `MemoryStore` is just used as an example. Don't use this in production.
    let store = MemoryStore::new();
    let oauth_client = oauth_client().unwrap();
    let app_state = AppState {
        store,
        oauth_client,
    };

    let app = Router::new()
        .route("/", get(index))
        .route("/auth/discord", get(discord_auth))
        .route("/auth/authorized", get(login_authorized))
        .route("/protected", get(protected))
        .route("/logout", get(logout))
        .with_state(app_state);

    let listener = tokio::net::TcpListener::bind("127.0.0.1:3000")
<<<<<<< HEAD
=======
        .await
        .context("failed to bind TcpListener")
        .unwrap();

    tracing::debug!(
        "listening on {}",
        listener
            .local_addr()
            .context("failed to return local address")
            .unwrap()
    );

    axum::serve(listener, app)
>>>>>>> e8cf5f4f
        .await
        .context("failed to serve service")
        .unwrap();
    tracing::debug!("listening on {}", listener.local_addr().unwrap());
    axum::serve(listener, app).await.unwrap();
}

#[derive(Clone)]
struct AppState {
    store: MemoryStore,
    oauth_client: BasicClient,
}

impl FromRef<AppState> for MemoryStore {
    fn from_ref(state: &AppState) -> Self {
        state.store.clone()
    }
}

impl FromRef<AppState> for BasicClient {
    fn from_ref(state: &AppState) -> Self {
        state.oauth_client.clone()
    }
}

fn oauth_client() -> Result<BasicClient, AppError> {
    // Environment variables (* = required):
    // *"CLIENT_ID"     "REPLACE_ME";
    // *"CLIENT_SECRET" "REPLACE_ME";
    //  "REDIRECT_URL"  "http://127.0.0.1:3000/auth/authorized";
    //  "AUTH_URL"      "https://discord.com/api/oauth2/authorize?response_type=code";
    //  "TOKEN_URL"     "https://discord.com/api/oauth2/token";

    let client_id = env::var("CLIENT_ID").context("Missing CLIENT_ID!")?;
    let client_secret = env::var("CLIENT_SECRET").context("Missing CLIENT_SECRET!")?;
    let redirect_url = env::var("REDIRECT_URL")
        .unwrap_or_else(|_| "http://127.0.0.1:3000/auth/authorized".to_string());

    let auth_url = env::var("AUTH_URL").unwrap_or_else(|_| {
        "https://discord.com/api/oauth2/authorize?response_type=code".to_string()
    });

    let token_url = env::var("TOKEN_URL")
        .unwrap_or_else(|_| "https://discord.com/api/oauth2/token".to_string());

    Ok(BasicClient::new(
        ClientId::new(client_id),
        Some(ClientSecret::new(client_secret)),
        AuthUrl::new(auth_url).context("failed to create new authorization server URL")?,
        Some(TokenUrl::new(token_url).context("failed to create new token endpoint URL")?),
    )
    .set_redirect_uri(
        RedirectUrl::new(redirect_url).context("failed to create new redirection URL")?,
    ))
}

// The user data we'll get back from Discord.
// https://discord.com/developers/docs/resources/user#user-object-user-structure
#[derive(Debug, Serialize, Deserialize)]
struct User {
    id: String,
    avatar: Option<String>,
    username: String,
    discriminator: String,
}

// Session is optional
async fn index(user: Option<User>) -> impl IntoResponse {
    match user {
        Some(u) => format!(
            "Hey {}! You're logged in!\nYou may now access `/protected`.\nLog out with `/logout`.",
            u.username
        ),
        None => "You're not logged in.\nVisit `/auth/discord` to do so.".to_string(),
    }
}

async fn discord_auth(State(client): State<BasicClient>) -> impl IntoResponse {
    let (auth_url, _csrf_token) = client
        .authorize_url(CsrfToken::new_random)
        .add_scope(Scope::new("identify".to_string()))
        .url();

    // Redirect to Discord's oauth service
    Redirect::to(auth_url.as_ref())
}

// Valid user session required. If there is none, redirect to the auth page
async fn protected(user: User) -> impl IntoResponse {
    format!(
        "Welcome to the protected area :)\nHere's your info:\n{:?}",
        user
    )
}

async fn logout(
    State(store): State<MemoryStore>,
    TypedHeader(cookies): TypedHeader<headers::Cookie>,
) -> Result<impl IntoResponse, AppError> {
    let cookie = cookies
        .get(COOKIE_NAME)
        .context("unexpected error getting cookie name")?;

    let session = match store
        .load_session(cookie.to_string())
        .await
        .context("failed to load session")?
    {
        Some(s) => s,
        // No session active, just redirect
        None => return Ok(Redirect::to("/")),
    };

    store
        .destroy_session(session)
        .await
        .context("failed to destroy session")?;

    Ok(Redirect::to("/"))
}

#[derive(Debug, Deserialize)]
#[allow(dead_code)]
struct AuthRequest {
    code: String,
    state: String,
}

async fn login_authorized(
    Query(query): Query<AuthRequest>,
    State(store): State<MemoryStore>,
    State(oauth_client): State<BasicClient>,
) -> Result<impl IntoResponse, AppError> {
    // Get an auth token
    let token = oauth_client
        .exchange_code(AuthorizationCode::new(query.code.clone()))
        .request_async(async_http_client)
        .await
        .context("failed in sending request request to authorization server")?;

    // Fetch user data from discord
    let client = reqwest::Client::new();
    let user_data: User = client
        // https://discord.com/developers/docs/resources/user#get-current-user
        .get("https://discordapp.com/api/users/@me")
        .bearer_auth(token.access_token().secret())
        .send()
        .await
        .context("failed in sending request to target Url")?
        .json::<User>()
        .await
        .context("failed to deserialize response as JSON")?;

    // Create a new session filled with user data
    let mut session = Session::new();
    session
        .insert("user", &user_data)
        .context("failed in inserting serialized value into session")?;

    // Store session and get corresponding cookie
    let cookie = store
        .store_session(session)
        .await
        .context("failed to store session")?
        .context("unexpected error retrieving cookie value")?;

    // Build the cookie
    let cookie = format!("{}={}; SameSite=Lax; Path=/", COOKIE_NAME, cookie);

    // Set cookie
    let mut headers = HeaderMap::new();
    headers.insert(
        SET_COOKIE,
        cookie.parse().context("failed to parse cookie")?,
    );

    Ok((headers, Redirect::to("/")))
}

struct AuthRedirect;

impl IntoResponse for AuthRedirect {
    fn into_response(self) -> Response {
        Redirect::temporary("/auth/discord").into_response()
    }
}

#[async_trait]
impl<S> FromRequestParts<S> for User
where
    MemoryStore: FromRef<S>,
    S: Send + Sync,
{
    // If anything goes wrong or no session is found, redirect to the auth page
    type Rejection = AuthRedirect;

    async fn from_request_parts(parts: &mut Parts, state: &S) -> Result<Self, Self::Rejection> {
        let store = MemoryStore::from_ref(state);

        let cookies = parts
            .extract::<TypedHeader<headers::Cookie>>()
            .await
            .map_err(|e| match *e.name() {
                header::COOKIE => match e.reason() {
                    TypedHeaderRejectionReason::Missing => AuthRedirect,
                    _ => panic!("unexpected error getting Cookie header(s): {}", e),
                },
                _ => panic!("unexpected error getting cookies: {}", e),
            })?;
        let session_cookie = cookies.get(COOKIE_NAME).ok_or(AuthRedirect)?;

        let session = store
            .load_session(session_cookie.to_string())
            .await
            .unwrap()
            .ok_or(AuthRedirect)?;

        let user = session.get::<User>("user").ok_or(AuthRedirect)?;

        Ok(user)
    }
}

// Use anyhow, define error and enable '?'
// For a simplified example of using anyhow in axum check /examples/anyhow-error-response
#[derive(Debug)]
struct AppError(anyhow::Error);

// Tell axum how to convert `AppError` into a response.
impl IntoResponse for AppError {
    fn into_response(self) -> Response {
        tracing::error!("Application error: {:#}", self.0);

        (StatusCode::INTERNAL_SERVER_ERROR, "Something went wrong").into_response()
    }
}

// This enables using `?` on functions that return `Result<_, anyhow::Error>` to turn them into
// `Result<_, AppError>`. That way you don't need to do that manually.
impl<E> From<E> for AppError
where
    E: Into<anyhow::Error>,
{
    fn from(err: E) -> Self {
        Self(err.into())
    }
}<|MERGE_RESOLUTION|>--- conflicted
+++ resolved
@@ -57,8 +57,6 @@
         .with_state(app_state);
 
     let listener = tokio::net::TcpListener::bind("127.0.0.1:3000")
-<<<<<<< HEAD
-=======
         .await
         .context("failed to bind TcpListener")
         .unwrap();
@@ -72,7 +70,6 @@
     );
 
     axum::serve(listener, app)
->>>>>>> e8cf5f4f
         .await
         .context("failed to serve service")
         .unwrap();
