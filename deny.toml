--- conflicted
+++ resolved
@@ -27,13 +27,10 @@
     { name = "syn" },
     # until 1.0 is out we're pulling in both 0.14 and 1.0-rc.x
     { name = "hyper" },
-<<<<<<< HEAD
-=======
     # pulled in by tracing-subscriber
     { name = "regex-syntax" },
     # pulled in by tracing-subscriber
     { name = "regex-automata" },
->>>>>>> e8cf5f4f
 ]
 
 [sources]
