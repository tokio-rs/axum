--- conflicted
+++ resolved
@@ -27,11 +27,8 @@
 };
 use tower_http::map_response_body::MapResponseBodyLayer;
 
-<<<<<<< HEAD
+pub mod future;
 pub mod or;
-=======
-pub mod future;
->>>>>>> 95d7582d
 
 /// A filter that matches one or more HTTP methods.
 #[derive(Debug, Copy, Clone)]
@@ -508,13 +505,6 @@
     }
 }
 
-<<<<<<< HEAD
-opaque_future! {
-    /// Response future for [`EmptyRouter`].
-    pub type EmptyRouterFuture<E> =
-        future::Ready<Result<Response<BoxBody>, E>>;
-}
-
 /// Response extension used by [`EmptyRouter`] to send the request back to [`Or`] so
 /// the other service can be called.
 ///
@@ -525,8 +515,6 @@
     request: Request<B>,
 }
 
-=======
->>>>>>> 95d7582d
 #[derive(Debug, Clone)]
 pub(crate) struct PathPattern(Arc<Inner>);
 
