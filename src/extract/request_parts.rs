--- conflicted
+++ resolved
@@ -224,23 +224,19 @@
     }
 }
 
-<<<<<<< HEAD
+impl fmt::Debug for BodyStream {
+    fn fmt(&self, f: &mut fmt::Formatter<'_>) -> fmt::Result {
+        f.debug_tuple("BodyStream").finish()
+    }
+}
+
 #[test]
 fn body_stream_traits() {
     crate::tests::assert_send::<BodyStream>();
     crate::tests::assert_sync::<BodyStream>();
 }
 
-impl fmt::Debug for BodyStream {
-    fn fmt(&self, f: &mut fmt::Formatter<'_>) -> fmt::Result {
-        f.debug_tuple("BodyStream").finish()
-    }
-}
-
-/// Extractor that extracts the request body.
-=======
 /// Extractor that extracts the raw request body.
->>>>>>> add3dc36
 ///
 /// # Example
 ///
