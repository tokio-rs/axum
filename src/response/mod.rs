--- conflicted
+++ resolved
@@ -14,12 +14,10 @@
 use tower::{util::Either, BoxError};
 
 mod headers;
-
 mod redirect;
 
-pub use self::redirect::Redirect;
-
-<<<<<<< HEAD
+pub mod sse;
+
 #[doc(no_inline)]
 pub use crate::Json;
 
@@ -27,11 +25,8 @@
 pub use self::{
     headers::Headers,
     sse::{sse, Sse},
+    redirect::Redirect,
 };
-=======
-pub mod sse;
-pub use sse::{sse, Sse};
->>>>>>> b4cbd7f1
 
 /// Trait for generating responses.
 ///
