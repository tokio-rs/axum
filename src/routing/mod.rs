//! Routing between [`Service`]s.

use self::future::{BoxRouteFuture, EmptyRouterFuture, NestedFuture, RouteFuture};
use crate::{
    body::{box_body, BoxBody},
    buffer::MpscBuffer,
    extract::{
        connect_info::{Connected, IntoMakeServiceWithConnectInfo},
        OriginalUri,
    },
    service::HandleError,
<<<<<<< HEAD
    util::{ByteStr, CloneBoxService, PercentDecodedByteStr},
=======
    util::ByteStr,
>>>>>>> 593e3e31
    BoxError,
};
use bytes::Bytes;
use http::{Request, Response, StatusCode, Uri};
use regex::Regex;
use std::{
    borrow::Cow,
    convert::Infallible,
    fmt,
    future::ready,
    marker::PhantomData,
    sync::Arc,
    task::{Context, Poll},
};
use tower::{
    util::{BoxService, ServiceExt},
    ServiceBuilder,
};
use tower_http::map_response_body::MapResponseBodyLayer;
use tower_layer::Layer;
use tower_service::Service;

pub mod future;

mod method_filter;
mod or;

pub use self::{method_filter::MethodFilter, or::Or};

/// The router type for composing handlers and services.
#[derive(Debug, Clone)]
pub struct Router<S> {
    svc: S,
}

impl<E> Router<EmptyRouter<E>> {
    /// Create a new `Router`.
    ///
    /// Unless you add additional routes this will respond to `404 Not Found` to
    /// all requests.
    pub fn new() -> Self {
        Self {
            svc: EmptyRouter::not_found(),
        }
    }
}

impl<E> Default for Router<EmptyRouter<E>> {
    fn default() -> Self {
        Self::new()
    }
}

impl<S, R> Service<R> for Router<S>
where
    S: Service<R>,
{
    type Response = S::Response;
    type Error = S::Error;
    type Future = S::Future;

    #[inline]
    fn poll_ready(&mut self, cx: &mut Context<'_>) -> Poll<Result<(), Self::Error>> {
        self.svc.poll_ready(cx)
    }

    #[inline]
    fn call(&mut self, req: R) -> Self::Future {
        self.svc.call(req)
    }
}

impl<S> Router<S> {
    /// Add another route to the router.
    ///
    /// `path` is a string of path segments separated by `/`. Each segment
    /// can be either concrete or a capture:
    ///
    /// - `/foo/bar/baz` will only match requests where the path is `/foo/bar/bar`.
    /// - `/:foo` will match any route with exactly one segment _and_ it will
    /// capture the first segment and store it at the key `foo`.
    ///
    /// `service` is the [`Service`] that should receive the request if the path
    /// matches `path`.
    ///
    /// # Example
    ///
    /// ```rust
    /// use axum::{handler::{get, delete}, Router};
    ///
    /// let app = Router::new()
    ///     .route("/", get(root))
    ///     .route("/users", get(list_users).post(create_user))
    ///     .route("/users/:id", get(show_user))
    ///     .route("/api/:version/users/:id/action", delete(do_thing));
    ///
    /// async fn root() { /* ... */ }
    ///
    /// async fn list_users() { /* ... */ }
    ///
    /// async fn create_user() { /* ... */ }
    ///
    /// async fn show_user() { /* ... */ }
    ///
    /// async fn do_thing() { /* ... */ }
    /// # async {
    /// # axum::Server::bind(&"".parse().unwrap()).serve(app.into_make_service()).await.unwrap();
    /// # };
    /// ```
    ///
    /// # Panics
    ///
    /// Panics if `path` doesn't start with `/`.
    pub fn route<T>(self, path: &str, svc: T) -> Router<Route<T, S>> {
        self.map(|fallback| Route {
            pattern: PathPattern::new(path),
            svc,
            fallback,
        })
    }

    /// Nest a group of routes (or a [`Service`]) at some path.
    ///
    /// This allows you to break your application into smaller pieces and compose
    /// them together.
    ///
    /// ```
    /// use axum::{
    ///     handler::get,
    ///     Router,
    /// };
    /// use http::Uri;
    ///
    /// async fn users_get(uri: Uri) {
    ///     // `uri` will be `/users` since `nest` strips the matching prefix.
    ///     // use `OriginalUri` to always get the full URI.
    /// }
    ///
    /// async fn users_post() {}
    ///
    /// async fn careers() {}
    ///
    /// let users_api = Router::new().route("/users", get(users_get).post(users_post));
    ///
    /// let app = Router::new()
    ///     .nest("/api", users_api)
    ///     .route("/careers", get(careers));
    /// # async {
    /// # axum::Server::bind(&"".parse().unwrap()).serve(app.into_make_service()).await.unwrap();
    /// # };
    /// ```
    ///
    /// Note that nested routes will not see the orignal request URI but instead
    /// have the matched prefix stripped. This is necessary for services like static
    /// file serving to work. Use [`OriginalUri`] if you need the original request
    /// URI.
    ///
    /// Take care when using `nest` together with dynamic routes as nesting also
    /// captures from the outer routes:
    ///
    /// ```
    /// use axum::{
    ///     extract::Path,
    ///     handler::get,
    ///     Router,
    /// };
    /// use std::collections::HashMap;
    ///
    /// async fn users_get(Path(params): Path<HashMap<String, String>>) {
    ///     // Both `version` and `id` were captured even though `users_api` only
    ///     // explicitly captures `id`.
    ///     let version = params.get("version");
    ///     let id = params.get("id");
    /// }
    ///
    /// let users_api = Router::new().route("/users/:id", get(users_get));
    ///
    /// let app = Router::new().nest("/:version/api", users_api);
    /// # async {
    /// # axum::Server::bind(&"".parse().unwrap()).serve(app.into_make_service()).await.unwrap();
    /// # };
    /// ```
    ///
    /// `nest` also accepts any [`Service`]. This can for example be used with
    /// [`tower_http::services::ServeDir`] to serve static files from a directory:
    ///
    /// ```
    /// use axum::{
    ///     Router,
    ///     service::get,
    /// };
    /// use tower_http::services::ServeDir;
    ///
    /// // Serves files inside the `public` directory at `GET /public/*`
    /// let serve_dir_service = ServeDir::new("public");
    ///
    /// let app = Router::new().nest("/public", get(serve_dir_service));
    /// # async {
    /// # axum::Server::bind(&"".parse().unwrap()).serve(app.into_make_service()).await.unwrap();
    /// # };
    /// ```
    ///
    /// If necessary you can use [`Router::boxed`] to box a group of routes
    /// making the type easier to name. This is sometimes useful when working with
    /// `nest`.
    ///
    /// [`OriginalUri`]: crate::extract::OriginalUri
    pub fn nest<T>(self, path: &str, svc: T) -> Router<Nested<T, S>> {
        self.map(|fallback| Nested {
            pattern: PathPattern::new(path),
            svc,
            fallback,
        })
    }

    /// Create a boxed route trait object.
    ///
    /// This makes it easier to name the types of routers to, for example,
    /// return them from functions:
    ///
    /// ```rust
    /// use axum::{
    ///     body::Body,
    ///     handler::get,
    ///     Router,
    ///     routing::BoxRoute
    /// };
    ///
    /// async fn first_handler() { /* ... */ }
    ///
    /// async fn second_handler() { /* ... */ }
    ///
    /// async fn third_handler() { /* ... */ }
    ///
    /// fn app() -> Router<BoxRoute> {
    ///     Router::new()
    ///         .route("/", get(first_handler).post(second_handler))
    ///         .route("/foo", get(third_handler))
    ///         .boxed()
    /// }
    /// ```
    ///
    /// It also helps with compile times when you have a very large number of
    /// routes.
    pub fn boxed<ReqBody, ResBody>(self) -> Router<BoxRoute<ReqBody, S::Error>>
    where
        S: Service<Request<ReqBody>, Response = Response<ResBody>> + Send + 'static,
        S::Error: Into<BoxError> + Send,
        S::Future: Send,
        ReqBody: Send + 'static,
        ResBody: http_body::Body<Data = Bytes> + Send + Sync + 'static,
        ResBody::Error: Into<BoxError>,
    {
        self.map(|svc| {
            ServiceBuilder::new()
                .layer_fn(BoxRoute)
                .layer_fn(MpscBuffer::new)
                .layer(BoxService::layer())
                .layer(MapResponseBodyLayer::new(box_body))
                .service(svc)
        })
    }

    /// Apply a [`tower::Layer`] to the router.
    ///
    /// All requests to the router will be processed by the layer's
    /// corresponding middleware.
    ///
    /// This can be used to add additional processing to a request for a group
    /// of routes.
    ///
    /// Note this differs from [`handler::Layered`](crate::handler::Layered)
    /// which adds a middleware to a single handler.
    ///
    /// # Example
    ///
    /// Adding the [`tower::limit::ConcurrencyLimit`] middleware to a group of
    /// routes can be done like so:
    ///
    /// ```rust
    /// use axum::{
    ///     handler::get,
    ///     Router,
    /// };
    /// use tower::limit::{ConcurrencyLimitLayer, ConcurrencyLimit};
    ///
    /// async fn first_handler() { /* ... */ }
    ///
    /// async fn second_handler() { /* ... */ }
    ///
    /// async fn third_handler() { /* ... */ }
    ///
    /// // All requests to `handler` and `other_handler` will be sent through
    /// // `ConcurrencyLimit`
    /// let app = Router::new().route("/", get(first_handler))
    ///     .route("/foo", get(second_handler))
    ///     .layer(ConcurrencyLimitLayer::new(64))
    ///     // Request to `GET /bar` will go directly to `third_handler` and
    ///     // wont be sent through `ConcurrencyLimit`
    ///     .route("/bar", get(third_handler));
    /// # async {
    /// # axum::Server::bind(&"".parse().unwrap()).serve(app.into_make_service()).await.unwrap();
    /// # };
    /// ```
    ///
    /// This is commonly used to add middleware such as tracing/logging to your
    /// entire app:
    ///
    /// ```rust
    /// use axum::{
    ///     handler::get,
    ///     Router,
    /// };
    /// use tower_http::trace::TraceLayer;
    ///
    /// async fn first_handler() { /* ... */ }
    ///
    /// async fn second_handler() { /* ... */ }
    ///
    /// async fn third_handler() { /* ... */ }
    ///
    /// let app = Router::new()
    ///     .route("/", get(first_handler))
    ///     .route("/foo", get(second_handler))
    ///     .route("/bar", get(third_handler))
    ///     .layer(TraceLayer::new_for_http());
    /// # async {
    /// # axum::Server::bind(&"".parse().unwrap()).serve(app.into_make_service()).await.unwrap();
    /// # };
    /// ```
    pub fn layer<L>(self, layer: L) -> Router<Layered<L::Service>>
    where
        L: Layer<S>,
    {
        self.map(|svc| Layered::new(layer.layer(svc)))
    }

    /// Convert this router into a [`MakeService`], that is a [`Service`] who's
    /// response is another service.
    ///
    /// This is useful when running your application with hyper's
    /// [`Server`](hyper::server::Server):
    ///
    /// ```
    /// use axum::{
    ///     handler::get,
    ///     Router,
    /// };
    ///
    /// let app = Router::new().route("/", get(|| async { "Hi!" }));
    ///
    /// # async {
    /// axum::Server::bind(&"0.0.0.0:3000".parse().unwrap())
    ///     .serve(app.into_make_service())
    ///     .await
    ///     .expect("server failed");
    /// # };
    /// ```
    ///
    /// [`MakeService`]: tower::make::MakeService
    pub fn into_make_service(self) -> IntoMakeService<S>
    where
        S: Clone,
    {
        IntoMakeService::new(self.svc)
    }

    /// Convert this router into a [`MakeService`], that will store `C`'s
    /// associated `ConnectInfo` in a request extension such that [`ConnectInfo`]
    /// can extract it.
    ///
    /// This enables extracting things like the client's remote address.
    ///
    /// Extracting [`std::net::SocketAddr`] is supported out of the box:
    ///
    /// ```
    /// use axum::{
    ///     extract::ConnectInfo,
    ///     handler::get,
    ///     Router,
    /// };
    /// use std::net::SocketAddr;
    ///
    /// let app = Router::new().route("/", get(handler));
    ///
    /// async fn handler(ConnectInfo(addr): ConnectInfo<SocketAddr>) -> String {
    ///     format!("Hello {}", addr)
    /// }
    ///
    /// # async {
    /// axum::Server::bind(&"0.0.0.0:3000".parse().unwrap())
    ///     .serve(
    ///         app.into_make_service_with_connect_info::<SocketAddr, _>()
    ///     )
    ///     .await
    ///     .expect("server failed");
    /// # };
    /// ```
    ///
    /// You can implement custom a [`Connected`] like so:
    ///
    /// ```
    /// use axum::{
    ///     extract::connect_info::{ConnectInfo, Connected},
    ///     handler::get,
    ///     Router,
    /// };
    /// use hyper::server::conn::AddrStream;
    ///
    /// let app = Router::new().route("/", get(handler));
    ///
    /// async fn handler(
    ///     ConnectInfo(my_connect_info): ConnectInfo<MyConnectInfo>,
    /// ) -> String {
    ///     format!("Hello {:?}", my_connect_info)
    /// }
    ///
    /// #[derive(Clone, Debug)]
    /// struct MyConnectInfo {
    ///     // ...
    /// }
    ///
    /// impl Connected<&AddrStream> for MyConnectInfo {
    ///     type ConnectInfo = MyConnectInfo;
    ///
    ///     fn connect_info(target: &AddrStream) -> Self::ConnectInfo {
    ///         MyConnectInfo {
    ///             // ...
    ///         }
    ///     }
    /// }
    ///
    /// # async {
    /// axum::Server::bind(&"0.0.0.0:3000".parse().unwrap())
    ///     .serve(
    ///         app.into_make_service_with_connect_info::<MyConnectInfo, _>()
    ///     )
    ///     .await
    ///     .expect("server failed");
    /// # };
    /// ```
    ///
    /// See the [unix domain socket example][uds] for an example of how to use
    /// this to collect UDS connection info.
    ///
    /// [`MakeService`]: tower::make::MakeService
    /// [`Connected`]: crate::extract::connect_info::Connected
    /// [`ConnectInfo`]: crate::extract::connect_info::ConnectInfo
    /// [uds]: https://github.com/tokio-rs/axum/blob/main/examples/unix_domain_socket.rs
    pub fn into_make_service_with_connect_info<C, Target>(
        self,
    ) -> IntoMakeServiceWithConnectInfo<S, C>
    where
        S: Clone,
        C: Connected<Target>,
    {
        IntoMakeServiceWithConnectInfo::new(self.svc)
    }

    /// Merge two routers into one.
    ///
    /// This is useful for breaking apps into smaller pieces and combining them
    /// into one.
    ///
    /// ```
    /// use axum::{
    ///     handler::get,
    ///     Router,
    /// };
    /// #
    /// # async fn users_list() {}
    /// # async fn users_show() {}
    /// # async fn teams_list() {}
    ///
    /// // define some routes separately
    /// let user_routes = Router::new()
    ///     .route("/users", get(users_list))
    ///     .route("/users/:id", get(users_show));
    ///
    /// let team_routes = Router::new().route("/teams", get(teams_list));
    ///
    /// // combine them into one
    /// let app = user_routes.or(team_routes);
    /// # async {
    /// # hyper::Server::bind(&"".parse().unwrap()).serve(app.into_make_service()).await.unwrap();
    /// # };
    /// ```
    pub fn or<S2>(self, other: S2) -> Router<Or<S, S2>> {
        self.map(|first| Or {
            first,
            second: other,
        })
    }

    /// Handle errors services in this router might produce, by mapping them to
    /// responses.
    ///
    /// Unhandled errors will close the connection without sending a response.
    ///
    /// # Example
    ///
    /// ```
    /// use axum::{
    ///     handler::get,
    ///     http::StatusCode,
    ///     Router,
    /// };
    /// use tower::{BoxError, timeout::TimeoutLayer};
    /// use std::{time::Duration, convert::Infallible};
    ///
    /// // This router can never fail, since handlers can never fail.
    /// let app = Router::new().route("/", get(|| async {}));
    ///
    /// // Now the router can fail since the `tower::timeout::Timeout`
    /// // middleware will return an error if the timeout elapses.
    /// let app = app.layer(TimeoutLayer::new(Duration::from_secs(10)));
    ///
    /// // With `handle_error` we can handle errors `Timeout` might produce.
    /// // Our router now cannot fail, that is its error type is `Infallible`.
    /// let app = app.handle_error(|error: BoxError| {
    ///     if error.is::<tower::timeout::error::Elapsed>() {
    ///         Ok::<_, Infallible>((
    ///             StatusCode::REQUEST_TIMEOUT,
    ///             "request took too long to handle".to_string(),
    ///         ))
    ///     } else {
    ///         Ok::<_, Infallible>((
    ///             StatusCode::INTERNAL_SERVER_ERROR,
    ///             format!("Unhandled error: {}", error),
    ///         ))
    ///     }
    /// });
    /// # async {
    /// # hyper::Server::bind(&"".parse().unwrap()).serve(app.into_make_service()).await.unwrap();
    /// # };
    /// ```
    ///
    /// You can return `Err(_)` from the closure if you don't wish to handle
    /// some errors:
    ///
    /// ```
    /// use axum::{
    ///     handler::get,
    ///     http::StatusCode,
    ///     Router,
    /// };
    /// use tower::{BoxError, timeout::TimeoutLayer};
    /// use std::time::Duration;
    ///
    /// let app = Router::new()
    ///     .route("/", get(|| async {}))
    ///     .layer(TimeoutLayer::new(Duration::from_secs(10)))
    ///     .handle_error(|error: BoxError| {
    ///         if error.is::<tower::timeout::error::Elapsed>() {
    ///             Ok((
    ///                 StatusCode::REQUEST_TIMEOUT,
    ///                 "request took too long to handle".to_string(),
    ///             ))
    ///         } else {
    ///             // return the error as is
    ///             Err(error)
    ///         }
    ///     });
    /// # async {
    /// # hyper::Server::bind(&"".parse().unwrap()).serve(app.into_make_service()).await.unwrap();
    /// # };
    /// ```
    pub fn handle_error<ReqBody, F>(self, f: F) -> Router<HandleError<S, F, ReqBody>> {
        self.map(|svc| HandleError::new(svc, f))
    }

    /// Check that your service cannot fail.
    ///
    /// That is, its error type is [`Infallible`].
    pub fn check_infallible(self) -> Router<CheckInfallible<S>> {
        self.map(CheckInfallible)
    }

    fn map<F, S2>(self, f: F) -> Router<S2>
    where
        F: FnOnce(S) -> S2,
    {
        Router { svc: f(self.svc) }
    }
}

/// A route that sends requests to one of two [`Service`]s depending on the
/// path.
#[derive(Debug, Clone)]
pub struct Route<S, F> {
    pub(crate) pattern: PathPattern,
    pub(crate) svc: S,
    pub(crate) fallback: F,
}

impl<S, F, B> Service<Request<B>> for Route<S, F>
where
    S: Service<Request<B>, Response = Response<BoxBody>> + Clone,
    F: Service<Request<B>, Response = Response<BoxBody>, Error = S::Error> + Clone,
    B: Send + Sync + 'static,
{
    type Response = Response<BoxBody>;
    type Error = S::Error;
    type Future = RouteFuture<S, F, B>;

    fn poll_ready(&mut self, _cx: &mut Context<'_>) -> Poll<Result<(), Self::Error>> {
        Poll::Ready(Ok(()))
    }

    fn call(&mut self, mut req: Request<B>) -> Self::Future {
        if let Some(captures) = self.pattern.full_match(&req) {
            insert_url_params(&mut req, captures);
            let fut = self.svc.clone().oneshot(req);
            RouteFuture::a(fut, self.fallback.clone())
        } else {
            let fut = self.fallback.clone().oneshot(req);
            RouteFuture::b(fut)
        }
    }
}

// we store the potential error here such that users can handle invalid path
// params using `Result<Path<T>, _>`. That wouldn't be possible if we
// returned an error immediately when decoding the param
pub(crate) struct UrlParams(
    pub(crate) Result<Vec<(ByteStr, PercentDecodedByteStr)>, InvalidUtf8InPathParam>,
);

fn insert_url_params<B>(req: &mut Request<B>, params: Vec<(String, String)>) {
    let params = params
        .into_iter()
        .map(|(k, v)| {
            if let Some(decoded) = PercentDecodedByteStr::new(v) {
                Ok((ByteStr::new(k), decoded))
            } else {
                Err(InvalidUtf8InPathParam {
                    key: ByteStr::new(k),
                })
            }
        })
        .collect::<Result<Vec<_>, _>>();

    if let Some(current) = req.extensions_mut().get_mut::<Option<UrlParams>>() {
        match params {
            Ok(params) => {
                let mut current = current.take().unwrap();
                if let Ok(current) = &mut current.0 {
                    current.extend(params);
                }
                req.extensions_mut().insert(Some(current));
            }
            Err(err) => {
                req.extensions_mut().insert(Some(UrlParams(Err(err))));
            }
        }
    } else {
        req.extensions_mut().insert(Some(UrlParams(params)));
    }
}

pub(crate) struct InvalidUtf8InPathParam {
    pub(crate) key: ByteStr,
}

/// A [`Service`] that responds with `404 Not Found` or `405 Method not allowed`
/// to all requests.
///
/// This is used as the bottom service in a router stack. You shouldn't have to
/// use it manually.
pub struct EmptyRouter<E = Infallible> {
    status: StatusCode,
    _marker: PhantomData<fn() -> E>,
}

impl<E> EmptyRouter<E> {
    pub(crate) fn not_found() -> Self {
        Self {
            status: StatusCode::NOT_FOUND,
            _marker: PhantomData,
        }
    }

    pub(crate) fn method_not_allowed() -> Self {
        Self {
            status: StatusCode::METHOD_NOT_ALLOWED,
            _marker: PhantomData,
        }
    }
}

impl<E> Clone for EmptyRouter<E> {
    fn clone(&self) -> Self {
        Self {
            status: self.status,
            _marker: PhantomData,
        }
    }
}

impl<E> fmt::Debug for EmptyRouter<E> {
    fn fmt(&self, f: &mut fmt::Formatter<'_>) -> fmt::Result {
        f.debug_tuple("EmptyRouter").finish()
    }
}

impl<B, E> Service<Request<B>> for EmptyRouter<E>
where
    B: Send + Sync + 'static,
{
    type Response = Response<BoxBody>;
    type Error = E;
    type Future = EmptyRouterFuture<E>;

    fn poll_ready(&mut self, _cx: &mut Context<'_>) -> Poll<Result<(), Self::Error>> {
        Poll::Ready(Ok(()))
    }

    fn call(&mut self, mut request: Request<B>) -> Self::Future {
        if self.status == StatusCode::METHOD_NOT_ALLOWED {
            // we're inside a route but there was no method that matched
            // so record that so we can override the status if no other
            // routes match
            request.extensions_mut().insert(NoMethodMatch);
        }

        if self.status == StatusCode::NOT_FOUND
            && request.extensions().get::<NoMethodMatch>().is_some()
        {
            self.status = StatusCode::METHOD_NOT_ALLOWED;
        }

        let mut res = Response::new(crate::body::empty());

        res.extensions_mut().insert(FromEmptyRouter { request });

        *res.status_mut() = self.status;
        EmptyRouterFuture {
            future: ready(Ok(res)),
        }
    }
}

#[derive(Clone, Copy)]
struct NoMethodMatch;

/// Response extension used by [`EmptyRouter`] to send the request back to [`Or`] so
/// the other service can be called.
///
/// Without this we would loose ownership of the request when calling the first
/// service in [`Or`]. We also wouldn't be able to identify if the response came
/// from [`EmptyRouter`] and therefore can be discarded in [`Or`].
struct FromEmptyRouter<B> {
    request: Request<B>,
}

#[derive(Debug, Clone)]
pub(crate) struct PathPattern(Arc<Inner>);

#[derive(Debug)]
struct Inner {
    full_path_regex: Regex,
    capture_group_names: Box<[Bytes]>,
}

impl PathPattern {
    pub(crate) fn new(pattern: &str) -> Self {
        assert!(pattern.starts_with('/'), "Route path must start with a `/`");

        let mut capture_group_names = Vec::new();

        let pattern = pattern
            .split('/')
            .map(|part| {
                if let Some(key) = part.strip_prefix(':') {
                    capture_group_names.push(Bytes::copy_from_slice(key.as_bytes()));

                    Cow::Owned(format!("(?P<{}>[^/]+)", key))
                } else {
                    Cow::Borrowed(part)
                }
            })
            .collect::<Vec<_>>()
            .join("/");

        let full_path_regex =
            Regex::new(&format!("^{}", pattern)).expect("invalid regex generated from route");

        Self(Arc::new(Inner {
            full_path_regex,
            capture_group_names: capture_group_names.into(),
        }))
    }

    pub(crate) fn full_match<B>(&self, req: &Request<B>) -> Option<Captures> {
        self.do_match(req).and_then(|match_| {
            if match_.full_match {
                Some(match_.captures)
            } else {
                None
            }
        })
    }

    pub(crate) fn prefix_match<'a, B>(&self, req: &'a Request<B>) -> Option<(&'a str, Captures)> {
        self.do_match(req)
            .map(|match_| (match_.matched, match_.captures))
    }

    fn do_match<'a, B>(&self, req: &'a Request<B>) -> Option<Match<'a>> {
        let path = req.uri().path();

        self.0.full_path_regex.captures(path).map(|captures| {
            let matched = captures.get(0).unwrap();
            let full_match = matched.as_str() == path;

            let captures = self
                .0
                .capture_group_names
                .iter()
                .map(|bytes| {
                    std::str::from_utf8(bytes)
                        .expect("bytes were created from str so is valid utf-8")
                })
                .filter_map(|name| captures.name(name).map(|value| (name, value.as_str())))
                .map(|(key, value)| (key.to_string(), value.to_string()))
                .collect::<Vec<_>>();

            Match {
                captures,
                full_match,
                matched: matched.as_str(),
            }
        })
    }
}

struct Match<'a> {
    captures: Captures,
    // true if regex matched whole path, false if it only matched a prefix
    full_match: bool,
    matched: &'a str,
}

type Captures = Vec<(String, String)>;

/// A boxed route trait object.
///
/// See [`Router::boxed`] for more details.
pub struct BoxRoute<B = crate::body::Body, E = Infallible>(
    MpscBuffer<BoxService<Request<B>, Response<BoxBody>, E>, Request<B>>,
);

impl<B, E> Clone for BoxRoute<B, E> {
    fn clone(&self) -> Self {
        Self(self.0.clone())
    }
}

impl<B, E> fmt::Debug for BoxRoute<B, E> {
    fn fmt(&self, f: &mut fmt::Formatter<'_>) -> fmt::Result {
        f.debug_struct("BoxRoute").finish()
    }
}

impl<B, E> Service<Request<B>> for BoxRoute<B, E>
where
    E: Into<BoxError>,
{
    type Response = Response<BoxBody>;
    type Error = E;
    type Future = BoxRouteFuture<B, E>;

    #[inline]
    fn poll_ready(&mut self, _cx: &mut Context<'_>) -> Poll<Result<(), Self::Error>> {
        Poll::Ready(Ok(()))
    }

    #[inline]
    fn call(&mut self, req: Request<B>) -> Self::Future {
        BoxRouteFuture {
            inner: self.0.clone().oneshot(req),
        }
    }
}

/// A [`Service`] created from a router by applying a Tower middleware.
///
/// Created with [`Router::layer`]. See that method for more details.
pub struct Layered<S> {
    inner: S,
}

impl<S> Layered<S> {
    fn new(inner: S) -> Self {
        Self { inner }
    }
}

impl<S> Clone for Layered<S>
where
    S: Clone,
{
    fn clone(&self) -> Self {
        Self::new(self.inner.clone())
    }
}

impl<S> fmt::Debug for Layered<S>
where
    S: fmt::Debug,
{
    fn fmt(&self, f: &mut fmt::Formatter<'_>) -> fmt::Result {
        f.debug_struct("Layered")
            .field("inner", &self.inner)
            .finish()
    }
}

impl<S, R> Service<R> for Layered<S>
where
    S: Service<R>,
{
    type Response = S::Response;
    type Error = S::Error;
    type Future = S::Future;

    #[inline]
    fn poll_ready(&mut self, cx: &mut Context<'_>) -> Poll<Result<(), Self::Error>> {
        self.inner.poll_ready(cx)
    }

    #[inline]
    fn call(&mut self, req: R) -> Self::Future {
        self.inner.call(req)
    }
}

/// A [`Service`] that has been nested inside a router at some path.
///
/// Created with [`Router::nest`].
#[derive(Debug, Clone)]
pub struct Nested<S, F> {
    pattern: PathPattern,
    svc: S,
    fallback: F,
}

impl<S, F, B> Service<Request<B>> for Nested<S, F>
where
    S: Service<Request<B>, Response = Response<BoxBody>> + Clone,
    F: Service<Request<B>, Response = Response<BoxBody>, Error = S::Error> + Clone,
    B: Send + Sync + 'static,
{
    type Response = Response<BoxBody>;
    type Error = S::Error;
    type Future = NestedFuture<S, F, B>;

    fn poll_ready(&mut self, _cx: &mut Context<'_>) -> Poll<Result<(), Self::Error>> {
        Poll::Ready(Ok(()))
    }

    fn call(&mut self, mut req: Request<B>) -> Self::Future {
        if req.extensions().get::<OriginalUri>().is_none() {
            let original_uri = OriginalUri(req.uri().clone());
            req.extensions_mut().insert(original_uri);
        }

        let f = if let Some((prefix, captures)) = self.pattern.prefix_match(&req) {
            let without_prefix = strip_prefix(req.uri(), prefix);
            *req.uri_mut() = without_prefix;

            insert_url_params(&mut req, captures);
            let fut = self.svc.clone().oneshot(req);
            RouteFuture::a(fut, self.fallback.clone())
        } else {
            let fut = self.fallback.clone().oneshot(req);
            RouteFuture::b(fut)
        };

        NestedFuture { inner: f }
    }
}

fn strip_prefix(uri: &Uri, prefix: &str) -> Uri {
    let path_and_query = if let Some(path_and_query) = uri.path_and_query() {
        let new_path = if let Some(path) = path_and_query.path().strip_prefix(prefix) {
            path
        } else {
            path_and_query.path()
        };

        let new_path = if new_path.starts_with('/') {
            Cow::Borrowed(new_path)
        } else {
            Cow::Owned(format!("/{}", new_path))
        };

        if let Some(query) = path_and_query.query() {
            Some(
                format!("{}?{}", new_path, query)
                    .parse::<http::uri::PathAndQuery>()
                    .unwrap(),
            )
        } else {
            Some(new_path.parse().unwrap())
        }
    } else {
        None
    };

    let mut parts = http::uri::Parts::default();
    parts.scheme = uri.scheme().cloned();
    parts.authority = uri.authority().cloned();
    parts.path_and_query = path_and_query;

    Uri::from_parts(parts).unwrap()
}

/// Middleware that statically verifies that a service cannot fail.
///
/// Created with [`check_infallible`](Router::check_infallible).
#[derive(Debug, Clone, Copy)]
pub struct CheckInfallible<S>(S);

impl<R, S> Service<R> for CheckInfallible<S>
where
    S: Service<R, Error = Infallible>,
{
    type Response = S::Response;
    type Error = S::Error;
    type Future = S::Future;

    #[inline]
    fn poll_ready(&mut self, cx: &mut Context<'_>) -> Poll<Result<(), Self::Error>> {
        self.0.poll_ready(cx)
    }

    #[inline]
    fn call(&mut self, req: R) -> Self::Future {
        self.0.call(req)
    }
}

/// A [`MakeService`] that produces axum router services.
///
/// [`MakeService`]: tower::make::MakeService
#[derive(Debug, Clone)]
pub struct IntoMakeService<S> {
    service: S,
}

impl<S> IntoMakeService<S> {
    fn new(service: S) -> Self {
        Self { service }
    }
}

impl<S, T> Service<T> for IntoMakeService<S>
where
    S: Clone,
{
    type Response = S;
    type Error = Infallible;
    type Future = future::MakeRouteServiceFuture<S>;

    fn poll_ready(&mut self, _cx: &mut Context<'_>) -> Poll<Result<(), Self::Error>> {
        Poll::Ready(Ok(()))
    }

    fn call(&mut self, _target: T) -> Self::Future {
        future::MakeRouteServiceFuture {
            future: ready(Ok(self.service.clone())),
        }
    }
}

#[cfg(test)]
mod tests {
    use super::*;

    #[test]
    fn test_routing() {
        assert_match("/", "/");

        assert_match("/foo", "/foo");
        assert_match("/foo/", "/foo/");
        refute_match("/foo", "/foo/");
        refute_match("/foo/", "/foo");

        assert_match("/foo/bar", "/foo/bar");
        refute_match("/foo/bar/", "/foo/bar");
        refute_match("/foo/bar", "/foo/bar/");

        assert_match("/:value", "/foo");
        assert_match("/users/:id", "/users/1");
        assert_match("/users/:id/action", "/users/42/action");
        refute_match("/users/:id/action", "/users/42");
        refute_match("/users/:id", "/users/42/action");
    }

    fn assert_match(route_spec: &'static str, path: &'static str) {
        let route = PathPattern::new(route_spec);
        let req = Request::builder().uri(path).body(()).unwrap();
        assert!(
            route.full_match(&req).is_some(),
            "`{}` doesn't match `{}`",
            path,
            route_spec
        );
    }

    fn refute_match(route_spec: &'static str, path: &'static str) {
        let route = PathPattern::new(route_spec);
        let req = Request::builder().uri(path).body(()).unwrap();
        assert!(
            route.full_match(&req).is_none(),
            "`{}` did match `{}` (but shouldn't)",
            path,
            route_spec
        );
    }

    #[test]
    fn traits() {
        use crate::tests::*;

        assert_send::<Router<()>>();
        assert_sync::<Router<()>>();

        assert_send::<Route<(), ()>>();
        assert_sync::<Route<(), ()>>();

        assert_send::<EmptyRouter<NotSendSync>>();
        assert_sync::<EmptyRouter<NotSendSync>>();

        assert_send::<BoxRoute<(), ()>>();
        assert_sync::<BoxRoute<(), ()>>();

        assert_send::<Layered<()>>();
        assert_sync::<Layered<()>>();

        assert_send::<Nested<(), ()>>();
        assert_sync::<Nested<(), ()>>();

        assert_send::<CheckInfallible<()>>();
        assert_sync::<CheckInfallible<()>>();

        assert_send::<IntoMakeService<()>>();
        assert_sync::<IntoMakeService<()>>();
    }
}<|MERGE_RESOLUTION|>--- conflicted
+++ resolved
@@ -9,11 +9,7 @@
         OriginalUri,
     },
     service::HandleError,
-<<<<<<< HEAD
-    util::{ByteStr, CloneBoxService, PercentDecodedByteStr},
-=======
-    util::ByteStr,
->>>>>>> 593e3e31
+    util::{ByteStr, PercentDecodedByteStr},
     BoxError,
 };
 use bytes::Bytes;
