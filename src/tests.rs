--- conflicted
+++ resolved
@@ -1,17 +1,7 @@
 #![allow(clippy::blacklisted_name)]
 
 use crate::{
-<<<<<<< HEAD
-    extract::RequestParts,
-    handler::on,
-    prelude::*,
-    response::IntoResponse,
-    routing::nest,
-    routing::MethodFilter,
-    service::{self, ServiceExt as _},
-=======
     extract::RequestParts, handler::on, prelude::*, routing::nest, routing::MethodFilter, service,
->>>>>>> 95d7582d
 };
 use bytes::Bytes;
 use futures_util::future::Ready;
