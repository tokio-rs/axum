--- conflicted
+++ resolved
@@ -12,13 +12,8 @@
 repository = "https://github.com/tokio-rs/axum"
 
 [features]
-<<<<<<< HEAD
 default = ["form", "http1", "json", "matched-path", "original-uri", "query", "tokio", "tower-log"]
-form = ["serde_urlencoded"]
-=======
-default = ["form", "http1", "json", "matched-path", "original-uri", "query", "tower-log"]
 form = ["dep:serde_urlencoded"]
->>>>>>> c09ecefc
 http1 = ["hyper/http1"]
 http2 = ["hyper/http2"]
 json = ["dep:serde_json", "dep:serde_path_to_error"]
@@ -26,19 +21,13 @@
 matched-path = []
 multipart = ["dep:multer"]
 original-uri = []
-<<<<<<< HEAD
-query = ["serde_urlencoded"]
-tokio = ["tokio_cr", "hyper/server", "hyper/tcp"]
+query = ["dep:serde_urlencoded"]
+tokio = ["dep:tokio_cr", "hyper/server", "hyper/tcp"]
 tower-log = ["tower/log"]
-ws = ["tokio", "tokio-tungstenite", "sha-1", "base64"]
-=======
-query = ["dep:serde_urlencoded"]
-tower-log = ["tower/log"]
-ws = ["dep:tokio-tungstenite", "dep:sha-1", "dep:base64"]
+ws = ["dep:tokio_cr", "dep:tokio-tungstenite", "dep:sha-1", "dep:base64"]
 
 # Required for intra-doc links to resolve correctly
 __private_docs = ["tower/full", "tower-http/full"]
->>>>>>> c09ecefc
 
 [dependencies]
 async-trait = "0.1.43"
@@ -57,12 +46,7 @@
 pin-project-lite = "0.2.7"
 serde = "1.0"
 sync_wrapper = "0.1.1"
-<<<<<<< HEAD
-tower = { version = "0.4.11", default-features = false, features = ["util", "make"] }
-=======
-tokio = { version = "1", features = ["time"] }
 tower = { version = "0.4.13", default-features = false, features = ["util", "make"] }
->>>>>>> c09ecefc
 tower-http = { version = "0.3.0", features = ["util", "map-response-body"] }
 tower-layer = "0.3"
 tower-service = "0.3"
@@ -76,12 +60,8 @@
 serde_path_to_error = { version = "0.1.8", optional = true }
 serde_urlencoded = { version = "0.7", optional = true }
 sha-1 = { version = "0.10", optional = true }
-<<<<<<< HEAD
-tokio-tungstenite = { version = "0.17", optional = true }
+tokio-tungstenite = { version = "0.17.2", optional = true }
 tokio_cr = { package = "tokio", version = "1", features = ["time"], optional = true }
-=======
-tokio-tungstenite = { version = "0.17.2", optional = true }
->>>>>>> c09ecefc
 
 [dev-dependencies]
 anyhow = "1.0"
