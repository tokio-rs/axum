[package]
name = "axum"
version = "0.7.2"
categories = ["asynchronous", "network-programming", "web-programming::http-server"]
description = "Web framework that focuses on ergonomics and modularity"
edition = "2021"
rust-version = "1.66"
homepage = "https://github.com/tokio-rs/axum"
keywords = ["http", "web", "framework"]
license = "MIT"
readme = "README.md"
repository = "https://github.com/tokio-rs/axum"

[features]
default = ["form", "http1", "json", "matched-path", "original-uri", "query", "tokio", "tower-log"]
form = ["dep:serde_urlencoded"]
http1 = ["dep:hyper", "hyper?/http1"]
http2 = ["dep:hyper", "hyper?/http2"]
json = ["dep:serde_json", "dep:serde_path_to_error"]
macros = ["dep:axum-macros"]
matched-path = []
multipart = ["dep:multer"]
original-uri = []
query = ["dep:serde_urlencoded"]
tokio = ["dep:hyper-util", "dep:tokio", "tokio/net", "tokio/rt", "tower/make", "tokio/macros"]
tower-log = ["tower/log"]
tracing = ["dep:tracing", "axum-core/tracing"]
ws = ["dep:hyper", "tokio", "dep:tokio-tungstenite", "dep:sha1", "dep:base64"]

# Required for intra-doc links to resolve correctly
__private_docs = ["tower/full", "dep:tower-http"]

[dependencies]
async-trait = "0.1.67"
axum-core = { path = "../axum-core", version = "0.4.1" }
bytes = "1.0"
futures-util = { version = "0.3", default-features = false, features = ["alloc"] }
http = "1.0.0"
http-body = "1.0.0"
http-body-util = "0.1.0"
itoa = "1.0.5"
matchit = "0.7"
memchr = "2.4.1"
mime = "0.3.16"
percent-encoding = "2.1"
pin-project-lite = "0.2.7"
serde = "1.0"
sync_wrapper = "0.1.1"
tower = { version = "0.4.13", default-features = false, features = ["util"] }
tower-layer = "0.3.2"
tower-service = "0.3"

# optional dependencies
axum-macros = { path = "../axum-macros", version = "0.4.0", optional = true }
base64 = { version = "0.21.0", optional = true }
<<<<<<< HEAD
hyper = { version = "1.1.0", optional = true }
hyper-util = { version = "0.1.2", features = ["tokio", "server", "server-auto"], optional = true }
multer = { version = "2.0.0", optional = true }
=======
hyper = { version = "1.0.0", optional = true }
hyper-util = { version = "0.1.1", features = ["tokio", "server", "server-auto"], optional = true }
multer = { version = "3.0.0", optional = true }
>>>>>>> 3fda0938
serde_json = { version = "1.0", features = ["raw_value"], optional = true }
serde_path_to_error = { version = "0.1.8", optional = true }
serde_urlencoded = { version = "0.7", optional = true }
sha1 = { version = "0.10", optional = true }
tokio = { package = "tokio", version = "1.25.0", features = ["time"], optional = true }
tokio-tungstenite = { version = "0.21", optional = true }
tracing = { version = "0.1", default-features = false, optional = true }

[dependencies.tower-http]
version = "0.5.0"
optional = true
features = [
    # all tower-http features except (de)?compression-zstd which doesn't
    # build on `--target armv5te-unknown-linux-musleabi`
    "add-extension",
    "auth",
    "catch-panic",
    "compression-br",
    "compression-deflate",
    "compression-gzip",
    "cors",
    "decompression-br",
    "decompression-deflate",
    "decompression-gzip",
    "follow-redirect",
    "fs",
    "limit",
    "map-request-body",
    "map-response-body",
    "metrics",
    "normalize-path",
    "propagate-header",
    "redirect",
    "request-id",
    "sensitive-headers",
    "set-header",
    "set-status",
    "timeout",
    "trace",
    "util",
    "validate-request",
]

[build-dependencies]
rustversion = "1.0.9"

[dev-dependencies]
anyhow = "1.0"
axum-macros = { path = "../axum-macros", version = "0.4.0", features = ["__private"] }
quickcheck = "1.0"
quickcheck_macros = "1.0"
reqwest = { version = "0.11.14", default-features = false, features = ["json", "stream", "multipart"] }
rustversion = "1.0.9"
serde = { version = "1.0", features = ["derive"] }
serde_json = "1.0"
time = { version = "0.3", features = ["serde-human-readable"] }
tokio = { package = "tokio", version = "1.25.0", features = ["macros", "rt", "rt-multi-thread", "net", "test-util"] }
tokio-stream = "0.1"
tracing = "0.1"
tracing-subscriber = { version = "0.3", features = ["json"] }
uuid = { version = "1.0", features = ["serde", "v4"] }

[package.metadata.docs.rs]
all-features = true
rustdoc-args = ["--cfg", "docsrs"]

[dev-dependencies.tower]
package = "tower"
version = "0.4.10"
features = [
    "util",
    "timeout",
    "limit",
    "load-shed",
    "steer",
    "filter",
]

[dev-dependencies.tower-http]
version = "0.5.0"
features = [
    # all tower-http features except (de)?compression-zstd which doesn't
    # build on `--target armv5te-unknown-linux-musleabi`
    "add-extension",
    "auth",
    "catch-panic",
    "compression-br",
    "compression-deflate",
    "compression-gzip",
    "cors",
    "decompression-br",
    "decompression-deflate",
    "decompression-gzip",
    "follow-redirect",
    "fs",
    "limit",
    "map-request-body",
    "map-response-body",
    "metrics",
    "normalize-path",
    "propagate-header",
    "redirect",
    "request-id",
    "sensitive-headers",
    "set-header",
    "set-status",
    "timeout",
    "trace",
    "util",
    "validate-request",
]

[package.metadata.playground]
features = [
    "http1",
    "http2",
    "json",
    "multipart",
    "ws",
]

[package.metadata.cargo-public-api-crates]
allowed = [
    # our crates
    "axum_core",
    "axum_macros",

    # not 1.0
    "futures_core",
    "futures_sink",
    "futures_util",
    "tower_layer",
    "tower_service",

    # >=1.0
    "async_trait",
    "bytes",
    "http",
    "http_body",
    "serde",
    "tokio",
]

[[bench]]
name = "benches"
harness = false<|MERGE_RESOLUTION|>--- conflicted
+++ resolved
@@ -53,15 +53,9 @@
 # optional dependencies
 axum-macros = { path = "../axum-macros", version = "0.4.0", optional = true }
 base64 = { version = "0.21.0", optional = true }
-<<<<<<< HEAD
 hyper = { version = "1.1.0", optional = true }
 hyper-util = { version = "0.1.2", features = ["tokio", "server", "server-auto"], optional = true }
-multer = { version = "2.0.0", optional = true }
-=======
-hyper = { version = "1.0.0", optional = true }
-hyper-util = { version = "0.1.1", features = ["tokio", "server", "server-auto"], optional = true }
 multer = { version = "3.0.0", optional = true }
->>>>>>> 3fda0938
 serde_json = { version = "1.0", features = ["raw_value"], optional = true }
 serde_path_to_error = { version = "0.1.8", optional = true }
 serde_urlencoded = { version = "0.7", optional = true }
