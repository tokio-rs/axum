[package]
name = "axum"
version = "0.7.6"
categories = ["asynchronous", "network-programming", "web-programming::http-server"]
description = "Web framework that focuses on ergonomics and modularity"
edition = "2021"
rust-version = "1.66"
homepage = "https://github.com/tokio-rs/axum"
keywords = ["http", "web", "framework"]
license = "MIT"
readme = "README.md"
repository = "https://github.com/tokio-rs/axum"

[features]
default = [
    "form",
    "http1",
    "json",
    "matched-path",
    "original-uri",
    "query",
    "tokio",
    "tower-log",
    "tracing",
]
form = ["dep:serde_urlencoded"]
http1 = ["dep:hyper", "hyper?/http1", "hyper-util?/http1"]
http2 = ["dep:hyper", "hyper?/http2", "hyper-util?/http2"]
json = ["dep:serde_json", "dep:serde_path_to_error"]
macros = ["dep:axum-macros"]
matched-path = []
multipart = ["dep:multer"]
original-uri = []
query = ["dep:serde_urlencoded"]
tokio = ["dep:hyper-util", "dep:tokio", "tokio/net", "tokio/rt", "tower/make", "tokio/macros"]
tower-log = ["tower/log"]
tracing = ["dep:tracing", "axum-core/tracing"]
ws = ["dep:hyper", "tokio", "dep:tokio-tungstenite", "dep:sha1", "dep:base64"]

# Required for intra-doc links to resolve correctly
__private_docs = ["tower/full", "dep:tower-http"]

[dependencies]
<<<<<<< HEAD
axum-core = { path = "../axum-core", version = "0.4.2" }
=======
async-trait = "0.1.67"
axum-core = { path = "../axum-core", version = "0.4.4" }
>>>>>>> 712b3ef2
bytes = "1.0"
futures-util = { version = "0.3", default-features = false, features = ["alloc"] }
http = "1.0.0"
http-body = "1.0.0"
http-body-util = "0.1.0"
itoa = "1.0.5"
matchit = "0.7"
memchr = "2.4.1"
mime = "0.3.16"
percent-encoding = "2.1"
pin-project-lite = "0.2.7"
rustversion = "1.0.9"
serde = "1.0"
sync_wrapper = "1.0.0"
tower = { version = "0.5.1", default-features = false, features = ["util"] }
tower-layer = "0.3.2"
tower-service = "0.3"

# optional dependencies
axum-macros = { path = "../axum-macros", version = "0.4.2", optional = true }
base64 = { version = "0.21.0", optional = true }
hyper = { version = "1.1.0", optional = true }
hyper-util = { version = "0.1.3", features = ["tokio", "server", "service"], optional = true }
multer = { version = "3.0.0", optional = true }
serde_json = { version = "1.0", features = ["raw_value"], optional = true }
serde_path_to_error = { version = "0.1.8", optional = true }
serde_urlencoded = { version = "0.7", optional = true }
sha1 = { version = "0.10", optional = true }
tokio = { package = "tokio", version = "1.25.0", features = ["time"], optional = true }
tokio-tungstenite = { version = "0.23", optional = true }
tracing = { version = "0.1", default-features = false, optional = true }

[dependencies.tower-http]
version = "0.6.0"
optional = true
features = [
    # all tower-http features except (de)?compression-zstd which doesn't
    # build on `--target armv5te-unknown-linux-musleabi`
    "add-extension",
    "auth",
    "catch-panic",
    "compression-br",
    "compression-deflate",
    "compression-gzip",
    "cors",
    "decompression-br",
    "decompression-deflate",
    "decompression-gzip",
    "follow-redirect",
    "fs",
    "limit",
    "map-request-body",
    "map-response-body",
    "metrics",
    "normalize-path",
    "propagate-header",
    "redirect",
    "request-id",
    "sensitive-headers",
    "set-header",
    "set-status",
    "timeout",
    "trace",
    "util",
    "validate-request",
]

[dev-dependencies]
anyhow = "1.0"
axum-macros = { path = "../axum-macros", version = "0.4.1", features = ["__private"] }
quickcheck = "1.0"
quickcheck_macros = "1.0"
reqwest = { version = "0.12", default-features = false, features = ["json", "stream", "multipart"] }
serde = { version = "1.0", features = ["derive"] }
serde_json = "1.0"
time = { version = "0.3", features = ["serde-human-readable"] }
tokio = { package = "tokio", version = "1.25.0", features = ["macros", "rt", "rt-multi-thread", "net", "test-util"] }
tokio-stream = "0.1"
tokio-tungstenite = "0.23"
tracing = "0.1"
tracing-subscriber = { version = "0.3", features = ["json"] }
uuid = { version = "1.0", features = ["serde", "v4"] }

[package.metadata.docs.rs]
all-features = true
rustdoc-args = ["--cfg", "docsrs"]

[dev-dependencies.tower]
package = "tower"
version = "0.5.1"
features = [
    "util",
    "timeout",
    "limit",
    "load-shed",
    "steer",
    "filter",
]

[dev-dependencies.tower-http]
version = "0.6.0"
features = [
    # all tower-http features except (de)?compression-zstd which doesn't
    # build on `--target armv5te-unknown-linux-musleabi`
    "add-extension",
    "auth",
    "catch-panic",
    "compression-br",
    "compression-deflate",
    "compression-gzip",
    "cors",
    "decompression-br",
    "decompression-deflate",
    "decompression-gzip",
    "follow-redirect",
    "fs",
    "limit",
    "map-request-body",
    "map-response-body",
    "metrics",
    "normalize-path",
    "propagate-header",
    "redirect",
    "request-id",
    "sensitive-headers",
    "set-header",
    "set-status",
    "timeout",
    "trace",
    "util",
    "validate-request",
]

[package.metadata.playground]
features = [
    "http1",
    "http2",
    "json",
    "multipart",
    "ws",
]

[package.metadata.cargo-public-api-crates]
allowed = [
    # our crates
    "axum_core",
    "axum_macros",

    # not 1.0
    "futures_core",
    "futures_sink",
    "futures_util",
    "tower_layer",
    "tower_service",

    # >=1.0
    "bytes",
    "http",
    "http_body",
    "serde",
    "tokio",
]

[[bench]]
name = "benches"
harness = false<|MERGE_RESOLUTION|>--- conflicted
+++ resolved
@@ -41,12 +41,7 @@
 __private_docs = ["tower/full", "dep:tower-http"]
 
 [dependencies]
-<<<<<<< HEAD
-axum-core = { path = "../axum-core", version = "0.4.2" }
-=======
-async-trait = "0.1.67"
 axum-core = { path = "../axum-core", version = "0.4.4" }
->>>>>>> 712b3ef2
 bytes = "1.0"
 futures-util = { version = "0.3", default-features = false, features = ["alloc"] }
 http = "1.0.0"
