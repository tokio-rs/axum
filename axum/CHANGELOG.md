--- conflicted
+++ resolved
@@ -10,18 +10,13 @@
 - **added:** Add `AppendHeaders` for appending headers to a response rather than overriding them ([#927])
 - **added:** Add `axum::extract::multipart::Field::chunk` method for streaming a single chunk from
   the field ([#901])
-<<<<<<< HEAD
 - **changed:** Allow `Error: Into<Infallible>` for `Route::{layer, route_layer}` ([#924])
+- **fixed:** Fix trailing slash redirection with query parameters ([#936])
 
 [#901]: https://github.com/tokio-rs/axum/pull/901
 [#924]: https://github.com/tokio-rs/axum/pull/924
-=======
-- **fixed:** Fix trailing slash redirection with query parameters ([#936])
-
-[#901]: https://github.com/tokio-rs/axum/pull/901
 [#927]: https://github.com/tokio-rs/axum/pull/927
 [#936]: https://github.com/tokio-rs/axum/pull/936
->>>>>>> afcefb4a
 
 # 0.5.1 (03. April, 2022)
 
