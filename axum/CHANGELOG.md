# Changelog

All notable changes to this project will be documented in this file.

The format is based on [Keep a Changelog](https://keepachangelog.com/en/1.0.0/),
and this project adheres to [Semantic Versioning](https://semver.org/spec/v2.0.0.html).

# Unreleased

- **breaking:** The following types/traits are no longer generic over the request body
  (i.e. the `B` type param has been removed) ([#1751] and [#1789]):
  - `FromRequestParts`
  - `FromRequest`
  - `HandlerService`
  - `HandlerWithoutStateExt`
  - `Handler`
  - `LayeredFuture`
  - `Layered`
  - `MethodRouter`
  - `Next`
  - `RequestExt`
  - `RouteFuture`
  - `Route`
  - `Router`
- **breaking:** axum no longer re-exports `hyper::Body` as that type is removed
  in hyper 1.0. Instead axum has its own body type at `axum::body::Body` ([#1751])
- **breaking:** `extract::BodyStream` has been removed as `body::Body`
  implements `Stream` and `FromRequest` directly ([#1751])
- **breaking:** Change `sse::Event::json_data` to use `axum_core::Error` as its error type ([#1762])
- **breaking:** Rename `DefaultOnFailedUpdgrade` to `DefaultOnFailedUpgrade` ([#1664])
- **breaking:** Rename `OnFailedUpdgrade` to `OnFailedUpgrade` ([#1664])
- **breaking:** `TypedHeader` has been move to `axum-extra` ([#1850])
- **breaking:** Removed re-exports of `Empty` and `Full`. Use
  `axum::body::Body::empty` and `axum::body::Body::from` respectively ([#1789])
- **breaking:** The response returned by `IntoResponse::into_response` must use
  `axum::body::Body` as the body type. `axum::response::Response` does this
  ([#1789])
- **breaking:** Removed the `BoxBody` type alias and its `box_body`
  constructor. Use `axum::body::Body::new` instead ([#1789])
- **breaking:** Remove `RawBody` extractor. `axum::body::Body` implements `FromRequest` directly ([#1789])
- **breaking:** The following types from `http-body` no longer implement `IntoResponse`:
  - `Full`, use `Body::from` instead
  - `Empty`, use `Body::empty` instead
  - `BoxBody`, use `Body::new` instead
  - `UnsyncBoxBody`, use `Body::new` instead
  - `MapData`, use `Body::new` instead
  - `MapErr`, use `Body::new` instead
- **added:** Add `axum::extract::Request` type alias where the body is `axum::body::Body` ([#1789])
- **added:** Add `Router::as_service` and `Router::into_service` to workaround
  type inference issues when calling `ServiceExt` methods on a `Router` ([#1835])
- **breaking:** Removed `axum::Server` as it was removed in hyper 1.0. Instead
  use `axum::serve(listener, service)` or hyper/hyper-util for more configuration options ([#1868])
- **breaking:** Only inherit fallbacks for routers nested with `Router::nest`.
  Routers nested with `Router::nest_service` will no longer inherit fallbacks ([#1956])
- **fixed:** Don't remove the `Sec-WebSocket-Key` header in `WebSocketUpgrade` ([#1972])
<<<<<<< HEAD
- **added:** Add `axum::extract::Query::try_from_uri` ([#2058])
=======
- **added:** Implement `IntoResponse` for `Box<str>` and `Box<[u8]>` ([#2035])
>>>>>>> cc9629fe

[#1664]: https://github.com/tokio-rs/axum/pull/1664
[#1751]: https://github.com/tokio-rs/axum/pull/1751
[#1762]: https://github.com/tokio-rs/axum/pull/1762
[#1789]: https://github.com/tokio-rs/axum/pull/1789
[#1835]: https://github.com/tokio-rs/axum/pull/1835
[#1850]: https://github.com/tokio-rs/axum/pull/1850
[#1868]: https://github.com/tokio-rs/axum/pull/1868
[#1956]: https://github.com/tokio-rs/axum/pull/1956
[#1972]: https://github.com/tokio-rs/axum/pull/1972
[#2058]: https://github.com/tokio-rs/axum/pull/2058

# 0.6.17 (25. April, 2023)

- **fixed:** Fix fallbacks causing a panic on `CONNECT` requests ([#1958])

[#1958]: https://github.com/tokio-rs/axum/pull/1958

# 0.6.16 (18. April, 2023)

- **fixed:** Don't allow extracting `MatchedPath` in fallbacks ([#1934])
- **fixed:** Fix panic if `Router` with something nested at `/` was used as a fallback ([#1934])
- **added:** Document that `Router::new().fallback(...)` isn't optimal ([#1940])

[#1934]: https://github.com/tokio-rs/axum/pull/1934
[#1940]: https://github.com/tokio-rs/axum/pull/1940

# 0.6.15 (12. April, 2023)

- **fixed:** Removed additional leftover debug messages ([#1927])

[#1927]: https://github.com/tokio-rs/axum/pull/1927

# 0.6.14 (11. April, 2023)

- **fixed:** Removed leftover "path_router hit" debug message ([#1925])

[#1925]: https://github.com/tokio-rs/axum/pull/1925

# 0.6.13 (11. April, 2023)

- **added:** Log rejections from built-in extractors with the
  `axum::rejection=trace` target ([#1890])
- **fixed:** Fixed performance regression with `Router::nest` introduced in
  0.6.0. `nest` now flattens the routes which performs better ([#1711])
- **fixed:** Extracting `MatchedPath` in nested handlers now gives the full
  matched path, including the nested path ([#1711])
- **added:** Implement `Deref` and `DerefMut` for built-in extractors ([#1922])

[#1711]: https://github.com/tokio-rs/axum/pull/1711
[#1890]: https://github.com/tokio-rs/axum/pull/1890
[#1922]: https://github.com/tokio-rs/axum/pull/1922

# 0.6.12 (22. March, 2023)

- **added:** Implement `IntoResponse` for `MultipartError` ([#1861])
- **fixed:** More clearly document what wildcards matches ([#1873])

[#1861]: https://github.com/tokio-rs/axum/pull/1861
[#1873]: https://github.com/tokio-rs/axum/pull/1873

# 0.6.11 (13. March, 2023)

- **fixed:** Don't require `S: Debug` for `impl Debug for Router<S>` ([#1836])
- **fixed:** Clone state a bit less when handling requests ([#1837])
- **fixed:** Unpin itoa dependency ([#1815])

[#1815]: https://github.com/tokio-rs/axum/pull/1815
[#1836]: https://github.com/tokio-rs/axum/pull/1836
[#1837]: https://github.com/tokio-rs/axum/pull/1837

# 0.6.10 (03. March, 2023)

- **fixed:** Add `#[must_use]` attributes to types that do nothing unless used ([#1809])
- **fixed:** Gracefully handle missing headers in the `TypedHeader` extractor ([#1810])
- **fixed:** Fix routing issues when loading a `Router` via a dynamic library ([#1806])

[#1806]: https://github.com/tokio-rs/axum/pull/1806
[#1809]: https://github.com/tokio-rs/axum/pull/1809
[#1810]: https://github.com/tokio-rs/axum/pull/1810

# 0.6.9 (24. February, 2023)

- **changed:** Update to tower-http 0.4. axum is still compatible with tower-http 0.3 ([#1783])

[#1783]: https://github.com/tokio-rs/axum/pull/1783

# 0.6.8 (24. February, 2023)

- **fixed:** Fix `Allow` missing from routers with middleware ([#1773])
- **added:** Add `KeepAlive::event` for customizing the event sent for SSE keep alive ([#1729])

[#1729]: https://github.com/tokio-rs/axum/pull/1729
[#1773]: https://github.com/tokio-rs/axum/pull/1773

# 0.6.7 (17. February, 2023)

- **added:** Add `FormRejection::FailedToDeserializeFormBody` which is returned
  if the request body couldn't be deserialized into the target type, as opposed
  to `FailedToDeserializeForm` which is only for query parameters ([#1683])
- **added:** Add `MockConnectInfo` for setting `ConnectInfo` during tests ([#1767])

[#1683]: https://github.com/tokio-rs/axum/pull/1683
[#1767]: https://github.com/tokio-rs/axum/pull/1767

# 0.6.6 (12. February, 2023)

- **fixed:** Enable passing `MethodRouter` to `Router::fallback` ([#1730])

[#1730]: https://github.com/tokio-rs/axum/pull/1730

# 0.6.5 (11. February, 2023)

- **fixed:** Fix `#[debug_handler]` sometimes giving wrong borrow related suggestions ([#1710])
- Document gotchas related to using `impl IntoResponse` as the return type from handler functions ([#1736])

[#1710]: https://github.com/tokio-rs/axum/pull/1710
[#1736]: https://github.com/tokio-rs/axum/pull/1736

# 0.6.4 (22. January, 2023)

- Depend on axum-macros 0.3.2

# 0.6.3 (20. January, 2023)

- **added:** Implement `IntoResponse` for `&'static [u8; N]` and `[u8; N]` ([#1690])
- **fixed:** Make `Path` support types using `serde::Deserializer::deserialize_any` ([#1693])
- **added:** Add `RawPathParams` ([#1713])
- **added:** Implement `Clone` and `Service` for `axum::middleware::Next` ([#1712])
- **fixed:** Document required tokio features to run "Hello, World!" example ([#1715])

[#1690]: https://github.com/tokio-rs/axum/pull/1690
[#1693]: https://github.com/tokio-rs/axum/pull/1693
[#1712]: https://github.com/tokio-rs/axum/pull/1712
[#1713]: https://github.com/tokio-rs/axum/pull/1713
[#1715]: https://github.com/tokio-rs/axum/pull/1715

# 0.6.2 (9. January, 2023)

- **added:** Add `body_text` and `status` methods to built-in rejections ([#1612])
- **added:** Enable the `runtime` feature of `hyper` when using `tokio` ([#1671])

[#1612]: https://github.com/tokio-rs/axum/pull/1612
[#1671]: https://github.com/tokio-rs/axum/pull/1671

# 0.6.1 (29. November, 2022)

- **added:** Expand the docs for `Router::with_state` ([#1580])

[#1580]: https://github.com/tokio-rs/axum/pull/1580

# 0.6.0 (25. November, 2022)

## Routing

- **fixed:** Nested routers are now allowed to have fallbacks ([#1521]):

  ```rust
  let api_router = Router::new()
      .route("/users", get(|| { ... }))
      .fallback(api_fallback);

  let app = Router::new()
      // this would panic in 0.5 but in 0.6 it just works
      //
      // requests starting with `/api` but not handled by `api_router`
      // will go to `api_fallback`
      .nest("/api", api_router);
  ```

  The outer router's fallback will still apply if a nested router doesn't have
  its own fallback:

  ```rust
  // this time without a fallback
  let api_router = Router::new().route("/users", get(|| { ... }));

  let app = Router::new()
      .nest("/api", api_router)
      // `api_router` will inherit this fallback
      .fallback(app_fallback);
  ```

- **breaking:** The request `/foo/` no longer matches `/foo/*rest`. If you want
  to match `/foo/` you have to add a route specifically for that ([#1086])

  For example:

  ```rust
  use axum::{Router, routing::get, extract::Path};

  let app = Router::new()
      // this will match `/foo/bar/baz`
      .route("/foo/*rest", get(handler))
      // this will match `/foo/`
      .route("/foo/", get(handler))
      // if you want `/foo` to match you must also add an explicit route for it
      .route("/foo", get(handler));

  async fn handler(
      // use an `Option` because `/foo/` and `/foo` don't have any path params
      params: Option<Path<String>>,
  ) {}
  ```

- **breaking:** Path params for wildcard routes no longer include the prefix
  `/`. e.g. `/foo.js` will match `/*filepath` with a value of `foo.js`, _not_
  `/foo.js` ([#1086])

  For example:

  ```rust
  use axum::{Router, routing::get, extract::Path};

  let app = Router::new().route("/foo/*rest", get(handler));

  async fn handler(
      Path(params): Path<String>,
  ) {
      // for the request `/foo/bar/baz` the value of `params` will be `bar/baz`
      //
      // on 0.5 it would be `/bar/baz`
  }
  ```

- **fixed:** Routes like `/foo` and `/*rest` are no longer considered
  overlapping. `/foo` will take priority ([#1086])

  For example:

  ```rust
  use axum::{Router, routing::get};

  let app = Router::new()
      // this used to not be allowed but now just works
      .route("/foo/*rest", get(foo))
      .route("/foo/bar", get(bar));

  async fn foo() {}

  async fn bar() {}
  ```

- **breaking:** Automatic trailing slash redirects have been removed.
  Previously if you added a route for `/foo`, axum would redirect calls to
  `/foo/` to `/foo` (or vice versa for `/foo/`):

  ```rust
  use axum::{Router, routing::get};

  let app = Router::new()
      // a request to `GET /foo/` will now get `404 Not Found`
      // whereas in 0.5 axum would redirect to `/foo`
      //
      // same goes the other way if you had the route `/foo/`
      // axum will no longer redirect from `/foo` to `/foo/`
      .route("/foo", get(handler));

  async fn handler() {}
  ```

  Either explicitly add routes for `/foo` and `/foo/` or use
  `axum_extra::routing::RouterExt::route_with_tsr` if you want the old behavior
  ([#1119])

- **breaking:** `Router::fallback` now only accepts `Handler`s (similarly to
  what `get`, `post`, etc. accept). Use the new `Router::fallback_service` for
  setting any `Service` as the fallback ([#1155])

  This fallback on 0.5:

  ```rust
  use axum::{Router, handler::Handler};

  let app = Router::new().fallback(fallback.into_service());

  async fn fallback() {}
  ```

  Becomes this in 0.6

  ```rust
  use axum::Router;

  let app = Router::new().fallback(fallback);

  async fn fallback() {}
  ```

- **breaking:** It is no longer supported to `nest` twice at the same path, i.e.
  `.nest("/foo", a).nest("/foo", b)` will panic. Instead use `.nest("/foo", a.merge(b))`
- **breaking:** It is no longer supported to `nest` a router and add a route at
  the same path, such as `.nest("/a", _).route("/a", _)`. Instead use
  `.nest("/a/", _).route("/a", _)`.
- **changed:** `Router::nest` now only accepts `Router`s, the general-purpose
  `Service` nesting method has been renamed to `nest_service` ([#1368])
- **breaking:** Allow `Error: Into<Infallible>` for `Route::{layer, route_layer}` ([#924])
- **breaking:** `MethodRouter` now panics on overlapping routes ([#1102])
- **breaking:** `Router::route` now only accepts `MethodRouter`s created with
  `get`, `post`, etc. Use the new `Router::route_service` for routing to
  any `Service`s ([#1155])
- **breaking:** Adding a `.route_layer` onto a `Router` or `MethodRouter`
  without any routes will now result in a panic. Previously, this just did
  nothing. [#1327]
- **breaking:** `RouterService` has been removed since `Router` now implements
  `Service` when the state is `()`. Use `Router::with_state` to provide the
  state and get a `Router<()>`. Note that `RouterService` only existed in the
  pre-releases, not 0.5 ([#1552])

## Extractors

- **added:** Added new type safe `State` extractor. This can be used with
  `Router::with_state` and gives compile errors for missing states, whereas
  `Extension` would result in runtime errors ([#1155])

  We recommend migrating from `Extension` to `State` for sharing application state since that is more type
  safe and faster. That is done by using `Router::with_state` and `State`.

  This setup in 0.5

  ```rust
  use axum::{routing::get, Extension, Router};

  let app = Router::new()
      .route("/", get(handler))
      .layer(Extension(AppState {}));

  async fn handler(Extension(app_state): Extension<AppState>) {}

  #[derive(Clone)]
  struct AppState {}
  ```

  Becomes this in 0.6 using `State`:

  ```rust
  use axum::{routing::get, extract::State, Router};

  let app = Router::new()
      .route("/", get(handler))
      .with_state(AppState {});

  async fn handler(State(app_state): State<AppState>) {}

  #[derive(Clone)]
  struct AppState {}
  ```

  If you have multiple extensions, you can use fields on `AppState` and implement
  `FromRef`:

  ```rust
  use axum::{extract::{State, FromRef}, routing::get, Router};

  let state = AppState {
      client: HttpClient {},
      database: Database {},
  };

  let app = Router::new().route("/", get(handler)).with_state(state);

  async fn handler(
      State(client): State<HttpClient>,
      State(database): State<Database>,
  ) {}

  // the derive requires enabling the "macros" feature
  #[derive(Clone, FromRef)]
  struct AppState {
      client: HttpClient,
      database: Database,
  }

  #[derive(Clone)]
  struct HttpClient {}

  #[derive(Clone)]
  struct Database {}
  ```

- **breaking:** It is now only possible for one extractor per handler to consume
  the request body. In 0.5 doing so would result in runtime errors but in 0.6 it
  is a compile error ([#1272])

  axum enforces this by only allowing the _last_ extractor to consume the
  request.

  For example:

  ```rust
  use axum::{Json, http::HeaderMap};

  // This wont compile on 0.6 because both `Json` and `String` need to consume
  // the request body. You can use either `Json` or `String`, but not both.
  async fn handler_1(
      json: Json<serde_json::Value>,
      string: String,
  ) {}

  // This won't work either since `Json` is not the last extractor.
  async fn handler_2(
      json: Json<serde_json::Value>,
      headers: HeaderMap,
  ) {}

  // This works!
  async fn handler_3(
      headers: HeaderMap,
      json: Json<serde_json::Value>,
  ) {}
  ```

  This is done by reworking the `FromRequest` trait and introducing a new
  `FromRequestParts` trait.

  If your extractor needs to consume the request body then you should implement
  `FromRequest`, otherwise implement `FromRequestParts`.

  This extractor in 0.5:

  ```rust
  struct MyExtractor { /* ... */ }

  #[async_trait]
  impl<B> FromRequest<B> for MyExtractor
  where
      B: Send,
  {
      type Rejection = StatusCode;

      async fn from_request(req: &mut RequestParts<B>) -> Result<Self, Self::Rejection> {
          // ...
      }
  }
  ```

  Becomes this in 0.6:

  ```rust
  use axum::{
      extract::{FromRequest, FromRequestParts},
      http::{StatusCode, Request, request::Parts},
      async_trait,
  };

  struct MyExtractor { /* ... */ }

  // implement `FromRequestParts` if you don't need to consume the request body
  #[async_trait]
  impl<S> FromRequestParts<S> for MyExtractor
  where
      S: Send + Sync,
  {
      type Rejection = StatusCode;

      async fn from_request_parts(parts: &mut Parts, state: &S) -> Result<Self, Self::Rejection> {
          // ...
      }
  }

  // implement `FromRequest` if you do need to consume the request body
  #[async_trait]
  impl<S, B> FromRequest<S, B> for MyExtractor
  where
      S: Send + Sync,
      B: Send + 'static,
  {
      type Rejection = StatusCode;

      async fn from_request(req: Request<B>, state: &S) -> Result<Self, Self::Rejection> {
          // ...
      }
  }
  ```

  For an example of how to write an extractor that accepts different
  `Content-Types` see the [`parse-body-based-on-content-type`] example.

- **added:** `FromRequest` and `FromRequestParts` derive macro re-exports from
  [`axum-macros`] behind the `macros` feature ([#1352])
- **added:** Add `RequestExt` and `RequestPartsExt` which adds convenience
  methods for running extractors to `http::Request` and `http::request::Parts` ([#1301])
- **added**: `JsonRejection` now displays the path at which a deserialization
  error occurred ([#1371])
- **added:** Add `extract::RawForm` for accessing raw urlencoded query bytes or request body ([#1487])
- **fixed:** Used `400 Bad Request` for `FailedToDeserializeQueryString`
  rejections, instead of `422 Unprocessable Entity` ([#1387])
- **changed**: The inner error of a `JsonRejection` is now
  `serde_path_to_error::Error<serde_json::Error>`.  Previously it was
  `serde_json::Error` ([#1371])
- **changed:** The default body limit now applies to the `Multipart` extractor ([#1420])
- **breaking:** `ContentLengthLimit` has been removed. Use `DefaultBodyLimit` instead ([#1400])
- **breaking:** `RequestParts` has been removed as part of the `FromRequest`
  rework ([#1272])
- **breaking:** `BodyAlreadyExtracted` has been removed ([#1272])
- **breaking:** The following types or traits have a new `S` type param
  which represents the state ([#1155]):
  - `Router`, defaults to `()`
  - `MethodRouter`, defaults to `()`
  - `FromRequest`, no default
  - `Handler`, no default
- **breaking:** `MatchedPath` can now no longer be extracted in middleware for
  nested routes. In previous versions it returned invalid data when extracted
  from a middleware applied to a nested router. `MatchedPath` can still be
  extracted from handlers and middleware that aren't on nested routers ([#1462])
- **breaking:** Rename `FormRejection::FailedToDeserializeQueryString` to
  `FormRejection::FailedToDeserializeForm` ([#1496])

## Middleware

- **added:** Support running extractors on `middleware::from_fn` functions ([#1088])
- **added**: Add `middleware::from_fn_with_state` to enable running extractors that require
  state ([#1342])
- **added:** Add `middleware::from_extractor_with_state` ([#1396])
- **added:** Add `map_request`, `map_request_with_state` for transforming the
  request with an async function ([#1408])
- **added:** Add `map_response`, `map_response_with_state` for transforming the
  response with an async function ([#1414])
- **added:** Support any middleware response that implements `IntoResponse` ([#1152])
- **breaking:** Remove `extractor_middleware` which was previously deprecated.
  Use `axum::middleware::from_extractor` instead ([#1077])
- **breaking:** Require middleware added with `Handler::layer` to have
  `Infallible` as the error type ([#1152])

## Misc

- **added:** Support compiling to WASM. See the `simple-router-wasm` example
  for more details ([#1382])
- **added:** Add `ServiceExt` with methods for turning any `Service` into a
  `MakeService` similarly to `Router::into_make_service` ([#1302])
- **added:** String and binary `From` impls have been added to `extract::ws::Message`
  to be more inline with `tungstenite` ([#1421])
- **added:** Add `#[derive(axum::extract::FromRef)]` ([#1430])
- **added:** Add `accept_unmasked_frames` setting in WebSocketUpgrade ([#1529])
- **added:** Add `WebSocketUpgrade::on_failed_upgrade` to customize what to do
  when upgrading a connection fails ([#1539])
- **fixed:** Annotate panicking functions with `#[track_caller]` so the error
  message points to where the user added the invalid route, rather than
  somewhere internally in axum ([#1248])
- **changed:** axum's MSRV is now 1.60 ([#1239])
- **changed:** For methods that accept some `S: Service`, the bounds have been
  relaxed so the response type must implement `IntoResponse` rather than being a
  literal `Response`
- **breaking:** New `tokio` default feature needed for WASM support. If you
  don't need WASM support but have `default_features = false` for other reasons
  you likely need to re-enable the `tokio` feature ([#1382])
- **breaking:** `handler::{WithState, IntoService}` are merged into one type,
  named `HandlerService` ([#1418])

[#924]: https://github.com/tokio-rs/axum/pull/924
[#1077]: https://github.com/tokio-rs/axum/pull/1077
[#1086]: https://github.com/tokio-rs/axum/pull/1086
[#1088]: https://github.com/tokio-rs/axum/pull/1088
[#1102]: https://github.com/tokio-rs/axum/pull/1102
[#1119]: https://github.com/tokio-rs/axum/pull/1119
[#1152]: https://github.com/tokio-rs/axum/pull/1152
[#1155]: https://github.com/tokio-rs/axum/pull/1155
[#1239]: https://github.com/tokio-rs/axum/pull/1239
[#1248]: https://github.com/tokio-rs/axum/pull/1248
[#1272]: https://github.com/tokio-rs/axum/pull/1272
[#1301]: https://github.com/tokio-rs/axum/pull/1301
[#1302]: https://github.com/tokio-rs/axum/pull/1302
[#1327]: https://github.com/tokio-rs/axum/pull/1327
[#1342]: https://github.com/tokio-rs/axum/pull/1342
[#1346]: https://github.com/tokio-rs/axum/pull/1346
[#1352]: https://github.com/tokio-rs/axum/pull/1352
[#1368]: https://github.com/tokio-rs/axum/pull/1368
[#1371]: https://github.com/tokio-rs/axum/pull/1371
[#1382]: https://github.com/tokio-rs/axum/pull/1382
[#1387]: https://github.com/tokio-rs/axum/pull/1387
[#1389]: https://github.com/tokio-rs/axum/pull/1389
[#1396]: https://github.com/tokio-rs/axum/pull/1396
[#1397]: https://github.com/tokio-rs/axum/pull/1397
[#1400]: https://github.com/tokio-rs/axum/pull/1400
[#1408]: https://github.com/tokio-rs/axum/pull/1408
[#1414]: https://github.com/tokio-rs/axum/pull/1414
[#1418]: https://github.com/tokio-rs/axum/pull/1418
[#1420]: https://github.com/tokio-rs/axum/pull/1420
[#1421]: https://github.com/tokio-rs/axum/pull/1421
[#1430]: https://github.com/tokio-rs/axum/pull/1430
[#1462]: https://github.com/tokio-rs/axum/pull/1462
[#1487]: https://github.com/tokio-rs/axum/pull/1487
[#1496]: https://github.com/tokio-rs/axum/pull/1496
[#1521]: https://github.com/tokio-rs/axum/pull/1521
[#1529]: https://github.com/tokio-rs/axum/pull/1529
[#1532]: https://github.com/tokio-rs/axum/pull/1532
[#1539]: https://github.com/tokio-rs/axum/pull/1539
[#1552]: https://github.com/tokio-rs/axum/pull/1552
[`axum-macros`]: https://docs.rs/axum-macros/latest/axum_macros/
[`parse-body-based-on-content-type`]: https://github.com/tokio-rs/axum/blob/main/examples/parse-body-based-on-content-type/src/main.rs

<details>
<summary>0.6.0 Pre-Releases</summary>

# 0.6.0-rc.5 (18. November, 2022)

- **breaking:** `Router::with_state` is no longer a constructor. It is instead
  used to convert the router into a `RouterService` ([#1532])

  This nested router on 0.6.0-rc.4

  ```rust
  Router::with_state(state).route(...);
  ```

  Becomes this in 0.6.0-rc.5

  ```rust
  Router::new().route(...).with_state(state);
  ```

- **breaking:**: `Router::inherit_state` has been removed. Use
  `Router::with_state` instead ([#1532])
- **breaking:**: `Router::nest` and `Router::merge` now only supports nesting
  routers that use the same state type as the router they're being merged into.
  Use `FromRef` for substates ([#1532])

- **added:** Add `accept_unmasked_frames` setting in WebSocketUpgrade ([#1529])
- **fixed:** Nested routers will now inherit fallbacks from outer routers ([#1521])
- **added:** Add `WebSocketUpgrade::on_failed_upgrade` to customize what to do
  when upgrading a connection fails ([#1539])

[#1521]: https://github.com/tokio-rs/axum/pull/1521
[#1529]: https://github.com/tokio-rs/axum/pull/1529
[#1532]: https://github.com/tokio-rs/axum/pull/1532
[#1539]: https://github.com/tokio-rs/axum/pull/1539

# 0.6.0-rc.4 (9. November, 2022)

- **changed**: The inner error of a `JsonRejection` is now
  `serde_path_to_error::Error<serde_json::Error>`.  Previously it was
  `serde_json::Error` ([#1371])
- **added**: `JsonRejection` now displays the path at which a deserialization
  error occurred ([#1371])
- **fixed:** Support streaming/chunked requests in `ContentLengthLimit` ([#1389])
- **fixed:** Used `400 Bad Request` for `FailedToDeserializeQueryString`
  rejections, instead of `422 Unprocessable Entity` ([#1387])
- **added:** Add `middleware::from_extractor_with_state` ([#1396])
- **added:** Add `DefaultBodyLimit::max` for changing the default body limit ([#1397])
- **added:** Add `map_request`, `map_request_with_state` for transforming the
  request with an async function ([#1408])
- **added:** Add `map_response`, `map_response_with_state` for transforming the
  response with an async function ([#1414])
- **breaking:** `ContentLengthLimit` has been removed. Use `DefaultBodyLimit` instead ([#1400])
- **changed:** `Router` no longer implements `Service`, call `.into_service()`
  on it to obtain a `RouterService` that does ([#1368])
- **added:** Add `Router::inherit_state`, which creates a `Router` with an
  arbitrary state type without actually supplying the state; such a `Router`
  can't be turned into a service directly (`.into_service()` will panic), but
  can be nested or merged into a `Router` with the same state type ([#1368])
- **changed:** `Router::nest` now only accepts `Router`s, the general-purpose
  `Service` nesting method has been renamed to `nest_service` ([#1368])
- **added:** Support compiling to WASM. See the `simple-router-wasm` example
  for more details ([#1382])
- **breaking:** New `tokio` default feature needed for WASM support. If you
  don't need WASM support but have `default_features = false` for other reasons
  you likely need to re-enable the `tokio` feature ([#1382])
- **breaking:** `handler::{WithState, IntoService}` are merged into one type,
  named `HandlerService` ([#1418])
- **changed:** The default body limit now applies to the `Multipart` extractor ([#1420])
- **added:** String and binary `From` impls have been added to `extract::ws::Message`
  to be more inline with `tungstenite` ([#1421])
- **added:** Add `#[derive(axum::extract::FromRef)]` ([#1430])
- **added:** `FromRequest` and `FromRequestParts` derive macro re-exports from
  [`axum-macros`] behind the `macros` feature ([#1352])
- **breaking:** `MatchedPath` can now no longer be extracted in middleware for
  nested routes ([#1462])
- **added:** Add `extract::RawForm` for accessing raw urlencoded query bytes or request body ([#1487])
- **breaking:** Rename `FormRejection::FailedToDeserializeQueryString` to
  `FormRejection::FailedToDeserializeForm` ([#1496])

[#1352]: https://github.com/tokio-rs/axum/pull/1352
[#1368]: https://github.com/tokio-rs/axum/pull/1368
[#1371]: https://github.com/tokio-rs/axum/pull/1371
[#1382]: https://github.com/tokio-rs/axum/pull/1382
[#1387]: https://github.com/tokio-rs/axum/pull/1387
[#1389]: https://github.com/tokio-rs/axum/pull/1389
[#1396]: https://github.com/tokio-rs/axum/pull/1396
[#1397]: https://github.com/tokio-rs/axum/pull/1397
[#1400]: https://github.com/tokio-rs/axum/pull/1400
[#1408]: https://github.com/tokio-rs/axum/pull/1408
[#1414]: https://github.com/tokio-rs/axum/pull/1414
[#1418]: https://github.com/tokio-rs/axum/pull/1418
[#1420]: https://github.com/tokio-rs/axum/pull/1420
[#1421]: https://github.com/tokio-rs/axum/pull/1421
[#1430]: https://github.com/tokio-rs/axum/pull/1430
[#1462]: https://github.com/tokio-rs/axum/pull/1462
[#1487]: https://github.com/tokio-rs/axum/pull/1487
[#1496]: https://github.com/tokio-rs/axum/pull/1496

# 0.6.0-rc.3 (8. November, 2022)

Yanked, as it didn't compile in release mode.

# 0.6.0-rc.2 (10. September, 2022)

## Security

- **breaking:** Added default limit to how much data `Bytes::from_request` will
  consume. Previously it would attempt to consume the entire request body
  without checking its length. This meant if a malicious peer sent an large (or
  infinite) request body your server might run out of memory and crash.

  The default limit is at 2 MB and can be disabled by adding the new
  `DefaultBodyLimit::disable()` middleware. See its documentation for more
  details.

  This also applies to these extractors which used `Bytes::from_request`
  internally:
  - `Form`
  - `Json`
  - `String`

  ([#1346])

## Routing

- **breaking:** Adding a `.route_layer` onto a `Router` or `MethodRouter`
  without any routes will now result in a panic. Previously, this just did
  nothing. [#1327]


[`axum-macros`]: https://docs.rs/axum-macros/latest/axum_macros/

## Middleware

- **added**: Add `middleware::from_fn_with_state` and
  `middleware::from_fn_with_state_arc` to enable running extractors that require
  state ([#1342])

[#1327]: https://github.com/tokio-rs/axum/pull/1327
[#1342]: https://github.com/tokio-rs/axum/pull/1342
[#1346]: https://github.com/tokio-rs/axum/pull/1346

# 0.6.0-rc.1 (23. August, 2022)

## Routing

- **breaking:** Nested `Router`s will no longer delegate to the outer `Router`'s
  fallback. Instead you must explicitly set a fallback on the inner `Router` ([#1086])

  This nested router on 0.5:

  ```rust
  use axum::{Router, handler::Handler};

  let api_routes = Router::new();

  let app = Router::new()
      .nest("/api", api_routes)
      .fallback(fallback.into_service());

  async fn fallback() {}
  ```

  Becomes this in 0.6:

  ```rust
  use axum::Router;

  let api_routes = Router::new()
      // we have to explicitly set the fallback here
      // since nested routers no longer delegate to the outer
      // router's fallback
      .fallback(fallback);

  let app = Router::new()
      .nest("/api", api_routes)
      .fallback(fallback);

  async fn fallback() {}
  ```

- **breaking:** The request `/foo/` no longer matches `/foo/*rest`. If you want
  to match `/foo/` you have to add a route specifically for that ([#1086])

  For example:

  ```rust
  use axum::{Router, routing::get, extract::Path};

  let app = Router::new()
      // this will match `/foo/bar/baz`
      .route("/foo/*rest", get(handler))
      // this will match `/foo/`
      .route("/foo/", get(handler))
      // if you want `/foo` to match you must also add an explicit route for it
      .route("/foo", get(handler));

  async fn handler(
      // use an `Option` because `/foo/` and `/foo` don't have any path params
      params: Option<Path<String>>,
  ) {}
  ```

- **breaking:** Path params for wildcard routes no longer include the prefix
  `/`. e.g. `/foo.js` will match `/*filepath` with a value of `foo.js`, _not_
  `/foo.js` ([#1086])

  For example:

  ```rust
  use axum::{Router, routing::get, extract::Path};

  let app = Router::new().route("/foo/*rest", get(handler));

  async fn handler(
      Path(params): Path<String>,
  ) {
      // for the request `/foo/bar/baz` the value of `params` will be `bar/baz`
      //
      // on 0.5 it would be `/bar/baz`
  }
  ```

- **fixed:** Routes like `/foo` and `/*rest` are no longer considered
  overlapping. `/foo` will take priority ([#1086])

  For example:

  ```rust
  use axum::{Router, routing::get};

  let app = Router::new()
      // this used to not be allowed but now just works
      .route("/foo/*rest", get(foo))
      .route("/foo/bar", get(bar));

  async fn foo() {}

  async fn bar() {}
  ```

- **breaking:** Trailing slash redirects have been removed. Previously if you
  added a route for `/foo`, axum would redirect calls to `/foo/` to `/foo` (or
  vice versa for `/foo/`). That is no longer supported and such requests will
  now be sent to the fallback. Consider using
  `axum_extra::routing::RouterExt::route_with_tsr` if you want the old behavior
  ([#1119])

  For example:

  ```rust
  use axum::{Router, routing::get};

  let app = Router::new()
      // a request to `GET /foo/` will now get `404 Not Found`
      // whereas in 0.5 axum would redirect to `/foo`
      //
      // same goes the other way if you had the route `/foo/`
      // axum will no longer redirect from `/foo` to `/foo/`
      .route("/foo", get(handler));

  async fn handler() {}
  ```

- **breaking:** `Router::fallback` now only accepts `Handler`s (similarly to
  what `get`, `post`, etc accept). Use the new `Router::fallback_service` for
  setting any `Service` as the fallback ([#1155])

  This fallback on 0.5:

  ```rust
  use axum::{Router, handler::Handler};

  let app = Router::new().fallback(fallback.into_service());

  async fn fallback() {}
  ```

  Becomes this in 0.6

  ```rust
  use axum::Router;

  let app = Router::new().fallback(fallback);

  async fn fallback() {}
  ```

- **breaking:** Allow `Error: Into<Infallible>` for `Route::{layer, route_layer}` ([#924])
- **breaking:** `MethodRouter` now panics on overlapping routes ([#1102])
- **breaking:** `Router::route` now only accepts `MethodRouter`s created with
  `get`, `post`, etc. Use the new `Router::route_service` for routing to
  any `Service`s ([#1155])

## Extractors

- **added:** Added new type safe `State` extractor. This can be used with
  `Router::with_state` and gives compile errors for missing states, whereas
  `Extension` would result in runtime errors ([#1155])

  We recommend migrating from `Extension` to `State` since that is more type
  safe and faster. That is done by using `Router::with_state` and `State`.

  This setup in 0.5

  ```rust
  use axum::{routing::get, Extension, Router};

  let app = Router::new()
      .route("/", get(handler))
      .layer(Extension(AppState {}));

  async fn handler(Extension(app_state): Extension<AppState>) {}

  #[derive(Clone)]
  struct AppState {}
  ```

  Becomes this in 0.6 using `State`:

  ```rust
  use axum::{routing::get, extract::State, Router};

  let app = Router::with_state(AppState {})
      .route("/", get(handler));

  async fn handler(State(app_state): State<AppState>) {}

  #[derive(Clone)]
  struct AppState {}
  ```

  If you have multiple extensions you can use fields on `AppState` and implement
  `FromRef`:

  ```rust
  use axum::{extract::{State, FromRef}, routing::get, Router};

  let state = AppState {
      client: HttpClient {},
      database: Database {},
  };

  let app = Router::with_state(state).route("/", get(handler));

  async fn handler(
      State(client): State<HttpClient>,
      State(database): State<Database>,
  ) {}

  #[derive(Clone)]
  struct AppState {
      client: HttpClient,
      database: Database,
  }

  #[derive(Clone)]
  struct HttpClient {}

  impl FromRef<AppState> for HttpClient {
      fn from_ref(state: &AppState) -> Self {
          state.client.clone()
      }
  }

  #[derive(Clone)]
  struct Database {}

  impl FromRef<AppState> for Database {
      fn from_ref(state: &AppState) -> Self {
          state.database.clone()
      }
  }
  ```
- **breaking:** It is now only possible for one extractor per handler to consume
  the request body. In 0.5 doing so would result in runtime errors but in 0.6 it
  is a compile error ([#1272])

  axum enforces this by only allowing the _last_ extractor to consume the
  request.

  For example:

  ```rust
  use axum::{Json, http::HeaderMap};

  // This wont compile on 0.6 because both `Json` and `String` need to consume
  // the request body. You can use either `Json` or `String`, but not both.
  async fn handler_1(
      json: Json<serde_json::Value>,
      string: String,
  ) {}

  // This won't work either since `Json` is not the last extractor.
  async fn handler_2(
      json: Json<serde_json::Value>,
      headers: HeaderMap,
  ) {}

  // This works!
  async fn handler_3(
      headers: HeaderMap,
      json: Json<serde_json::Value>,
  ) {}
  ```

  This is done by reworking the `FromRequest` trait and introducing a new
  `FromRequestParts` trait.

  If your extractor needs to consume the request body then you should implement
  `FromRequest`, otherwise implement `FromRequestParts`.

  This extractor in 0.5:

  ```rust
  struct MyExtractor { /* ... */ }

  #[async_trait]
  impl<B> FromRequest<B> for MyExtractor
  where
      B: Send,
  {
      type Rejection = StatusCode;

      async fn from_request(req: &mut RequestParts<B>) -> Result<Self, Self::Rejection> {
          // ...
      }
  }
  ```

  Becomes this in 0.6:

  ```rust
  use axum::{
      extract::{FromRequest, FromRequestParts},
      http::{StatusCode, Request, request::Parts},
      async_trait,
  };

  struct MyExtractor { /* ... */ }

  // implement `FromRequestParts` if you don't need to consume the request body
  #[async_trait]
  impl<S> FromRequestParts<S> for MyExtractor
  where
      S: Send + Sync,
  {
      type Rejection = StatusCode;

      async fn from_request_parts(parts: &mut Parts, state: &S) -> Result<Self, Self::Rejection> {
          // ...
      }
  }

  // implement `FromRequest` if you do need to consume the request body
  #[async_trait]
  impl<S, B> FromRequest<S, B> for MyExtractor
  where
      S: Send + Sync,
      B: Send + 'static,
  {
      type Rejection = StatusCode;

      async fn from_request(req: Request<B>, state: &S) -> Result<Self, Self::Rejection> {
          // ...
      }
  }
  ```

- **breaking:** `RequestParts` has been removed as part of the `FromRequest`
  rework ([#1272])
- **breaking:** `BodyAlreadyExtracted` has been removed ([#1272])
- **breaking:** The following types or traits have a new `S` type param
  which represents the state ([#1155]):
  - `Router`, defaults to `()`
  - `MethodRouter`, defaults to `()`
  - `FromRequest`, no default
  - `Handler`, no default
- **added:** Add `RequestExt` and `RequestPartsExt` which adds convenience
  methods for running extractors to `http::Request` and `http::request::Parts` ([#1301])

## Middleware

- **breaking:** Remove `extractor_middleware` which was previously deprecated.
  Use `axum::middleware::from_extractor` instead ([#1077])
- **added:** Support running extractors on `middleware::from_fn` functions ([#1088])
- **added:** Support any middleware response that implements `IntoResponse` ([#1152])
- **breaking:** Require middleware added with `Handler::layer` to have
  `Infallible` as the error type ([#1152])

## Misc

- **changed:** axum's MSRV is now 1.60 ([#1239])
- **changed:** For methods that accept some `S: Service`, the bounds have been
  relaxed so the response type must implement `IntoResponse` rather than being a
  literal `Response`
- **fixed:** Annotate panicking functions with `#[track_caller]` so the error
  message points to where the user added the invalid route, rather than
  somewhere internally in axum ([#1248])
- **added:** Add `ServiceExt` with methods for turning any `Service` into a
  `MakeService` similarly to `Router::into_make_service` ([#1302])

[#1077]: https://github.com/tokio-rs/axum/pull/1077
[#1086]: https://github.com/tokio-rs/axum/pull/1086
[#1088]: https://github.com/tokio-rs/axum/pull/1088
[#1102]: https://github.com/tokio-rs/axum/pull/1102
[#1119]: https://github.com/tokio-rs/axum/pull/1119
[#1152]: https://github.com/tokio-rs/axum/pull/1152
[#1155]: https://github.com/tokio-rs/axum/pull/1155
[#1239]: https://github.com/tokio-rs/axum/pull/1239
[#1248]: https://github.com/tokio-rs/axum/pull/1248
[#1272]: https://github.com/tokio-rs/axum/pull/1272
[#1301]: https://github.com/tokio-rs/axum/pull/1301
[#1302]: https://github.com/tokio-rs/axum/pull/1302
[#924]: https://github.com/tokio-rs/axum/pull/924

</details>

# 0.5.16 (10. September, 2022)

## Security

- **breaking:** Added default limit to how much data `Bytes::from_request` will
  consume. Previously it would attempt to consume the entire request body
  without checking its length. This meant if a malicious peer sent an large (or
  infinite) request body your server might run out of memory and crash.

  The default limit is at 2 MB and can be disabled by adding the new
  `DefaultBodyLimit::disable()` middleware. See its documentation for more
  details.

  This also applies to these extractors which used `Bytes::from_request`
  internally:
  - `Form`
  - `Json`
  - `String`

  ([#1346])

[#1346]: https://github.com/tokio-rs/axum/pull/1346

# 0.5.15 (9. August, 2022)

- **fixed:** Don't expose internal type names in `QueryRejection` response. ([#1171])
- **fixed:** Improve performance of JSON serialization ([#1178])
- **fixed:** Improve build times by generating less IR ([#1192])

[#1171]: https://github.com/tokio-rs/axum/pull/1171
[#1178]: https://github.com/tokio-rs/axum/pull/1178
[#1192]: https://github.com/tokio-rs/axum/pull/1192

# 0.5.14 (25. July, 2022)

Yanked, as it contained an accidental breaking change.

# 0.5.13 (15. July, 2022)

- **fixed:** If `WebSocketUpgrade` cannot upgrade the connection it will return a
  `WebSocketUpgradeRejection::ConnectionNotUpgradable` rejection ([#1135])
- **changed:** `WebSocketUpgradeRejection` has a new variant `ConnectionNotUpgradable`
  variant ([#1135])

[#1135]: https://github.com/tokio-rs/axum/pull/1135

# 0.5.12 (10. July, 2022)

- **added:** Added `debug_handler` which is an attribute macro that improves
  type errors when applied to handler function. It is re-exported from
  `axum-macros` ([#1144])

[#1144]: https://github.com/tokio-rs/axum/pull/1144

# 0.5.11 (02. July, 2022)

- **added:** Implement `TryFrom<http::Method>` for `MethodFilter` and use new
  `NoMatchingMethodFilter` error in case of failure ([#1130])
- **added:** Document how to run extractors from middleware ([#1140])

[#1130]: https://github.com/tokio-rs/axum/pull/1130
[#1140]: https://github.com/tokio-rs/axum/pull/1140

# 0.5.10 (28. June, 2022)

- **fixed:** Make `Router` cheaper to clone ([#1123])
- **fixed:** Fix possible panic when doing trailing slash redirect ([#1124])

[#1123]: https://github.com/tokio-rs/axum/pull/1123
[#1124]: https://github.com/tokio-rs/axum/pull/1124

# 0.5.9 (20. June, 2022)

- **fixed:** Fix compile error when the `headers` is enabled and the `form`
  feature is disabled ([#1107])

[#1107]: https://github.com/tokio-rs/axum/pull/1107

# 0.5.8 (18. June, 2022)

- **added:** Support resolving host name via `Forwarded` header in `Host`
  extractor ([#1078])
- **added:** Implement `IntoResponse` for `Form` ([#1095])
- **changed:** axum's MSRV is now 1.56 ([#1098])

[#1078]: https://github.com/tokio-rs/axum/pull/1078
[#1095]: https://github.com/tokio-rs/axum/pull/1095
[#1098]: https://github.com/tokio-rs/axum/pull/1098

# 0.5.7 (08. June, 2022)

- **added:** Implement `Default` for `Extension` ([#1043])
- **fixed:** Support deserializing `Vec<(String, String)>` in `extract::Path<_>` to get vector of
  key/value pairs ([#1059])
- **added:** Add `extract::ws::close_code` which contains constants for close codes ([#1067])
- **fixed:** Use `impl IntoResponse` less in docs ([#1049])

[#1043]: https://github.com/tokio-rs/axum/pull/1043
[#1049]: https://github.com/tokio-rs/axum/pull/1049
[#1059]: https://github.com/tokio-rs/axum/pull/1059
[#1067]: https://github.com/tokio-rs/axum/pull/1067

# 0.5.6 (15. May, 2022)

- **added:** Add `WebSocket::protocol` to return the selected WebSocket subprotocol, if there is one. ([#1022])
- **fixed:** Improve error message for `PathRejection::WrongNumberOfParameters` to hint at using
  `Path<(String, String)>` or `Path<SomeStruct>` ([#1023])
- **fixed:** `PathRejection::WrongNumberOfParameters` now uses `500 Internal Server Error` since
  it's a programmer error and not a client error ([#1023])
- **fixed:** Fix `InvalidFormContentType` mentioning the wrong content type

[#1022]: https://github.com/tokio-rs/axum/pull/1022
[#1023]: https://github.com/tokio-rs/axum/pull/1023

# 0.5.5 (10. May, 2022)

- **fixed:** Correctly handle `GET`, `HEAD`, and `OPTIONS` requests in `ContentLengthLimit`.
  Request with these methods are now accepted if they _do not_ have a `Content-Length` header, and
  the request body will not be checked. If they do have a `Content-Length` header they'll be
  rejected. This allows `ContentLengthLimit` to be used as middleware around several routes,
  including `GET` routes ([#989])
- **added:** Add `MethodRouter::{into_make_service, into_make_service_with_connect_info}` ([#1010])

[#989]: https://github.com/tokio-rs/axum/pull/989
[#1010]: https://github.com/tokio-rs/axum/pull/1010

# 0.5.4 (26. April, 2022)

- **added:** Add `response::ErrorResponse` and `response::Result` for
  `IntoResponse`-based error handling ([#921])
- **added:** Add `middleware::from_extractor` and deprecate `extract::extractor_middleware` ([#957])
- **changed:** Update to tower-http 0.3 ([#965])

[#921]: https://github.com/tokio-rs/axum/pull/921
[#957]: https://github.com/tokio-rs/axum/pull/957
[#965]: https://github.com/tokio-rs/axum/pull/965

# 0.5.3 (19. April, 2022)

- **added:** Add `AppendHeaders` for appending headers to a response rather than overriding them ([#927])
- **added:** Add `axum::extract::multipart::Field::chunk` method for streaming a single chunk from
  the field ([#901])
- **fixed:** Fix trailing slash redirection with query parameters ([#936])

[#901]: https://github.com/tokio-rs/axum/pull/901
[#927]: https://github.com/tokio-rs/axum/pull/927
[#936]: https://github.com/tokio-rs/axum/pull/936

# 0.5.2 (19. April, 2022)

Yanked, as it contained an accidental breaking change.

# 0.5.1 (03. April, 2022)

- **added:** Add `RequestParts::extract` which allows applying an extractor as a method call ([#897])

[#897]: https://github.com/tokio-rs/axum/pull/897

# 0.5.0 (31. March, 2022)

- **added:** Document sharing state between handler and middleware ([#783])
- **added:** `Extension<_>` can now be used in tuples for building responses, and will set an
  extension on the response ([#797])
- **added:** `extract::Host` for extracting the hostname of a request ([#827])
- **added:** Add `IntoResponseParts` trait which allows defining custom response
  types for adding headers or extensions to responses ([#797])
- **added:** `TypedHeader` implements the new `IntoResponseParts` trait so they
  can be returned from handlers as parts of a response ([#797])
- **changed:** `Router::merge` now accepts `Into<Router>` ([#819])
- **breaking:** `sse::Event` now accepts types implementing `AsRef<str>` instead of `Into<String>`
  as field values.
- **breaking:** `sse::Event` now panics if a setter method is called twice instead of silently
  overwriting old values.
- **breaking:** Require `Output = ()` on `WebSocketStream::on_upgrade` ([#644])
- **breaking:** Make `TypedHeaderRejectionReason` `#[non_exhaustive]` ([#665])
- **breaking:** Using `HeaderMap` as an extractor will no longer remove the headers and thus
  they'll still be accessible to other extractors, such as `axum::extract::Json`. Instead
  `HeaderMap` will clone the headers. You should prefer to use `TypedHeader` to extract only the
  headers you need ([#698])

  This includes these breaking changes:
    - `RequestParts::take_headers` has been removed.
    - `RequestParts::headers` returns `&HeaderMap`.
    - `RequestParts::headers_mut` returns `&mut HeaderMap`.
    - `HeadersAlreadyExtracted` has been removed.
    - The `HeadersAlreadyExtracted` variant has been removed from these rejections:
        - `RequestAlreadyExtracted`
        - `RequestPartsAlreadyExtracted`
        - `JsonRejection`
        - `FormRejection`
        - `ContentLengthLimitRejection`
        - `WebSocketUpgradeRejection`
    - `<HeaderMap as FromRequest<_>>::Rejection` has been changed to `std::convert::Infallible`.
- **breaking:** `axum::http::Extensions` is no longer an extractor (ie it
  doesn't implement `FromRequest`). The `axum::extract::Extension` extractor is
  _not_ impacted by this and works the same. This change makes it harder to
  accidentally remove all extensions which would result in confusing errors
  elsewhere ([#699])
  This includes these breaking changes:
    - `RequestParts::take_extensions` has been removed.
    - `RequestParts::extensions` returns `&Extensions`.
    - `RequestParts::extensions_mut` returns `&mut Extensions`.
    - `RequestAlreadyExtracted` has been removed.
    - `<Request as FromRequest>::Rejection` is now `BodyAlreadyExtracted`.
    - `<http::request::Parts as FromRequest>::Rejection` is now `Infallible`.
    - `ExtensionsAlreadyExtracted` has been removed.
    - The `ExtensionsAlreadyExtracted` removed variant has been removed from these rejections:
        - `ExtensionRejection`
        - `PathRejection`
        - `MatchedPathRejection`
        - `WebSocketUpgradeRejection`
- **breaking:** `Redirect::found` has been removed ([#800])
- **breaking:** `AddExtensionLayer` has been removed. Use `Extension` instead. It now implements
  `tower::Layer` ([#807])
- **breaking:** `AddExtension` has been moved from the root module to `middleware`
- **breaking:** `.nest("/foo/", Router::new().route("/bar", _))` now does the right thing and
  results in a route at `/foo/bar` instead of `/foo//bar` ([#824])
- **breaking:** Routes are now required to start with `/`. Previously routes such as `:foo` would
  be accepted but most likely result in bugs ([#823])
- **breaking:** `Headers` has been removed. Arrays of tuples directly implement
  `IntoResponseParts` so `([("x-foo", "foo")], response)` now works ([#797])
- **breaking:** `InvalidJsonBody` has been replaced with `JsonDataError` to clearly signal that the
  request body was syntactically valid JSON but couldn't be deserialized into the target type
- **breaking:** `Handler` is no longer an `#[async_trait]` but instead has an
  associated `Future` type. That allows users to build their own `Handler` types
  without paying the cost of `#[async_trait]` ([#879])
- **changed:** New `JsonSyntaxError` variant added to `JsonRejection`. This is returned when the
  request body contains syntactically invalid JSON
- **fixed:** Correctly set the `Content-Length` header for response to `HEAD`
  requests ([#734])
- **fixed:** Fix wrong `content-length` for `HEAD` requests to endpoints that returns chunked
  responses ([#755])
- **fixed:** Fixed several routing bugs related to nested "opaque" tower services (i.e.
  non-`Router` services) ([#841] and [#842])
- **changed:** Update to tokio-tungstenite 0.17 ([#791])
- **breaking:** `Redirect::{to, temporary, permanent}` now accept `&str` instead
  of `Uri` ([#889])
- **breaking:** Remove second type parameter from `Router::into_make_service_with_connect_info`
  and `Handler::into_make_service_with_connect_info` to support `MakeService`s
  that accept multiple targets ([#892])

[#644]: https://github.com/tokio-rs/axum/pull/644
[#665]: https://github.com/tokio-rs/axum/pull/665
[#698]: https://github.com/tokio-rs/axum/pull/698
[#699]: https://github.com/tokio-rs/axum/pull/699
[#734]: https://github.com/tokio-rs/axum/pull/734
[#755]: https://github.com/tokio-rs/axum/pull/755
[#783]: https://github.com/tokio-rs/axum/pull/783
[#791]: https://github.com/tokio-rs/axum/pull/791
[#797]: https://github.com/tokio-rs/axum/pull/797
[#800]: https://github.com/tokio-rs/axum/pull/800
[#807]: https://github.com/tokio-rs/axum/pull/807
[#819]: https://github.com/tokio-rs/axum/pull/819
[#823]: https://github.com/tokio-rs/axum/pull/823
[#824]: https://github.com/tokio-rs/axum/pull/824
[#827]: https://github.com/tokio-rs/axum/pull/827
[#841]: https://github.com/tokio-rs/axum/pull/841
[#842]: https://github.com/tokio-rs/axum/pull/842
[#879]: https://github.com/tokio-rs/axum/pull/879
[#889]: https://github.com/tokio-rs/axum/pull/889
[#892]: https://github.com/tokio-rs/axum/pull/892

# 0.4.8 (2. March, 2022)

- Use correct path for `AddExtensionLayer` and `AddExtension::layer` deprecation
  notes ([#812])

[#812]: https://github.com/tokio-rs/axum/pull/812

# 0.4.7 (1. March, 2022)

- **added:** Implement `tower::Layer` for `Extension` ([#801])
- **changed:** Deprecate `AddExtensionLayer`. Use `Extension` instead ([#805])

[#801]: https://github.com/tokio-rs/axum/pull/801
[#805]: https://github.com/tokio-rs/axum/pull/805

# 0.4.6 (22. February, 2022)

- **added:** `middleware::from_fn` for creating middleware from async functions.
  This previously lived in axum-extra but has been moved to axum ([#719])
- **fixed:** Set `Allow` header when responding with `405 Method Not Allowed` ([#733])

[#719]: https://github.com/tokio-rs/axum/pull/719
[#733]: https://github.com/tokio-rs/axum/pull/733

# 0.4.5 (31. January, 2022)

- Reference [axum-macros] instead of [axum-debug]. The latter has been superseded by
  axum-macros and is deprecated ([#738])

[#738]: https://github.com/tokio-rs/axum/pull/738
[axum-debug]: https://docs.rs/axum-debug
[axum-macros]: https://docs.rs/axum-macros

# 0.4.4 (13. January, 2022)

- **fixed:** Fix using incorrect path prefix when nesting `Router`s at `/` ([#691])
- **fixed:** Make `nest("", service)` work and mean the same as `nest("/", service)` ([#691])
- **fixed:** Replace response code `301` with `308` for trailing slash redirects. Also deprecates
  `Redirect::found` (`302`) in favor of `Redirect::temporary` (`307`) or `Redirect::to` (`303`).
  This is to prevent clients from changing non-`GET` requests to `GET` requests ([#682])

[#691]: https://github.com/tokio-rs/axum/pull/691
[#682]: https://github.com/tokio-rs/axum/pull/682

# 0.4.3 (21. December, 2021)

- **added:** `axum::AddExtension::layer` ([#607])
- **added:** Re-export the headers crate when the headers feature is active ([#630])
- **fixed:** `sse::Event` will no longer drop the leading space of data, event ID and name values
  that have it ([#600])
- **fixed:** `sse::Event` is more strict about what field values it supports, disallowing any SSE
  events that break the specification (such as field values containing carriage returns) ([#599])
- **fixed:** Improve documentation of `sse::Event` ([#601])
- **fixed:** Make `Path` fail with `ExtensionsAlreadyExtracted` if another extractor (such as
  `Request`) has previously taken the request extensions. Thus `PathRejection` now contains a
  variant with `ExtensionsAlreadyExtracted`. This is not a breaking change since `PathRejection` is
  marked as `#[non_exhaustive]` ([#619])
- **fixed:** Fix misleading error message for `PathRejection` if extensions had
  previously been extracted ([#619])
- **fixed:** Use `AtomicU32` internally, rather than `AtomicU64`, to improve portability ([#616])

[#599]: https://github.com/tokio-rs/axum/pull/599
[#600]: https://github.com/tokio-rs/axum/pull/600
[#601]: https://github.com/tokio-rs/axum/pull/601
[#607]: https://github.com/tokio-rs/axum/pull/607
[#616]: https://github.com/tokio-rs/axum/pull/616
[#619]: https://github.com/tokio-rs/axum/pull/619
[#619]: https://github.com/tokio-rs/axum/pull/619
[#630]: https://github.com/tokio-rs/axum/pull/630

# 0.4.2 (06. December, 2021)

- **fix:** Depend on the correct version of `axum-core` ([#592])

[#592]: https://github.com/tokio-rs/axum/pull/592

# 0.4.1 (06. December, 2021)

- **added:** `axum::response::Response` now exists as a shorthand for writing `Response<BoxBody>` ([#590])

[#590]: https://github.com/tokio-rs/axum/pull/590

# 0.4.0 (02. December, 2021)

- **breaking:** New `MethodRouter` that works similarly to `Router`:
  - Route to handlers and services with the same type
  - Add middleware to some routes more easily with `MethodRouter::layer` and
    `MethodRouter::route_layer`.
  - Merge method routers with `MethodRouter::merge`
  - Customize response for unsupported methods with `MethodRouter::fallback`
- **breaking:** The default for the type parameter in `FromRequest` and
  `RequestParts` has been removed. Use `FromRequest<Body>` and
  `RequestParts<Body>` to get the previous behavior ([#564])
- **added:** `FromRequest` and `IntoResponse` are now defined in a new called
  `axum-core`. This crate is intended for library authors to depend on, rather
  than `axum` itself, if possible. `axum-core` has a smaller API and will thus
  receive fewer breaking changes. `FromRequest` and `IntoResponse` are
  re-exported from `axum` in the same location so nothing is changed for `axum`
  users ([#564])
- **breaking:** The previously deprecated `axum::body::box_body` function has
  been removed. Use `axum::body::boxed` instead.
- **fixed:** Adding the same route with different methods now works ie
  `.route("/", get(_)).route("/", post(_))`.
- **breaking:** `routing::handler_method_router` and
  `routing::service_method_router` has been removed in favor of
  `routing::{get, get_service, ..., MethodRouter}`.
- **breaking:** `HandleErrorExt` has been removed in favor of
  `MethodRouter::handle_error`.
- **breaking:** `HandleErrorLayer` now requires the handler function to be
  `async` ([#534])
- **added:** `HandleErrorLayer` now supports running extractors.
- **breaking:** The `Handler<B, T>` trait is now defined as `Handler<T, B =
  Body>`. That is the type parameters have been swapped and `B` defaults to
  `axum::body::Body` ([#527])
- **breaking:** `Router::merge` will panic if both routers have fallbacks.
  Previously the left side fallback would be silently discarded ([#529])
- **breaking:** `Router::nest` will panic if the nested router has a fallback.
  Previously it would be silently discarded ([#529])
- Update WebSockets to use tokio-tungstenite 0.16 ([#525])
- **added:** Default to return `charset=utf-8` for text content type. ([#554])
- **breaking:** The `Body` and `BodyError` associated types on the
  `IntoResponse` trait have been removed - instead, `.into_response()` will now
  always return `Response<BoxBody>` ([#571])
- **breaking:** `PathParamsRejection` has been renamed to `PathRejection` and its
  variants renamed to `FailedToDeserializePathParams` and `MissingPathParams`. This
  makes it more consistent with the rest of axum ([#574])
- **added:** `Path`'s rejection type now provides data about exactly which part of
  the path couldn't be deserialized ([#574])

[#525]: https://github.com/tokio-rs/axum/pull/525
[#527]: https://github.com/tokio-rs/axum/pull/527
[#529]: https://github.com/tokio-rs/axum/pull/529
[#534]: https://github.com/tokio-rs/axum/pull/534
[#554]: https://github.com/tokio-rs/axum/pull/554
[#564]: https://github.com/tokio-rs/axum/pull/564
[#571]: https://github.com/tokio-rs/axum/pull/571
[#574]: https://github.com/tokio-rs/axum/pull/574

# 0.3.4 (13. November, 2021)

- **changed:** `box_body` has been renamed to `boxed`. `box_body` still exists
  but is deprecated ([#530])

[#530]: https://github.com/tokio-rs/axum/pull/530

# 0.3.3 (13. November, 2021)

- Implement `FromRequest` for [`http::request::Parts`] so it can be used an
  extractor ([#489])
- Implement `IntoResponse` for `http::response::Parts` ([#490])

[#489]: https://github.com/tokio-rs/axum/pull/489
[#490]: https://github.com/tokio-rs/axum/pull/490
[`http::request::Parts`]: https://docs.rs/http/latest/http/request/struct.Parts.html

# 0.3.2 (08. November, 2021)

- **added:** Add `Router::route_layer` for applying middleware that
  will only run on requests that match a route. This is useful for middleware
  that return early, such as authorization ([#474])

[#474]: https://github.com/tokio-rs/axum/pull/474

# 0.3.1 (06. November, 2021)

- **fixed:** Implement `Clone` for `IntoMakeServiceWithConnectInfo` ([#471])

[#471]: https://github.com/tokio-rs/axum/pull/471

# 0.3.0 (02. November, 2021)

- Overall:
  - **fixed:** All known compile time issues are resolved, including those with
    `boxed` and those introduced by Rust 1.56 ([#404])
  - **breaking:** The router's type is now always `Router` regardless of how many routes or
    middleware are applied ([#404])

    This means router types are all always nameable:

    ```rust
    fn my_routes() -> Router {
        Router::new().route(
            "/users",
            post(|| async { "Hello, World!" }),
        )
    }
    ```
  - **breaking:** Added feature flags for HTTP1 and JSON. This enables removing a
    few dependencies if your app only uses HTTP2 or doesn't use JSON. This is only a
    breaking change if you depend on axum with `default_features = false`. ([#286])
  - **breaking:** `Route::boxed` and `BoxRoute` have been removed as they're no longer
    necessary ([#404])
  - **breaking:** `Nested`, `Or` types are now private. They no longer had to be
    public because `Router` is internally boxed ([#404])
  - **breaking:** Remove `routing::Layered` as it didn't actually do anything and
    thus wasn't necessary
  - **breaking:** Vendor `AddExtensionLayer` and `AddExtension` to reduce public
    dependencies
  - **breaking:** `body::BoxBody` is now a type alias for
    `http_body::combinators::UnsyncBoxBody` and thus is no longer `Sync`. This
    is because bodies are streams and requiring streams to be `Sync` is
    unnecessary.
  - **added:** Implement `IntoResponse` for `http_body::combinators::UnsyncBoxBody`.
  - **added:** Add `Handler::into_make_service` for serving a handler without a
    `Router`.
  - **added:** Add `Handler::into_make_service_with_connect_info` for serving a
    handler without a `Router`, and storing info about the incoming connection.
  - **breaking:** axum's minimum supported rust version is now 1.56
- Routing:
  - Big internal refactoring of routing leading to several improvements ([#363])
    - **added:** Wildcard routes like `.route("/api/users/*rest", service)` are now supported.
    - **fixed:** The order routes are added in no longer matters.
    - **fixed:** Adding a conflicting route will now cause a panic instead of silently making
      a route unreachable.
    - **fixed:** Route matching is faster as number of routes increases.
    - **breaking:** Handlers for multiple HTTP methods must be added in the same
      `Router::route` call. So `.route("/", get(get_handler).post(post_handler))` and
      _not_ `.route("/", get(get_handler)).route("/", post(post_handler))`.
  - **fixed:** Correctly handle trailing slashes in routes:
    - If a route with a trailing slash exists and a request without a trailing
      slash is received, axum will send a 301 redirection to the route with the
      trailing slash.
    - Or vice versa if a route without a trailing slash exists and a request
      with a trailing slash is received.
    - This can be overridden by explicitly defining two routes: One with and one
      without a trailing slash.
  - **breaking:** Method routing for handlers has been moved from `axum::handler`
    to `axum::routing`. So `axum::handler::get` now lives at `axum::routing::get`
    ([#405])
  - **breaking:** Method routing for services has been moved from `axum::service`
    to `axum::routing::service_method_routing`. So `axum::service::get` now lives at
    `axum::routing::service_method_routing::get`, etc. ([#405])
  - **breaking:** `Router::or` renamed to `Router::merge` and will now panic on
    overlapping routes. It now only accepts `Router`s and not general `Service`s.
    Use `Router::fallback` for adding fallback routes ([#408])
  - **added:** `Router::fallback` for adding handlers for request that didn't
    match any routes. `Router::fallback` must be use instead of `nest("/", _)` ([#408])
  - **breaking:** `EmptyRouter` has been renamed to `MethodNotAllowed` as it's only
    used in method routers and not in path routers (`Router`)
  - **breaking:** Remove support for routing based on the `CONNECT` method. An
    example of combining axum with and HTTP proxy can be found [here][proxy] ([#428])
- Extractors:
  - **fixed:** Expand accepted content types for JSON requests ([#378])
  - **fixed:** Support deserializing `i128` and `u128` in `extract::Path`
  - **breaking:** Automatically do percent decoding in `extract::Path`
    ([#272])
  - **breaking:** Change `Connected::connect_info` to return `Self` and remove
    the associated type `ConnectInfo` ([#396])
  - **added:** Add `extract::MatchedPath` for accessing path in router that
    matched the request ([#412])
- Error handling:
  - **breaking:** Simplify error handling model ([#402]):
    - All services part of the router are now required to be infallible.
    - Error handling utilities have been moved to an `error_handling` module.
    - `Router::check_infallible` has been removed since routers are always
      infallible with the error handling changes.
    - Error handling closures must now handle all errors and thus always return
      something that implements `IntoResponse`.

    With these changes handling errors from fallible middleware is done like so:

    ```rust,no_run
    use axum::{
        routing::get,
        http::StatusCode,
        error_handling::HandleErrorLayer,
        response::IntoResponse,
        Router, BoxError,
    };
    use tower::ServiceBuilder;
    use std::time::Duration;

    let middleware_stack = ServiceBuilder::new()
        // Handle errors from middleware
        //
        // This middleware most be added above any fallible
        // ones if you're using `ServiceBuilder`, due to how ordering works
        .layer(HandleErrorLayer::new(handle_error))
        // Return an error after 30 seconds
        .timeout(Duration::from_secs(30));

    let app = Router::new()
        .route("/", get(|| async { /* ... */ }))
        .layer(middleware_stack);

    fn handle_error(_error: BoxError) -> impl IntoResponse {
        StatusCode::REQUEST_TIMEOUT
    }
    ```

    And handling errors from fallible leaf services is done like so:

    ```rust
    use axum::{
        Router, service,
        body::Body,
        routing::service_method_routing::get,
        response::IntoResponse,
        http::{Request, Response},
        error_handling::HandleErrorExt, // for `.handle_error`
    };
    use std::{io, convert::Infallible};
    use tower::service_fn;

    let app = Router::new()
        .route(
            "/",
            get(service_fn(|_req: Request<Body>| async {
                let contents = tokio::fs::read_to_string("some_file").await?;
                Ok::<_, io::Error>(Response::new(Body::from(contents)))
            }))
            .handle_error(handle_io_error),
        );

    fn handle_io_error(error: io::Error) -> impl IntoResponse {
        // ...
    }
    ```
- Misc:
  - `InvalidWebsocketVersionHeader` has been renamed to `InvalidWebSocketVersionHeader` ([#416])
  - `WebsocketKeyHeaderMissing` has been renamed to `WebSocketKeyHeaderMissing` ([#416])

[#339]: https://github.com/tokio-rs/axum/pull/339
[#286]: https://github.com/tokio-rs/axum/pull/286
[#272]: https://github.com/tokio-rs/axum/pull/272
[#378]: https://github.com/tokio-rs/axum/pull/378
[#363]: https://github.com/tokio-rs/axum/pull/363
[#396]: https://github.com/tokio-rs/axum/pull/396
[#402]: https://github.com/tokio-rs/axum/pull/402
[#404]: https://github.com/tokio-rs/axum/pull/404
[#405]: https://github.com/tokio-rs/axum/pull/405
[#408]: https://github.com/tokio-rs/axum/pull/408
[#412]: https://github.com/tokio-rs/axum/pull/412
[#416]: https://github.com/tokio-rs/axum/pull/416
[#428]: https://github.com/tokio-rs/axum/pull/428
[proxy]: https://github.com/tokio-rs/axum/blob/main/examples/http-proxy/src/main.rs

# 0.2.8 (07. October, 2021)

- Document debugging handler type errors with "axum-debug" ([#372])

[#372]: https://github.com/tokio-rs/axum/pull/372

# 0.2.7 (06. October, 2021)

- Bump minimum version of async-trait ([#370])

[#370]: https://github.com/tokio-rs/axum/pull/370

# 0.2.6 (02. October, 2021)

- Clarify that `handler::any` and `service::any` only accepts standard HTTP
  methods ([#337])
- Document how to customize error responses from extractors ([#359])

[#337]: https://github.com/tokio-rs/axum/pull/337
[#359]: https://github.com/tokio-rs/axum/pull/359

# 0.2.5 (18. September, 2021)

- Add accessors for `TypedHeaderRejection` fields ([#317])
- Improve docs for extractors ([#327])

[#317]: https://github.com/tokio-rs/axum/pull/317
[#327]: https://github.com/tokio-rs/axum/pull/327

# 0.2.4 (10. September, 2021)

- Document using `StreamExt::split` with `WebSocket` ([#291])
- Document adding middleware to multiple groups of routes ([#293])

[#291]: https://github.com/tokio-rs/axum/pull/291
[#293]: https://github.com/tokio-rs/axum/pull/293

# 0.2.3 (26. August, 2021)

- **fixed:** Fix accidental breaking change introduced by internal refactor.
  `BoxRoute` used to be `Sync` but was accidental made `!Sync` ([#273](https://github.com/tokio-rs/axum/pull/273))

# 0.2.2 (26. August, 2021)

- **fixed:** Fix URI captures matching empty segments. This means requests with
  URI `/` will no longer be matched by `/:key` ([#264](https://github.com/tokio-rs/axum/pull/264))
- **fixed:** Remove needless trait bounds from `Router::boxed` ([#269](https://github.com/tokio-rs/axum/pull/269))

# 0.2.1 (24. August, 2021)

- **added:** Add `Redirect::to` constructor ([#255](https://github.com/tokio-rs/axum/pull/255))
- **added:** Document how to implement `IntoResponse` for custom error type ([#258](https://github.com/tokio-rs/axum/pull/258))

# 0.2.0 (23. August, 2021)

- Overall:
  - **fixed:** Overall compile time improvements. If you're having issues with compile time
    please file an issue! ([#184](https://github.com/tokio-rs/axum/pull/184)) ([#198](https://github.com/tokio-rs/axum/pull/198)) ([#220](https://github.com/tokio-rs/axum/pull/220))
  - **changed:** Remove `prelude`. Explicit imports are now required ([#195](https://github.com/tokio-rs/axum/pull/195))
- Routing:
  - **added:** Add dedicated `Router` to replace the `RoutingDsl` trait ([#214](https://github.com/tokio-rs/axum/pull/214))
  - **added:** Add `Router::or` for combining routes ([#108](https://github.com/tokio-rs/axum/pull/108))
  - **fixed:** Support matching different HTTP methods for the same route that aren't defined
    together. So `Router::new().route("/", get(...)).route("/", post(...))` now
    accepts both `GET` and `POST`. Previously only `POST` would be accepted ([#224](https://github.com/tokio-rs/axum/pull/224))
  - **fixed:** `get` routes will now also be called for `HEAD` requests but will always have
    the response body removed ([#129](https://github.com/tokio-rs/axum/pull/129))
  - **changed:** Replace `axum::route(...)` with `axum::Router::new().route(...)`. This means
    there is now only one way to create a new router. Same goes for
    `axum::routing::nest`. ([#215](https://github.com/tokio-rs/axum/pull/215))
  - **changed:** Implement `routing::MethodFilter` via [`bitflags`](https://crates.io/crates/bitflags) ([#158](https://github.com/tokio-rs/axum/pull/158))
  - **changed:** Move `handle_error` from `ServiceExt` to `service::OnMethod` ([#160](https://github.com/tokio-rs/axum/pull/160))

  With these changes this app using 0.1:

  ```rust
  use axum::{extract::Extension, prelude::*, routing::BoxRoute, AddExtensionLayer};

  let app = route("/", get(|| async { "hi" }))
      .nest("/api", api_routes())
      .layer(AddExtensionLayer::new(state));

  fn api_routes() -> BoxRoute<Body> {
      route(
          "/users",
          post(|Extension(state): Extension<State>| async { "hi from nested" }),
      )
      .boxed()
  }
  ```

  Becomes this in 0.2:

  ```rust
  use axum::{
      extract::Extension,
      handler::{get, post},
      routing::BoxRoute,
      Router,
  };

  let app = Router::new()
      .route("/", get(|| async { "hi" }))
      .nest("/api", api_routes());

  fn api_routes() -> Router<BoxRoute> {
      Router::new()
          .route(
              "/users",
              post(|Extension(state): Extension<State>| async { "hi from nested" }),
          )
          .boxed()
  }
  ```
- Extractors:
  - **added:** Make `FromRequest` default to being generic over `body::Body` ([#146](https://github.com/tokio-rs/axum/pull/146))
  - **added:** Implement `std::error::Error` for all rejections ([#153](https://github.com/tokio-rs/axum/pull/153))
  - **added:** Add `OriginalUri` for extracting original request URI in nested services ([#197](https://github.com/tokio-rs/axum/pull/197))
  - **added:** Implement `FromRequest` for `http::Extensions` ([#169](https://github.com/tokio-rs/axum/pull/169))
  - **added:** Make `RequestParts::{new, try_into_request}` public so extractors can be used outside axum ([#194](https://github.com/tokio-rs/axum/pull/194))
  - **added:** Implement `FromRequest` for `axum::body::Body` ([#241](https://github.com/tokio-rs/axum/pull/241))
  - **changed:** Removed `extract::UrlParams` and `extract::UrlParamsMap`. Use `extract::Path` instead ([#154](https://github.com/tokio-rs/axum/pull/154))
  - **changed:** `extractor_middleware` now requires `RequestBody: Default` ([#167](https://github.com/tokio-rs/axum/pull/167))
  - **changed:** Convert `RequestAlreadyExtracted` to an enum with each possible error variant ([#167](https://github.com/tokio-rs/axum/pull/167))
  - **changed:** `extract::BodyStream` is no longer generic over the request body ([#234](https://github.com/tokio-rs/axum/pull/234))
  - **changed:** `extract::Body` has been renamed to `extract::RawBody` to avoid conflicting with `body::Body` ([#233](https://github.com/tokio-rs/axum/pull/233))
  - **changed:** `RequestParts` changes ([#153](https://github.com/tokio-rs/axum/pull/153))
      - `method` new returns an `&http::Method`
      - `method_mut` new returns an `&mut http::Method`
      - `take_method` has been removed
      - `uri` new returns an `&http::Uri`
      - `uri_mut` new returns an `&mut http::Uri`
      - `take_uri` has been removed
  - **changed:** Remove several rejection types that were no longer used ([#153](https://github.com/tokio-rs/axum/pull/153)) ([#154](https://github.com/tokio-rs/axum/pull/154))
- Responses:
  - **added:** Add `Headers` for easily customizing headers on a response ([#193](https://github.com/tokio-rs/axum/pull/193))
  - **added:** Add `Redirect` response ([#192](https://github.com/tokio-rs/axum/pull/192))
  - **added:** Add `body::StreamBody` for easily responding with a stream of byte chunks ([#237](https://github.com/tokio-rs/axum/pull/237))
  - **changed:** Add associated `Body` and `BodyError` types to `IntoResponse`. This is
    required for returning responses with bodies other than `hyper::Body` from
    handlers. See the docs for advice on how to implement `IntoResponse` ([#86](https://github.com/tokio-rs/axum/pull/86))
  - **changed:** `tower::util::Either` no longer implements `IntoResponse` ([#229](https://github.com/tokio-rs/axum/pull/229))

  This `IntoResponse` from 0.1:
  ```rust
  use axum::{http::Response, prelude::*, response::IntoResponse};

  struct MyResponse;

  impl IntoResponse for MyResponse {
      fn into_response(self) -> Response<Body> {
          Response::new(Body::empty())
      }
  }
  ```

  Becomes this in 0.2:
  ```rust
  use axum::{body::Body, http::Response, response::IntoResponse};

  struct MyResponse;

  impl IntoResponse for MyResponse {
      type Body = Body;
      type BodyError = <Self::Body as axum::body::HttpBody>::Error;

      fn into_response(self) -> Response<Self::Body> {
          Response::new(Body::empty())
      }
  }
  ```
- SSE:
  - **added:** Add `response::sse::Sse`. This implements SSE using a response rather than a service ([#98](https://github.com/tokio-rs/axum/pull/98))
  - **changed:** Remove `axum::sse`. It has been replaced by `axum::response::sse` ([#98](https://github.com/tokio-rs/axum/pull/98))

  Handler using SSE in 0.1:
  ```rust
  use axum::{
      prelude::*,
      sse::{sse, Event},
  };
  use std::convert::Infallible;

  let app = route(
      "/",
      sse(|| async {
          let stream = futures::stream::iter(vec![Ok::<_, Infallible>(
              Event::default().data("hi there!"),
          )]);
          Ok::<_, Infallible>(stream)
      }),
  );
  ```

  Becomes this in 0.2:

  ```rust
  use axum::{
      handler::get,
      response::sse::{Event, Sse},
      Router,
  };
  use std::convert::Infallible;

  let app = Router::new().route(
      "/",
      get(|| async {
          let stream = futures::stream::iter(vec![Ok::<_, Infallible>(
              Event::default().data("hi there!"),
          )]);
          Sse::new(stream)
      }),
  );
  ```
- WebSockets:
  - **changed:** Change WebSocket API to use an extractor plus a response ([#121](https://github.com/tokio-rs/axum/pull/121))
  - **changed:** Make WebSocket `Message` an enum ([#116](https://github.com/tokio-rs/axum/pull/116))
  - **changed:** `WebSocket` now uses `Error` as its error type ([#150](https://github.com/tokio-rs/axum/pull/150))

  Handler using WebSockets in 0.1:

  ```rust
  use axum::{
      prelude::*,
      ws::{ws, WebSocket},
  };

  let app = route(
      "/",
      ws(|socket: WebSocket| async move {
          // do stuff with socket
      }),
  );
  ```

  Becomes this in 0.2:

  ```rust
  use axum::{
      extract::ws::{WebSocket, WebSocketUpgrade},
      handler::get,
      Router,
  };

  let app = Router::new().route(
      "/",
      get(|ws: WebSocketUpgrade| async move {
          ws.on_upgrade(|socket: WebSocket| async move {
              // do stuff with socket
          })
      }),
  );
  ```
- Misc
  - **added:** Add default feature `tower-log` which exposes `tower`'s `log` feature. ([#218](https://github.com/tokio-rs/axum/pull/218))
  - **changed:** Replace `body::BoxStdError` with `axum::Error`, which supports downcasting ([#150](https://github.com/tokio-rs/axum/pull/150))
  - **changed:** `EmptyRouter` now requires the response body to implement `Send + Sync + 'static'` ([#108](https://github.com/tokio-rs/axum/pull/108))
  - **changed:** `Router::check_infallible` now returns a `CheckInfallible` service. This
    is to improve compile times ([#198](https://github.com/tokio-rs/axum/pull/198))
  - **changed:** `Router::into_make_service` now returns `routing::IntoMakeService` rather than
    `tower::make::Shared` ([#229](https://github.com/tokio-rs/axum/pull/229))
  - **changed:** All usage of `tower::BoxError` has been replaced with `axum::BoxError` ([#229](https://github.com/tokio-rs/axum/pull/229))
  - **changed:** Several response future types have been moved into dedicated
    `future` modules ([#133](https://github.com/tokio-rs/axum/pull/133))
  - **changed:** `EmptyRouter`, `ExtractorMiddleware`, `ExtractorMiddlewareLayer`,
    and `QueryStringMissing` no longer implement `Copy` ([#132](https://github.com/tokio-rs/axum/pull/132))
  - **changed:** `service::OnMethod`, `handler::OnMethod`, and `routing::Nested` have new response future types ([#157](https://github.com/tokio-rs/axum/pull/157))

# 0.1.3 (06. August, 2021)

- Fix stripping prefix when nesting services at `/` ([#91](https://github.com/tokio-rs/axum/pull/91))
- Add support for WebSocket protocol negotiation ([#83](https://github.com/tokio-rs/axum/pull/83))
- Use `pin-project-lite` instead of `pin-project` ([#95](https://github.com/tokio-rs/axum/pull/95))
- Re-export `http` crate and `hyper::Server` ([#110](https://github.com/tokio-rs/axum/pull/110))
- Fix `Query` and `Form` extractors giving bad request error when query string is empty. ([#117](https://github.com/tokio-rs/axum/pull/117))
- Add `Path` extractor. ([#124](https://github.com/tokio-rs/axum/pull/124))
- Fixed the implementation of `IntoResponse` of `(HeaderMap, T)` and `(StatusCode, HeaderMap, T)` would ignore headers from `T` ([#137](https://github.com/tokio-rs/axum/pull/137))
- Deprecate `extract::UrlParams` and `extract::UrlParamsMap`. Use `extract::Path` instead ([#138](https://github.com/tokio-rs/axum/pull/138))

# 0.1.2 (01. August, 2021)

- Implement `Stream` for `WebSocket` ([#52](https://github.com/tokio-rs/axum/pull/52))
- Implement `Sink` for `WebSocket` ([#52](https://github.com/tokio-rs/axum/pull/52))
- Implement `Deref` most extractors ([#56](https://github.com/tokio-rs/axum/pull/56))
- Return `405 Method Not Allowed` for unsupported method for route ([#63](https://github.com/tokio-rs/axum/pull/63))
- Add extractor for remote connection info ([#55](https://github.com/tokio-rs/axum/pull/55))
- Improve error message of `MissingExtension` rejections ([#72](https://github.com/tokio-rs/axum/pull/72))
- Improve documentation for routing ([#71](https://github.com/tokio-rs/axum/pull/71))
- Clarify required response body type when routing to `tower::Service`s ([#69](https://github.com/tokio-rs/axum/pull/69))
- Add `axum::body::box_body` to converting an `http_body::Body` to `axum::body::BoxBody` ([#69](https://github.com/tokio-rs/axum/pull/69))
- Add `axum::sse` for Server-Sent Events ([#75](https://github.com/tokio-rs/axum/pull/75))
- Mention required dependencies in docs ([#77](https://github.com/tokio-rs/axum/pull/77))
- Fix WebSockets failing on Firefox ([#76](https://github.com/tokio-rs/axum/pull/76))

# 0.1.1 (30. July, 2021)

- Misc readme fixes.

# 0.1.0 (30. July, 2021)

- Initial release.<|MERGE_RESOLUTION|>--- conflicted
+++ resolved
@@ -53,11 +53,8 @@
 - **breaking:** Only inherit fallbacks for routers nested with `Router::nest`.
   Routers nested with `Router::nest_service` will no longer inherit fallbacks ([#1956])
 - **fixed:** Don't remove the `Sec-WebSocket-Key` header in `WebSocketUpgrade` ([#1972])
-<<<<<<< HEAD
 - **added:** Add `axum::extract::Query::try_from_uri` ([#2058])
-=======
 - **added:** Implement `IntoResponse` for `Box<str>` and `Box<[u8]>` ([#2035])
->>>>>>> cc9629fe
 
 [#1664]: https://github.com/tokio-rs/axum/pull/1664
 [#1751]: https://github.com/tokio-rs/axum/pull/1751
