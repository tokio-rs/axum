--- conflicted
+++ resolved
@@ -40,12 +40,9 @@
   you likely need to re-enable the `tokio` feature ([#1382])
 - **breaking:** `handler::{WithState, IntoService}` are merged into one type,
   named `HandlerService` ([#1418])
-<<<<<<< HEAD
-- **changed:** The default body limit now applies to the `Multipart` extractor
-=======
+- **changed:** The default body limit now applies to the `Multipart` extractor ([#1420])
 - **added:** String and binary `From` impls have been added to `extract::ws::Message`
   to be more inline with `tungstenite` ([#1421])
->>>>>>> be54583d
 
 [#1368]: https://github.com/tokio-rs/axum/pull/1368
 [#1371]: https://github.com/tokio-rs/axum/pull/1371
@@ -58,6 +55,7 @@
 [#1408]: https://github.com/tokio-rs/axum/pull/1408
 [#1414]: https://github.com/tokio-rs/axum/pull/1414
 [#1418]: https://github.com/tokio-rs/axum/pull/1418
+[#1420]: https://github.com/tokio-rs/axum/pull/1420
 [#1421]: https://github.com/tokio-rs/axum/pull/1421
 
 # 0.6.0-rc.2 (10. September, 2022)
