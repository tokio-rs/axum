# Changelog

All notable changes to this project will be documented in this file.

The format is based on [Keep a Changelog](https://keepachangelog.com/en/1.0.0/),
and this project adheres to [Semantic Versioning](https://semver.org/spec/v2.0.0.html).

# Unreleased

- - **added** Implement IntoResponse for &'static [u8; N] and [u8; N] ([#1690])

[#1690]: https://github.com/tokio-rs/axum/pull/1690

# 0.6.2 (9. January, 2023)

- **added:** Add `body_text` and `status` methods to built-in rejections ([#1612])
<<<<<<< HEAD
- **added:** Add `FormRejection::FailedToDeserializeFormBody` which is returned
  if the request body couldn't be deserialized into the target type, as opposed
  to `FailedToDeserializeForm` which is only for query parameters ([#1683])

[#1612]: https://github.com/tokio-rs/axum/pull/1612
[#1683]: https://github.com/tokio-rs/axum/pull/1683
=======
- **added:** Enable the `runtime` feature of `hyper` when using `tokio` ([#1671])

[#1612]: https://github.com/tokio-rs/axum/pull/1612
[#1671]: https://github.com/tokio-rs/axum/pull/1671
>>>>>>> e4c6d76b

# 0.6.1 (29. November, 2022)

- **added:** Expand the docs for `Router::with_state` ([#1580])

[#1580]: https://github.com/tokio-rs/axum/pull/1580

# 0.6.0 (25. November, 2022)

## Routing

- **fixed:** Nested routers are now allowed to have fallbacks ([#1521]):

  ```rust
  let api_router = Router::new()
      .route("/users", get(|| { ... }))
      .fallback(api_fallback);

  let app = Router::new()
      // this would panic in 0.5 but in 0.6 it just works
      //
      // requests starting with `/api` but not handled by `api_router`
      // will go to `api_fallback`
      .nest("/api", api_router);
  ```

  The outer router's fallback will still apply if a nested router doesn't have
  its own fallback:

  ```rust
  // this time without a fallback
  let api_router = Router::new().route("/users", get(|| { ... }));

  let app = Router::new()
      .nest("/api", api_router)
      // `api_router` will inherit this fallback
      .fallback(app_fallback);
  ```

- **breaking:** The request `/foo/` no longer matches `/foo/*rest`. If you want
  to match `/foo/` you have to add a route specifically for that ([#1086])

  For example:

  ```rust
  use axum::{Router, routing::get, extract::Path};

  let app = Router::new()
      // this will match `/foo/bar/baz`
      .route("/foo/*rest", get(handler))
      // this will match `/foo/`
      .route("/foo/", get(handler))
      // if you want `/foo` to match you must also add an explicit route for it
      .route("/foo", get(handler));

  async fn handler(
      // use an `Option` because `/foo/` and `/foo` don't have any path params
      params: Option<Path<String>>,
  ) {}
  ```

- **breaking:** Path params for wildcard routes no longer include the prefix
  `/`. e.g. `/foo.js` will match `/*filepath` with a value of `foo.js`, _not_
  `/foo.js` ([#1086])

  For example:

  ```rust
  use axum::{Router, routing::get, extract::Path};

  let app = Router::new().route("/foo/*rest", get(handler));

  async fn handler(
      Path(params): Path<String>,
  ) {
      // for the request `/foo/bar/baz` the value of `params` will be `bar/baz`
      //
      // on 0.5 it would be `/bar/baz`
  }
  ```

- **fixed:** Routes like `/foo` and `/*rest` are no longer considered
  overlapping. `/foo` will take priority ([#1086])

  For example:

  ```rust
  use axum::{Router, routing::get};

  let app = Router::new()
      // this used to not be allowed but now just works
      .route("/foo/*rest", get(foo))
      .route("/foo/bar", get(bar));

  async fn foo() {}

  async fn bar() {}
  ```

- **breaking:** Automatic trailing slash redirects have been removed.
  Previously if you added a route for `/foo`, axum would redirect calls to
  `/foo/` to `/foo` (or vice versa for `/foo/`):

  ```rust
  use axum::{Router, routing::get};

  let app = Router::new()
      // a request to `GET /foo/` will now get `404 Not Found`
      // whereas in 0.5 axum would redirect to `/foo`
      //
      // same goes the other way if you had the route `/foo/`
      // axum will no longer redirect from `/foo` to `/foo/`
      .route("/foo", get(handler));

  async fn handler() {}
  ```

  Either explicitly add routes for `/foo` and `/foo/` or use
  `axum_extra::routing::RouterExt::route_with_tsr` if you want the old behavior
  ([#1119])

- **breaking:** `Router::fallback` now only accepts `Handler`s (similarly to
  what `get`, `post`, etc. accept). Use the new `Router::fallback_service` for
  setting any `Service` as the fallback ([#1155])

  This fallback on 0.5:

  ```rust
  use axum::{Router, handler::Handler};

  let app = Router::new().fallback(fallback.into_service());

  async fn fallback() {}
  ```

  Becomes this in 0.6

  ```rust
  use axum::Router;

  let app = Router::new().fallback(fallback);

  async fn fallback() {}
  ```

- **breaking:** It is no longer supported to `nest` twice at the same path, i.e.
  `.nest("/foo", a).nest("/foo", b)` will panic. Instead use `.nest("/foo", a.merge(b))`
- **breaking:** It is no longer supported to `nest` a router and add a route at
  the same path, such as `.nest("/a", _).route("/a", _)`. Instead use
  `.nest("/a/", _).route("/a", _)`.
- **changed:** `Router::nest` now only accepts `Router`s, the general-purpose
  `Service` nesting method has been renamed to `nest_service` ([#1368])
- **breaking:** Allow `Error: Into<Infallible>` for `Route::{layer, route_layer}` ([#924])
- **breaking:** `MethodRouter` now panics on overlapping routes ([#1102])
- **breaking:** `Router::route` now only accepts `MethodRouter`s created with
  `get`, `post`, etc. Use the new `Router::route_service` for routing to
  any `Service`s ([#1155])
- **breaking:** Adding a `.route_layer` onto a `Router` or `MethodRouter`
  without any routes will now result in a panic. Previously, this just did
  nothing. [#1327]
- **breaking:** `RouterService` has been removed since `Router` now implements
  `Service` when the state is `()`. Use `Router::with_state` to provide the
  state and get a `Router<()>`. Note that `RouterService` only existed in the
  pre-releases, not 0.5 ([#1552])

## Extractors

- **added:** Added new type safe `State` extractor. This can be used with
  `Router::with_state` and gives compile errors for missing states, whereas
  `Extension` would result in runtime errors ([#1155])

  We recommend migrating from `Extension` to `State` for sharing application state since that is more type
  safe and faster. That is done by using `Router::with_state` and `State`.

  This setup in 0.5

  ```rust
  use axum::{routing::get, Extension, Router};

  let app = Router::new()
      .route("/", get(handler))
      .layer(Extension(AppState {}));

  async fn handler(Extension(app_state): Extension<AppState>) {}

  #[derive(Clone)]
  struct AppState {}
  ```

  Becomes this in 0.6 using `State`:

  ```rust
  use axum::{routing::get, extract::State, Router};

  let app = Router::new()
      .route("/", get(handler))
      .with_state(AppState {});

  async fn handler(State(app_state): State<AppState>) {}

  #[derive(Clone)]
  struct AppState {}
  ```

  If you have multiple extensions, you can use fields on `AppState` and implement
  `FromRef`:

  ```rust
  use axum::{extract::{State, FromRef}, routing::get, Router};

  let state = AppState {
      client: HttpClient {},
      database: Database {},
  };

  let app = Router::new().route("/", get(handler)).with_state(state);

  async fn handler(
      State(client): State<HttpClient>,
      State(database): State<Database>,
  ) {}

  // the derive requires enabling the "macros" feature
  #[derive(Clone, FromRef)]
  struct AppState {
      client: HttpClient,
      database: Database,
  }

  #[derive(Clone)]
  struct HttpClient {}

  #[derive(Clone)]
  struct Database {}
  ```

- **breaking:** It is now only possible for one extractor per handler to consume
  the request body. In 0.5 doing so would result in runtime errors but in 0.6 it
  is a compile error ([#1272])

  axum enforces this by only allowing the _last_ extractor to consume the
  request.

  For example:

  ```rust
  use axum::{Json, http::HeaderMap};

  // This wont compile on 0.6 because both `Json` and `String` need to consume
  // the request body. You can use either `Json` or `String`, but not both.
  async fn handler_1(
      json: Json<serde_json::Value>,
      string: String,
  ) {}

  // This won't work either since `Json` is not the last extractor.
  async fn handler_2(
      json: Json<serde_json::Value>,
      headers: HeaderMap,
  ) {}

  // This works!
  async fn handler_3(
      headers: HeaderMap,
      json: Json<serde_json::Value>,
  ) {}
  ```

  This is done by reworking the `FromRequest` trait and introducing a new
  `FromRequestParts` trait.

  If your extractor needs to consume the request body then you should implement
  `FromRequest`, otherwise implement `FromRequestParts`.

  This extractor in 0.5:

  ```rust
  struct MyExtractor { /* ... */ }

  #[async_trait]
  impl<B> FromRequest<B> for MyExtractor
  where
      B: Send,
  {
      type Rejection = StatusCode;

      async fn from_request(req: &mut RequestParts<B>) -> Result<Self, Self::Rejection> {
          // ...
      }
  }
  ```

  Becomes this in 0.6:

  ```rust
  use axum::{
      extract::{FromRequest, FromRequestParts},
      http::{StatusCode, Request, request::Parts},
      async_trait,
  };

  struct MyExtractor { /* ... */ }

  // implement `FromRequestParts` if you don't need to consume the request body
  #[async_trait]
  impl<S> FromRequestParts<S> for MyExtractor
  where
      S: Send + Sync,
  {
      type Rejection = StatusCode;

      async fn from_request_parts(parts: &mut Parts, state: &S) -> Result<Self, Self::Rejection> {
          // ...
      }
  }

  // implement `FromRequest` if you do need to consume the request body
  #[async_trait]
  impl<S, B> FromRequest<S, B> for MyExtractor
  where
      S: Send + Sync,
      B: Send + 'static,
  {
      type Rejection = StatusCode;

      async fn from_request(req: Request<B>, state: &S) -> Result<Self, Self::Rejection> {
          // ...
      }
  }
  ```

  For an example of how to write an extractor that accepts different
  `Content-Types` see the [`parse-body-based-on-content-type`] example.

- **added:** `FromRequest` and `FromRequestParts` derive macro re-exports from
  [`axum-macros`] behind the `macros` feature ([#1352])
- **added:** Add `RequestExt` and `RequestPartsExt` which adds convenience
  methods for running extractors to `http::Request` and `http::request::Parts` ([#1301])
- **added**: `JsonRejection` now displays the path at which a deserialization
  error occurred ([#1371])
- **added:** Add `extract::RawForm` for accessing raw urlencoded query bytes or request body ([#1487])
- **fixed:** Used `400 Bad Request` for `FailedToDeserializeQueryString`
  rejections, instead of `422 Unprocessable Entity` ([#1387])
- **changed**: The inner error of a `JsonRejection` is now
  `serde_path_to_error::Error<serde_json::Error>`.  Previously it was
  `serde_json::Error` ([#1371])
- **changed:** The default body limit now applies to the `Multipart` extractor ([#1420])
- **breaking:** `ContentLengthLimit` has been removed. Use `DefaultBodyLimit` instead ([#1400])
- **breaking:** `RequestParts` has been removed as part of the `FromRequest`
  rework ([#1272])
- **breaking:** `BodyAlreadyExtracted` has been removed ([#1272])
- **breaking:** The following types or traits have a new `S` type param
  which represents the state ([#1155]):
  - `Router`, defaults to `()`
  - `MethodRouter`, defaults to `()`
  - `FromRequest`, no default
  - `Handler`, no default
- **breaking:** `MatchedPath` can now no longer be extracted in middleware for
  nested routes. In previous versions it returned invalid data when extracted
  from a middleware applied to a nested router. `MatchedPath` can still be
  extracted from handlers and middleware that aren't on nested routers ([#1462])
- **breaking:** Rename `FormRejection::FailedToDeserializeQueryString` to
  `FormRejection::FailedToDeserializeForm` ([#1496])

## Middleware

- **added:** Support running extractors on `middleware::from_fn` functions ([#1088])
- **added**: Add `middleware::from_fn_with_state` to enable running extractors that require
  state ([#1342])
- **added:** Add `middleware::from_extractor_with_state` ([#1396])
- **added:** Add `map_request`, `map_request_with_state` for transforming the
  request with an async function ([#1408])
- **added:** Add `map_response`, `map_response_with_state` for transforming the
  response with an async function ([#1414])
- **added:** Support any middleware response that implements `IntoResponse` ([#1152])
- **breaking:** Remove `extractor_middleware` which was previously deprecated.
  Use `axum::middleware::from_extractor` instead ([#1077])
- **breaking:** Require middleware added with `Handler::layer` to have
  `Infallible` as the error type ([#1152])

## Misc

- **added:** Support compiling to WASM. See the `simple-router-wasm` example
  for more details ([#1382])
- **added:** Add `ServiceExt` with methods for turning any `Service` into a
  `MakeService` similarly to `Router::into_make_service` ([#1302])
- **added:** String and binary `From` impls have been added to `extract::ws::Message`
  to be more inline with `tungstenite` ([#1421])
- **added:** Add `#[derive(axum::extract::FromRef)]` ([#1430])
- **added:** Add `accept_unmasked_frames` setting in WebSocketUpgrade ([#1529])
- **added:** Add `WebSocketUpgrade::on_failed_upgrade` to customize what to do
  when upgrading a connection fails ([#1539])
- **fixed:** Annotate panicking functions with `#[track_caller]` so the error
  message points to where the user added the invalid route, rather than
  somewhere internally in axum ([#1248])
- **changed:** axum's MSRV is now 1.60 ([#1239])
- **changed:** For methods that accept some `S: Service`, the bounds have been
  relaxed so the response type must implement `IntoResponse` rather than being a
  literal `Response`
- **breaking:** New `tokio` default feature needed for WASM support. If you
  don't need WASM support but have `default_features = false` for other reasons
  you likely need to re-enable the `tokio` feature ([#1382])
- **breaking:** `handler::{WithState, IntoService}` are merged into one type,
  named `HandlerService` ([#1418])

[#924]: https://github.com/tokio-rs/axum/pull/924
[#1077]: https://github.com/tokio-rs/axum/pull/1077
[#1086]: https://github.com/tokio-rs/axum/pull/1086
[#1088]: https://github.com/tokio-rs/axum/pull/1088
[#1102]: https://github.com/tokio-rs/axum/pull/1102
[#1119]: https://github.com/tokio-rs/axum/pull/1119
[#1152]: https://github.com/tokio-rs/axum/pull/1152
[#1155]: https://github.com/tokio-rs/axum/pull/1155
[#1239]: https://github.com/tokio-rs/axum/pull/1239
[#1248]: https://github.com/tokio-rs/axum/pull/1248
[#1272]: https://github.com/tokio-rs/axum/pull/1272
[#1301]: https://github.com/tokio-rs/axum/pull/1301
[#1302]: https://github.com/tokio-rs/axum/pull/1302
[#1327]: https://github.com/tokio-rs/axum/pull/1327
[#1342]: https://github.com/tokio-rs/axum/pull/1342
[#1346]: https://github.com/tokio-rs/axum/pull/1346
[#1352]: https://github.com/tokio-rs/axum/pull/1352
[#1368]: https://github.com/tokio-rs/axum/pull/1368
[#1371]: https://github.com/tokio-rs/axum/pull/1371
[#1382]: https://github.com/tokio-rs/axum/pull/1382
[#1387]: https://github.com/tokio-rs/axum/pull/1387
[#1389]: https://github.com/tokio-rs/axum/pull/1389
[#1396]: https://github.com/tokio-rs/axum/pull/1396
[#1397]: https://github.com/tokio-rs/axum/pull/1397
[#1400]: https://github.com/tokio-rs/axum/pull/1400
[#1408]: https://github.com/tokio-rs/axum/pull/1408
[#1414]: https://github.com/tokio-rs/axum/pull/1414
[#1418]: https://github.com/tokio-rs/axum/pull/1418
[#1420]: https://github.com/tokio-rs/axum/pull/1420
[#1421]: https://github.com/tokio-rs/axum/pull/1421
[#1430]: https://github.com/tokio-rs/axum/pull/1430
[#1462]: https://github.com/tokio-rs/axum/pull/1462
[#1487]: https://github.com/tokio-rs/axum/pull/1487
[#1496]: https://github.com/tokio-rs/axum/pull/1496
[#1521]: https://github.com/tokio-rs/axum/pull/1521
[#1529]: https://github.com/tokio-rs/axum/pull/1529
[#1532]: https://github.com/tokio-rs/axum/pull/1532
[#1539]: https://github.com/tokio-rs/axum/pull/1539
[#1552]: https://github.com/tokio-rs/axum/pull/1552
[`axum-macros`]: https://docs.rs/axum-macros/latest/axum_macros/
[`parse-body-based-on-content-type`]: https://github.com/tokio-rs/axum/blob/main/examples/parse-body-based-on-content-type/src/main.rs

<details>
<summary>0.6.0 Pre-Releases</summary>

# 0.6.0-rc.5 (18. November, 2022)

- **breaking:** `Router::with_state` is no longer a constructor. It is instead
  used to convert the router into a `RouterService` ([#1532])

  This nested router on 0.6.0-rc.4

  ```rust
  Router::with_state(state).route(...);
  ```

  Becomes this in 0.6.0-rc.5

  ```rust
  Router::new().route(...).with_state(state);
  ```

- **breaking:**: `Router::inherit_state` has been removed. Use
  `Router::with_state` instead ([#1532])
- **breaking:**: `Router::nest` and `Router::merge` now only supports nesting
  routers that use the same state type as the router they're being merged into.
  Use `FromRef` for substates ([#1532])

- **added:** Add `accept_unmasked_frames` setting in WebSocketUpgrade ([#1529])
- **fixed:** Nested routers will now inherit fallbacks from outer routers ([#1521])
- **added:** Add `WebSocketUpgrade::on_failed_upgrade` to customize what to do
  when upgrading a connection fails ([#1539])

[#1521]: https://github.com/tokio-rs/axum/pull/1521
[#1529]: https://github.com/tokio-rs/axum/pull/1529
[#1532]: https://github.com/tokio-rs/axum/pull/1532
[#1539]: https://github.com/tokio-rs/axum/pull/1539

# 0.6.0-rc.4 (9. November, 2022)

- **changed**: The inner error of a `JsonRejection` is now
  `serde_path_to_error::Error<serde_json::Error>`.  Previously it was
  `serde_json::Error` ([#1371])
- **added**: `JsonRejection` now displays the path at which a deserialization
  error occurred ([#1371])
- **fixed:** Support streaming/chunked requests in `ContentLengthLimit` ([#1389])
- **fixed:** Used `400 Bad Request` for `FailedToDeserializeQueryString`
  rejections, instead of `422 Unprocessable Entity` ([#1387])
- **added:** Add `middleware::from_extractor_with_state` ([#1396])
- **added:** Add `DefaultBodyLimit::max` for changing the default body limit ([#1397])
- **added:** Add `map_request`, `map_request_with_state` for transforming the
  request with an async function ([#1408])
- **added:** Add `map_response`, `map_response_with_state` for transforming the
  response with an async function ([#1414])
- **breaking:** `ContentLengthLimit` has been removed. Use `DefaultBodyLimit` instead ([#1400])
- **changed:** `Router` no longer implements `Service`, call `.into_service()`
  on it to obtain a `RouterService` that does ([#1368])
- **added:** Add `Router::inherit_state`, which creates a `Router` with an
  arbitrary state type without actually supplying the state; such a `Router`
  can't be turned into a service directly (`.into_service()` will panic), but
  can be nested or merged into a `Router` with the same state type ([#1368])
- **changed:** `Router::nest` now only accepts `Router`s, the general-purpose
  `Service` nesting method has been renamed to `nest_service` ([#1368])
- **added:** Support compiling to WASM. See the `simple-router-wasm` example
  for more details ([#1382])
- **breaking:** New `tokio` default feature needed for WASM support. If you
  don't need WASM support but have `default_features = false` for other reasons
  you likely need to re-enable the `tokio` feature ([#1382])
- **breaking:** `handler::{WithState, IntoService}` are merged into one type,
  named `HandlerService` ([#1418])
- **changed:** The default body limit now applies to the `Multipart` extractor ([#1420])
- **added:** String and binary `From` impls have been added to `extract::ws::Message`
  to be more inline with `tungstenite` ([#1421])
- **added:** Add `#[derive(axum::extract::FromRef)]` ([#1430])
- **added:** `FromRequest` and `FromRequestParts` derive macro re-exports from
  [`axum-macros`] behind the `macros` feature ([#1352])
- **breaking:** `MatchedPath` can now no longer be extracted in middleware for
  nested routes ([#1462])
- **added:** Add `extract::RawForm` for accessing raw urlencoded query bytes or request body ([#1487])
- **breaking:** Rename `FormRejection::FailedToDeserializeQueryString` to
  `FormRejection::FailedToDeserializeForm` ([#1496])

[#1352]: https://github.com/tokio-rs/axum/pull/1352
[#1368]: https://github.com/tokio-rs/axum/pull/1368
[#1371]: https://github.com/tokio-rs/axum/pull/1371
[#1382]: https://github.com/tokio-rs/axum/pull/1382
[#1387]: https://github.com/tokio-rs/axum/pull/1387
[#1389]: https://github.com/tokio-rs/axum/pull/1389
[#1396]: https://github.com/tokio-rs/axum/pull/1396
[#1397]: https://github.com/tokio-rs/axum/pull/1397
[#1400]: https://github.com/tokio-rs/axum/pull/1400
[#1408]: https://github.com/tokio-rs/axum/pull/1408
[#1414]: https://github.com/tokio-rs/axum/pull/1414
[#1418]: https://github.com/tokio-rs/axum/pull/1418
[#1420]: https://github.com/tokio-rs/axum/pull/1420
[#1421]: https://github.com/tokio-rs/axum/pull/1421
[#1430]: https://github.com/tokio-rs/axum/pull/1430
[#1462]: https://github.com/tokio-rs/axum/pull/1462
[#1487]: https://github.com/tokio-rs/axum/pull/1487
[#1496]: https://github.com/tokio-rs/axum/pull/1496

# 0.6.0-rc.3 (8. November, 2022)

Yanked, as it didn't compile in release mode.

# 0.6.0-rc.2 (10. September, 2022)

## Security

- **breaking:** Added default limit to how much data `Bytes::from_request` will
  consume. Previously it would attempt to consume the entire request body
  without checking its length. This meant if a malicious peer sent an large (or
  infinite) request body your server might run out of memory and crash.

  The default limit is at 2 MB and can be disabled by adding the new
  `DefaultBodyLimit::disable()` middleware. See its documentation for more
  details.

  This also applies to these extractors which used `Bytes::from_request`
  internally:
  - `Form`
  - `Json`
  - `String`

  ([#1346])

## Routing

- **breaking:** Adding a `.route_layer` onto a `Router` or `MethodRouter`
  without any routes will now result in a panic. Previously, this just did
  nothing. [#1327]


[`axum-macros`]: https://docs.rs/axum-macros/latest/axum_macros/

## Middleware

- **added**: Add `middleware::from_fn_with_state` and
  `middleware::from_fn_with_state_arc` to enable running extractors that require
  state ([#1342])

[#1327]: https://github.com/tokio-rs/axum/pull/1327
[#1342]: https://github.com/tokio-rs/axum/pull/1342
[#1346]: https://github.com/tokio-rs/axum/pull/1346

# 0.6.0-rc.1 (23. August, 2022)

## Routing

- **breaking:** Nested `Router`s will no longer delegate to the outer `Router`'s
  fallback. Instead you must explicitly set a fallback on the inner `Router` ([#1086])

  This nested router on 0.5:

  ```rust
  use axum::{Router, handler::Handler};

  let api_routes = Router::new();

  let app = Router::new()
      .nest("/api", api_routes)
      .fallback(fallback.into_service());

  async fn fallback() {}
  ```

  Becomes this in 0.6:

  ```rust
  use axum::Router;

  let api_routes = Router::new()
      // we have to explicitly set the fallback here
      // since nested routers no longer delegate to the outer
      // router's fallback
      .fallback(fallback);

  let app = Router::new()
      .nest("/api", api_routes)
      .fallback(fallback);

  async fn fallback() {}
  ```

- **breaking:** The request `/foo/` no longer matches `/foo/*rest`. If you want
  to match `/foo/` you have to add a route specifically for that ([#1086])

  For example:

  ```rust
  use axum::{Router, routing::get, extract::Path};

  let app = Router::new()
      // this will match `/foo/bar/baz`
      .route("/foo/*rest", get(handler))
      // this will match `/foo/`
      .route("/foo/", get(handler))
      // if you want `/foo` to match you must also add an explicit route for it
      .route("/foo", get(handler));

  async fn handler(
      // use an `Option` because `/foo/` and `/foo` don't have any path params
      params: Option<Path<String>>,
  ) {}
  ```

- **breaking:** Path params for wildcard routes no longer include the prefix
  `/`. e.g. `/foo.js` will match `/*filepath` with a value of `foo.js`, _not_
  `/foo.js` ([#1086])

  For example:

  ```rust
  use axum::{Router, routing::get, extract::Path};

  let app = Router::new().route("/foo/*rest", get(handler));

  async fn handler(
      Path(params): Path<String>,
  ) {
      // for the request `/foo/bar/baz` the value of `params` will be `bar/baz`
      //
      // on 0.5 it would be `/bar/baz`
  }
  ```

- **fixed:** Routes like `/foo` and `/*rest` are no longer considered
  overlapping. `/foo` will take priority ([#1086])

  For example:

  ```rust
  use axum::{Router, routing::get};

  let app = Router::new()
      // this used to not be allowed but now just works
      .route("/foo/*rest", get(foo))
      .route("/foo/bar", get(bar));

  async fn foo() {}

  async fn bar() {}
  ```

- **breaking:** Trailing slash redirects have been removed. Previously if you
  added a route for `/foo`, axum would redirect calls to `/foo/` to `/foo` (or
  vice versa for `/foo/`). That is no longer supported and such requests will
  now be sent to the fallback. Consider using
  `axum_extra::routing::RouterExt::route_with_tsr` if you want the old behavior
  ([#1119])

  For example:

  ```rust
  use axum::{Router, routing::get};

  let app = Router::new()
      // a request to `GET /foo/` will now get `404 Not Found`
      // whereas in 0.5 axum would redirect to `/foo`
      //
      // same goes the other way if you had the route `/foo/`
      // axum will no longer redirect from `/foo` to `/foo/`
      .route("/foo", get(handler));

  async fn handler() {}
  ```

- **breaking:** `Router::fallback` now only accepts `Handler`s (similarly to
  what `get`, `post`, etc accept). Use the new `Router::fallback_service` for
  setting any `Service` as the fallback ([#1155])

  This fallback on 0.5:

  ```rust
  use axum::{Router, handler::Handler};

  let app = Router::new().fallback(fallback.into_service());

  async fn fallback() {}
  ```

  Becomes this in 0.6

  ```rust
  use axum::Router;

  let app = Router::new().fallback(fallback);

  async fn fallback() {}
  ```

- **breaking:** Allow `Error: Into<Infallible>` for `Route::{layer, route_layer}` ([#924])
- **breaking:** `MethodRouter` now panics on overlapping routes ([#1102])
- **breaking:** `Router::route` now only accepts `MethodRouter`s created with
  `get`, `post`, etc. Use the new `Router::route_service` for routing to
  any `Service`s ([#1155])

## Extractors

- **added:** Added new type safe `State` extractor. This can be used with
  `Router::with_state` and gives compile errors for missing states, whereas
  `Extension` would result in runtime errors ([#1155])

  We recommend migrating from `Extension` to `State` since that is more type
  safe and faster. That is done by using `Router::with_state` and `State`.

  This setup in 0.5

  ```rust
  use axum::{routing::get, Extension, Router};

  let app = Router::new()
      .route("/", get(handler))
      .layer(Extension(AppState {}));

  async fn handler(Extension(app_state): Extension<AppState>) {}

  #[derive(Clone)]
  struct AppState {}
  ```

  Becomes this in 0.6 using `State`:

  ```rust
  use axum::{routing::get, extract::State, Router};

  let app = Router::with_state(AppState {})
      .route("/", get(handler));

  async fn handler(State(app_state): State<AppState>) {}

  #[derive(Clone)]
  struct AppState {}
  ```

  If you have multiple extensions you can use fields on `AppState` and implement
  `FromRef`:

  ```rust
  use axum::{extract::{State, FromRef}, routing::get, Router};

  let state = AppState {
      client: HttpClient {},
      database: Database {},
  };

  let app = Router::with_state(state).route("/", get(handler));

  async fn handler(
      State(client): State<HttpClient>,
      State(database): State<Database>,
  ) {}

  #[derive(Clone)]
  struct AppState {
      client: HttpClient,
      database: Database,
  }

  #[derive(Clone)]
  struct HttpClient {}

  impl FromRef<AppState> for HttpClient {
      fn from_ref(state: &AppState) -> Self {
          state.client.clone()
      }
  }

  #[derive(Clone)]
  struct Database {}

  impl FromRef<AppState> for Database {
      fn from_ref(state: &AppState) -> Self {
          state.database.clone()
      }
  }
  ```
- **breaking:** It is now only possible for one extractor per handler to consume
  the request body. In 0.5 doing so would result in runtime errors but in 0.6 it
  is a compile error ([#1272])

  axum enforces this by only allowing the _last_ extractor to consume the
  request.

  For example:

  ```rust
  use axum::{Json, http::HeaderMap};

  // This wont compile on 0.6 because both `Json` and `String` need to consume
  // the request body. You can use either `Json` or `String`, but not both.
  async fn handler_1(
      json: Json<serde_json::Value>,
      string: String,
  ) {}

  // This won't work either since `Json` is not the last extractor.
  async fn handler_2(
      json: Json<serde_json::Value>,
      headers: HeaderMap,
  ) {}

  // This works!
  async fn handler_3(
      headers: HeaderMap,
      json: Json<serde_json::Value>,
  ) {}
  ```

  This is done by reworking the `FromRequest` trait and introducing a new
  `FromRequestParts` trait.

  If your extractor needs to consume the request body then you should implement
  `FromRequest`, otherwise implement `FromRequestParts`.

  This extractor in 0.5:

  ```rust
  struct MyExtractor { /* ... */ }

  #[async_trait]
  impl<B> FromRequest<B> for MyExtractor
  where
      B: Send,
  {
      type Rejection = StatusCode;

      async fn from_request(req: &mut RequestParts<B>) -> Result<Self, Self::Rejection> {
          // ...
      }
  }
  ```

  Becomes this in 0.6:

  ```rust
  use axum::{
      extract::{FromRequest, FromRequestParts},
      http::{StatusCode, Request, request::Parts},
      async_trait,
  };

  struct MyExtractor { /* ... */ }

  // implement `FromRequestParts` if you don't need to consume the request body
  #[async_trait]
  impl<S> FromRequestParts<S> for MyExtractor
  where
      S: Send + Sync,
  {
      type Rejection = StatusCode;

      async fn from_request_parts(parts: &mut Parts, state: &S) -> Result<Self, Self::Rejection> {
          // ...
      }
  }

  // implement `FromRequest` if you do need to consume the request body
  #[async_trait]
  impl<S, B> FromRequest<S, B> for MyExtractor
  where
      S: Send + Sync,
      B: Send + 'static,
  {
      type Rejection = StatusCode;

      async fn from_request(req: Request<B>, state: &S) -> Result<Self, Self::Rejection> {
          // ...
      }
  }
  ```

- **breaking:** `RequestParts` has been removed as part of the `FromRequest`
  rework ([#1272])
- **breaking:** `BodyAlreadyExtracted` has been removed ([#1272])
- **breaking:** The following types or traits have a new `S` type param
  which represents the state ([#1155]):
  - `Router`, defaults to `()`
  - `MethodRouter`, defaults to `()`
  - `FromRequest`, no default
  - `Handler`, no default
- **added:** Add `RequestExt` and `RequestPartsExt` which adds convenience
  methods for running extractors to `http::Request` and `http::request::Parts` ([#1301])

## Middleware

- **breaking:** Remove `extractor_middleware` which was previously deprecated.
  Use `axum::middleware::from_extractor` instead ([#1077])
- **added:** Support running extractors on `middleware::from_fn` functions ([#1088])
- **added:** Support any middleware response that implements `IntoResponse` ([#1152])
- **breaking:** Require middleware added with `Handler::layer` to have
  `Infallible` as the error type ([#1152])

## Misc

- **changed:** axum's MSRV is now 1.60 ([#1239])
- **changed:** For methods that accept some `S: Service`, the bounds have been
  relaxed so the response type must implement `IntoResponse` rather than being a
  literal `Response`
- **fixed:** Annotate panicking functions with `#[track_caller]` so the error
  message points to where the user added the invalid route, rather than
  somewhere internally in axum ([#1248])
- **added:** Add `ServiceExt` with methods for turning any `Service` into a
  `MakeService` similarly to `Router::into_make_service` ([#1302])

[#1077]: https://github.com/tokio-rs/axum/pull/1077
[#1086]: https://github.com/tokio-rs/axum/pull/1086
[#1088]: https://github.com/tokio-rs/axum/pull/1088
[#1102]: https://github.com/tokio-rs/axum/pull/1102
[#1119]: https://github.com/tokio-rs/axum/pull/1119
[#1152]: https://github.com/tokio-rs/axum/pull/1152
[#1155]: https://github.com/tokio-rs/axum/pull/1155
[#1239]: https://github.com/tokio-rs/axum/pull/1239
[#1248]: https://github.com/tokio-rs/axum/pull/1248
[#1272]: https://github.com/tokio-rs/axum/pull/1272
[#1301]: https://github.com/tokio-rs/axum/pull/1301
[#1302]: https://github.com/tokio-rs/axum/pull/1302
[#924]: https://github.com/tokio-rs/axum/pull/924

</details>

# 0.5.16 (10. September, 2022)

## Security

- **breaking:** Added default limit to how much data `Bytes::from_request` will
  consume. Previously it would attempt to consume the entire request body
  without checking its length. This meant if a malicious peer sent an large (or
  infinite) request body your server might run out of memory and crash.

  The default limit is at 2 MB and can be disabled by adding the new
  `DefaultBodyLimit::disable()` middleware. See its documentation for more
  details.

  This also applies to these extractors which used `Bytes::from_request`
  internally:
  - `Form`
  - `Json`
  - `String`

  ([#1346])

[#1346]: https://github.com/tokio-rs/axum/pull/1346

# 0.5.15 (9. August, 2022)

- **fixed:** Don't expose internal type names in `QueryRejection` response. ([#1171])
- **fixed:** Improve performance of JSON serialization ([#1178])
- **fixed:** Improve build times by generating less IR ([#1192])

[#1171]: https://github.com/tokio-rs/axum/pull/1171
[#1178]: https://github.com/tokio-rs/axum/pull/1178
[#1192]: https://github.com/tokio-rs/axum/pull/1192

# 0.5.14 (25. July, 2022)

Yanked, as it contained an accidental breaking change.

# 0.5.13 (15. July, 2022)

- **fixed:** If `WebSocketUpgrade` cannot upgrade the connection it will return a
  `WebSocketUpgradeRejection::ConnectionNotUpgradable` rejection ([#1135])
- **changed:** `WebSocketUpgradeRejection` has a new variant `ConnectionNotUpgradable`
  variant ([#1135])

[#1135]: https://github.com/tokio-rs/axum/pull/1135

# 0.5.12 (10. July, 2022)

- **added:** Added `debug_handler` which is an attribute macro that improves
  type errors when applied to handler function. It is re-exported from
  `axum-macros` ([#1144])

[#1144]: https://github.com/tokio-rs/axum/pull/1144

# 0.5.11 (02. July, 2022)

- **added:** Implement `TryFrom<http::Method>` for `MethodFilter` and use new
  `NoMatchingMethodFilter` error in case of failure ([#1130])
- **added:** Document how to run extractors from middleware ([#1140])

[#1130]: https://github.com/tokio-rs/axum/pull/1130
[#1140]: https://github.com/tokio-rs/axum/pull/1140

# 0.5.10 (28. June, 2022)

- **fixed:** Make `Router` cheaper to clone ([#1123])
- **fixed:** Fix possible panic when doing trailing slash redirect ([#1124])

[#1123]: https://github.com/tokio-rs/axum/pull/1123
[#1124]: https://github.com/tokio-rs/axum/pull/1124

# 0.5.9 (20. June, 2022)

- **fixed:** Fix compile error when the `headers` is enabled and the `form`
  feature is disabled ([#1107])

[#1107]: https://github.com/tokio-rs/axum/pull/1107

# 0.5.8 (18. June, 2022)

- **added:** Support resolving host name via `Forwarded` header in `Host`
  extractor ([#1078])
- **added:** Implement `IntoResponse` for `Form` ([#1095])
- **changed:** axum's MSRV is now 1.56 ([#1098])

[#1078]: https://github.com/tokio-rs/axum/pull/1078
[#1095]: https://github.com/tokio-rs/axum/pull/1095
[#1098]: https://github.com/tokio-rs/axum/pull/1098

# 0.5.7 (08. June, 2022)

- **added:** Implement `Default` for `Extension` ([#1043])
- **fixed:** Support deserializing `Vec<(String, String)>` in `extract::Path<_>` to get vector of
  key/value pairs ([#1059])
- **added:** Add `extract::ws::close_code` which contains constants for close codes ([#1067])
- **fixed:** Use `impl IntoResponse` less in docs ([#1049])

[#1043]: https://github.com/tokio-rs/axum/pull/1043
[#1049]: https://github.com/tokio-rs/axum/pull/1049
[#1059]: https://github.com/tokio-rs/axum/pull/1059
[#1067]: https://github.com/tokio-rs/axum/pull/1067

# 0.5.6 (15. May, 2022)

- **added:** Add `WebSocket::protocol` to return the selected WebSocket subprotocol, if there is one. ([#1022])
- **fixed:** Improve error message for `PathRejection::WrongNumberOfParameters` to hint at using
  `Path<(String, String)>` or `Path<SomeStruct>` ([#1023])
- **fixed:** `PathRejection::WrongNumberOfParameters` now uses `500 Internal Server Error` since
  it's a programmer error and not a client error ([#1023])
- **fixed:** Fix `InvalidFormContentType` mentioning the wrong content type

[#1022]: https://github.com/tokio-rs/axum/pull/1022
[#1023]: https://github.com/tokio-rs/axum/pull/1023

# 0.5.5 (10. May, 2022)

- **fixed:** Correctly handle `GET`, `HEAD`, and `OPTIONS` requests in `ContentLengthLimit`.
  Request with these methods are now accepted if they _do not_ have a `Content-Length` header, and
  the request body will not be checked. If they do have a `Content-Length` header they'll be
  rejected. This allows `ContentLengthLimit` to be used as middleware around several routes,
  including `GET` routes ([#989])
- **added:** Add `MethodRouter::{into_make_service, into_make_service_with_connect_info}` ([#1010])

[#989]: https://github.com/tokio-rs/axum/pull/989
[#1010]: https://github.com/tokio-rs/axum/pull/1010

# 0.5.4 (26. April, 2022)

- **added:** Add `response::ErrorResponse` and `response::Result` for
  `IntoResponse`-based error handling ([#921])
- **added:** Add `middleware::from_extractor` and deprecate `extract::extractor_middleware` ([#957])
- **changed:** Update to tower-http 0.3 ([#965])

[#921]: https://github.com/tokio-rs/axum/pull/921
[#957]: https://github.com/tokio-rs/axum/pull/957
[#965]: https://github.com/tokio-rs/axum/pull/965

# 0.5.3 (19. April, 2022)

- **added:** Add `AppendHeaders` for appending headers to a response rather than overriding them ([#927])
- **added:** Add `axum::extract::multipart::Field::chunk` method for streaming a single chunk from
  the field ([#901])
- **fixed:** Fix trailing slash redirection with query parameters ([#936])

[#901]: https://github.com/tokio-rs/axum/pull/901
[#927]: https://github.com/tokio-rs/axum/pull/927
[#936]: https://github.com/tokio-rs/axum/pull/936

# 0.5.2 (19. April, 2022)

Yanked, as it contained an accidental breaking change.

# 0.5.1 (03. April, 2022)

- **added:** Add `RequestParts::extract` which allows applying an extractor as a method call ([#897])

[#897]: https://github.com/tokio-rs/axum/pull/897

# 0.5.0 (31. March, 2022)

- **added:** Document sharing state between handler and middleware ([#783])
- **added:** `Extension<_>` can now be used in tuples for building responses, and will set an
  extension on the response ([#797])
- **added:** `extract::Host` for extracting the hostname of a request ([#827])
- **added:** Add `IntoResponseParts` trait which allows defining custom response
  types for adding headers or extensions to responses ([#797])
- **added:** `TypedHeader` implements the new `IntoResponseParts` trait so they
  can be returned from handlers as parts of a response ([#797])
- **changed:** `Router::merge` now accepts `Into<Router>` ([#819])
- **breaking:** `sse::Event` now accepts types implementing `AsRef<str>` instead of `Into<String>`
  as field values.
- **breaking:** `sse::Event` now panics if a setter method is called twice instead of silently
  overwriting old values.
- **breaking:** Require `Output = ()` on `WebSocketStream::on_upgrade` ([#644])
- **breaking:** Make `TypedHeaderRejectionReason` `#[non_exhaustive]` ([#665])
- **breaking:** Using `HeaderMap` as an extractor will no longer remove the headers and thus
  they'll still be accessible to other extractors, such as `axum::extract::Json`. Instead
  `HeaderMap` will clone the headers. You should prefer to use `TypedHeader` to extract only the
  headers you need ([#698])

  This includes these breaking changes:
    - `RequestParts::take_headers` has been removed.
    - `RequestParts::headers` returns `&HeaderMap`.
    - `RequestParts::headers_mut` returns `&mut HeaderMap`.
    - `HeadersAlreadyExtracted` has been removed.
    - The `HeadersAlreadyExtracted` variant has been removed from these rejections:
        - `RequestAlreadyExtracted`
        - `RequestPartsAlreadyExtracted`
        - `JsonRejection`
        - `FormRejection`
        - `ContentLengthLimitRejection`
        - `WebSocketUpgradeRejection`
    - `<HeaderMap as FromRequest<_>>::Rejection` has been changed to `std::convert::Infallible`.
- **breaking:** `axum::http::Extensions` is no longer an extractor (ie it
  doesn't implement `FromRequest`). The `axum::extract::Extension` extractor is
  _not_ impacted by this and works the same. This change makes it harder to
  accidentally remove all extensions which would result in confusing errors
  elsewhere ([#699])
  This includes these breaking changes:
    - `RequestParts::take_extensions` has been removed.
    - `RequestParts::extensions` returns `&Extensions`.
    - `RequestParts::extensions_mut` returns `&mut Extensions`.
    - `RequestAlreadyExtracted` has been removed.
    - `<Request as FromRequest>::Rejection` is now `BodyAlreadyExtracted`.
    - `<http::request::Parts as FromRequest>::Rejection` is now `Infallible`.
    - `ExtensionsAlreadyExtracted` has been removed.
    - The `ExtensionsAlreadyExtracted` removed variant has been removed from these rejections:
        - `ExtensionRejection`
        - `PathRejection`
        - `MatchedPathRejection`
        - `WebSocketUpgradeRejection`
- **breaking:** `Redirect::found` has been removed ([#800])
- **breaking:** `AddExtensionLayer` has been removed. Use `Extension` instead. It now implements
  `tower::Layer` ([#807])
- **breaking:** `AddExtension` has been moved from the root module to `middleware`
- **breaking:** `.nest("/foo/", Router::new().route("/bar", _))` now does the right thing and
  results in a route at `/foo/bar` instead of `/foo//bar` ([#824])
- **breaking:** Routes are now required to start with `/`. Previously routes such as `:foo` would
  be accepted but most likely result in bugs ([#823])
- **breaking:** `Headers` has been removed. Arrays of tuples directly implement
  `IntoResponseParts` so `([("x-foo", "foo")], response)` now works ([#797])
- **breaking:** `InvalidJsonBody` has been replaced with `JsonDataError` to clearly signal that the
  request body was syntactically valid JSON but couldn't be deserialized into the target type
- **breaking:** `Handler` is no longer an `#[async_trait]` but instead has an
  associated `Future` type. That allows users to build their own `Handler` types
  without paying the cost of `#[async_trait]` ([#879])
- **changed:** New `JsonSyntaxError` variant added to `JsonRejection`. This is returned when the
  request body contains syntactically invalid JSON
- **fixed:** Correctly set the `Content-Length` header for response to `HEAD`
  requests ([#734])
- **fixed:** Fix wrong `content-length` for `HEAD` requests to endpoints that returns chunked
  responses ([#755])
- **fixed:** Fixed several routing bugs related to nested "opaque" tower services (i.e.
  non-`Router` services) ([#841] and [#842])
- **changed:** Update to tokio-tungstenite 0.17 ([#791])
- **breaking:** `Redirect::{to, temporary, permanent}` now accept `&str` instead
  of `Uri` ([#889])
- **breaking:** Remove second type parameter from `Router::into_make_service_with_connect_info`
  and `Handler::into_make_service_with_connect_info` to support `MakeService`s
  that accept multiple targets ([#892])

[#644]: https://github.com/tokio-rs/axum/pull/644
[#665]: https://github.com/tokio-rs/axum/pull/665
[#698]: https://github.com/tokio-rs/axum/pull/698
[#699]: https://github.com/tokio-rs/axum/pull/699
[#734]: https://github.com/tokio-rs/axum/pull/734
[#755]: https://github.com/tokio-rs/axum/pull/755
[#783]: https://github.com/tokio-rs/axum/pull/783
[#791]: https://github.com/tokio-rs/axum/pull/791
[#797]: https://github.com/tokio-rs/axum/pull/797
[#800]: https://github.com/tokio-rs/axum/pull/800
[#807]: https://github.com/tokio-rs/axum/pull/807
[#819]: https://github.com/tokio-rs/axum/pull/819
[#823]: https://github.com/tokio-rs/axum/pull/823
[#824]: https://github.com/tokio-rs/axum/pull/824
[#827]: https://github.com/tokio-rs/axum/pull/827
[#841]: https://github.com/tokio-rs/axum/pull/841
[#842]: https://github.com/tokio-rs/axum/pull/842
[#879]: https://github.com/tokio-rs/axum/pull/879
[#889]: https://github.com/tokio-rs/axum/pull/889
[#892]: https://github.com/tokio-rs/axum/pull/892

# 0.4.8 (2. March, 2022)

- Use correct path for `AddExtensionLayer` and `AddExtension::layer` deprecation
  notes ([#812])

[#812]: https://github.com/tokio-rs/axum/pull/812

# 0.4.7 (1. March, 2022)

- **added:** Implement `tower::Layer` for `Extension` ([#801])
- **changed:** Deprecate `AddExtensionLayer`. Use `Extension` instead ([#805])

[#801]: https://github.com/tokio-rs/axum/pull/801
[#805]: https://github.com/tokio-rs/axum/pull/805

# 0.4.6 (22. February, 2022)

- **added:** `middleware::from_fn` for creating middleware from async functions.
  This previously lived in axum-extra but has been moved to axum ([#719])
- **fixed:** Set `Allow` header when responding with `405 Method Not Allowed` ([#733])

[#719]: https://github.com/tokio-rs/axum/pull/719
[#733]: https://github.com/tokio-rs/axum/pull/733

# 0.4.5 (31. January, 2022)

- Reference [axum-macros] instead of [axum-debug]. The latter has been superseded by
  axum-macros and is deprecated ([#738])

[#738]: https://github.com/tokio-rs/axum/pull/738
[axum-debug]: https://docs.rs/axum-debug
[axum-macros]: https://docs.rs/axum-macros

# 0.4.4 (13. January, 2022)

- **fixed:** Fix using incorrect path prefix when nesting `Router`s at `/` ([#691])
- **fixed:** Make `nest("", service)` work and mean the same as `nest("/", service)` ([#691])
- **fixed:** Replace response code `301` with `308` for trailing slash redirects. Also deprecates
  `Redirect::found` (`302`) in favor of `Redirect::temporary` (`307`) or `Redirect::to` (`303`).
  This is to prevent clients from changing non-`GET` requests to `GET` requests ([#682])

[#691]: https://github.com/tokio-rs/axum/pull/691
[#682]: https://github.com/tokio-rs/axum/pull/682

# 0.4.3 (21. December, 2021)

- **added:** `axum::AddExtension::layer` ([#607])
- **added:** Re-export the headers crate when the headers feature is active ([#630])
- **fixed:** `sse::Event` will no longer drop the leading space of data, event ID and name values
  that have it ([#600])
- **fixed:** `sse::Event` is more strict about what field values it supports, disallowing any SSE
  events that break the specification (such as field values containing carriage returns) ([#599])
- **fixed:** Improve documentation of `sse::Event` ([#601])
- **fixed:** Make `Path` fail with `ExtensionsAlreadyExtracted` if another extractor (such as
  `Request`) has previously taken the request extensions. Thus `PathRejection` now contains a
  variant with `ExtensionsAlreadyExtracted`. This is not a breaking change since `PathRejection` is
  marked as `#[non_exhaustive]` ([#619])
- **fixed:** Fix misleading error message for `PathRejection` if extensions had
  previously been extracted ([#619])
- **fixed:** Use `AtomicU32` internally, rather than `AtomicU64`, to improve portability ([#616])

[#599]: https://github.com/tokio-rs/axum/pull/599
[#600]: https://github.com/tokio-rs/axum/pull/600
[#601]: https://github.com/tokio-rs/axum/pull/601
[#607]: https://github.com/tokio-rs/axum/pull/607
[#616]: https://github.com/tokio-rs/axum/pull/616
[#619]: https://github.com/tokio-rs/axum/pull/619
[#619]: https://github.com/tokio-rs/axum/pull/619
[#630]: https://github.com/tokio-rs/axum/pull/630

# 0.4.2 (06. December, 2021)

- **fix:** Depend on the correct version of `axum-core` ([#592])

[#592]: https://github.com/tokio-rs/axum/pull/592

# 0.4.1 (06. December, 2021)

- **added:** `axum::response::Response` now exists as a shorthand for writing `Response<BoxBody>` ([#590])

[#590]: https://github.com/tokio-rs/axum/pull/590

# 0.4.0 (02. December, 2021)

- **breaking:** New `MethodRouter` that works similarly to `Router`:
  - Route to handlers and services with the same type
  - Add middleware to some routes more easily with `MethodRouter::layer` and
    `MethodRouter::route_layer`.
  - Merge method routers with `MethodRouter::merge`
  - Customize response for unsupported methods with `MethodRouter::fallback`
- **breaking:** The default for the type parameter in `FromRequest` and
  `RequestParts` has been removed. Use `FromRequest<Body>` and
  `RequestParts<Body>` to get the previous behavior ([#564])
- **added:** `FromRequest` and `IntoResponse` are now defined in a new called
  `axum-core`. This crate is intended for library authors to depend on, rather
  than `axum` itself, if possible. `axum-core` has a smaller API and will thus
  receive fewer breaking changes. `FromRequest` and `IntoResponse` are
  re-exported from `axum` in the same location so nothing is changed for `axum`
  users ([#564])
- **breaking:** The previously deprecated `axum::body::box_body` function has
  been removed. Use `axum::body::boxed` instead.
- **fixed:** Adding the same route with different methods now works ie
  `.route("/", get(_)).route("/", post(_))`.
- **breaking:** `routing::handler_method_router` and
  `routing::service_method_router` has been removed in favor of
  `routing::{get, get_service, ..., MethodRouter}`.
- **breaking:** `HandleErrorExt` has been removed in favor of
  `MethodRouter::handle_error`.
- **breaking:** `HandleErrorLayer` now requires the handler function to be
  `async` ([#534])
- **added:** `HandleErrorLayer` now supports running extractors.
- **breaking:** The `Handler<B, T>` trait is now defined as `Handler<T, B =
  Body>`. That is the type parameters have been swapped and `B` defaults to
  `axum::body::Body` ([#527])
- **breaking:** `Router::merge` will panic if both routers have fallbacks.
  Previously the left side fallback would be silently discarded ([#529])
- **breaking:** `Router::nest` will panic if the nested router has a fallback.
  Previously it would be silently discarded ([#529])
- Update WebSockets to use tokio-tungstenite 0.16 ([#525])
- **added:** Default to return `charset=utf-8` for text content type. ([#554])
- **breaking:** The `Body` and `BodyError` associated types on the
  `IntoResponse` trait have been removed - instead, `.into_response()` will now
  always return `Response<BoxBody>` ([#571])
- **breaking:** `PathParamsRejection` has been renamed to `PathRejection` and its
  variants renamed to `FailedToDeserializePathParams` and `MissingPathParams`. This
  makes it more consistent with the rest of axum ([#574])
- **added:** `Path`'s rejection type now provides data about exactly which part of
  the path couldn't be deserialized ([#574])

[#525]: https://github.com/tokio-rs/axum/pull/525
[#527]: https://github.com/tokio-rs/axum/pull/527
[#529]: https://github.com/tokio-rs/axum/pull/529
[#534]: https://github.com/tokio-rs/axum/pull/534
[#554]: https://github.com/tokio-rs/axum/pull/554
[#564]: https://github.com/tokio-rs/axum/pull/564
[#571]: https://github.com/tokio-rs/axum/pull/571
[#574]: https://github.com/tokio-rs/axum/pull/574

# 0.3.4 (13. November, 2021)

- **changed:** `box_body` has been renamed to `boxed`. `box_body` still exists
  but is deprecated ([#530])

[#530]: https://github.com/tokio-rs/axum/pull/530

# 0.3.3 (13. November, 2021)

- Implement `FromRequest` for [`http::request::Parts`] so it can be used an
  extractor ([#489])
- Implement `IntoResponse` for `http::response::Parts` ([#490])

[#489]: https://github.com/tokio-rs/axum/pull/489
[#490]: https://github.com/tokio-rs/axum/pull/490
[`http::request::Parts`]: https://docs.rs/http/latest/http/request/struct.Parts.html

# 0.3.2 (08. November, 2021)

- **added:** Add `Router::route_layer` for applying middleware that
  will only run on requests that match a route. This is useful for middleware
  that return early, such as authorization ([#474])

[#474]: https://github.com/tokio-rs/axum/pull/474

# 0.3.1 (06. November, 2021)

- **fixed:** Implement `Clone` for `IntoMakeServiceWithConnectInfo` ([#471])

[#471]: https://github.com/tokio-rs/axum/pull/471

# 0.3.0 (02. November, 2021)

- Overall:
  - **fixed:** All known compile time issues are resolved, including those with
    `boxed` and those introduced by Rust 1.56 ([#404])
  - **breaking:** The router's type is now always `Router` regardless of how many routes or
    middleware are applied ([#404])

    This means router types are all always nameable:

    ```rust
    fn my_routes() -> Router {
        Router::new().route(
            "/users",
            post(|| async { "Hello, World!" }),
        )
    }
    ```
  - **breaking:** Added feature flags for HTTP1 and JSON. This enables removing a
    few dependencies if your app only uses HTTP2 or doesn't use JSON. This is only a
    breaking change if you depend on axum with `default_features = false`. ([#286])
  - **breaking:** `Route::boxed` and `BoxRoute` have been removed as they're no longer
    necessary ([#404])
  - **breaking:** `Nested`, `Or` types are now private. They no longer had to be
    public because `Router` is internally boxed ([#404])
  - **breaking:** Remove `routing::Layered` as it didn't actually do anything and
    thus wasn't necessary
  - **breaking:** Vendor `AddExtensionLayer` and `AddExtension` to reduce public
    dependencies
  - **breaking:** `body::BoxBody` is now a type alias for
    `http_body::combinators::UnsyncBoxBody` and thus is no longer `Sync`. This
    is because bodies are streams and requiring streams to be `Sync` is
    unnecessary.
  - **added:** Implement `IntoResponse` for `http_body::combinators::UnsyncBoxBody`.
  - **added:** Add `Handler::into_make_service` for serving a handler without a
    `Router`.
  - **added:** Add `Handler::into_make_service_with_connect_info` for serving a
    handler without a `Router`, and storing info about the incoming connection.
  - **breaking:** axum's minimum supported rust version is now 1.56
- Routing:
  - Big internal refactoring of routing leading to several improvements ([#363])
    - **added:** Wildcard routes like `.route("/api/users/*rest", service)` are now supported.
    - **fixed:** The order routes are added in no longer matters.
    - **fixed:** Adding a conflicting route will now cause a panic instead of silently making
      a route unreachable.
    - **fixed:** Route matching is faster as number of routes increases.
    - **breaking:** Handlers for multiple HTTP methods must be added in the same
      `Router::route` call. So `.route("/", get(get_handler).post(post_handler))` and
      _not_ `.route("/", get(get_handler)).route("/", post(post_handler))`.
  - **fixed:** Correctly handle trailing slashes in routes:
    - If a route with a trailing slash exists and a request without a trailing
      slash is received, axum will send a 301 redirection to the route with the
      trailing slash.
    - Or vice versa if a route without a trailing slash exists and a request
      with a trailing slash is received.
    - This can be overridden by explicitly defining two routes: One with and one
      without a trailing slash.
  - **breaking:** Method routing for handlers has been moved from `axum::handler`
    to `axum::routing`. So `axum::handler::get` now lives at `axum::routing::get`
    ([#405])
  - **breaking:** Method routing for services has been moved from `axum::service`
    to `axum::routing::service_method_routing`. So `axum::service::get` now lives at
    `axum::routing::service_method_routing::get`, etc. ([#405])
  - **breaking:** `Router::or` renamed to `Router::merge` and will now panic on
    overlapping routes. It now only accepts `Router`s and not general `Service`s.
    Use `Router::fallback` for adding fallback routes ([#408])
  - **added:** `Router::fallback` for adding handlers for request that didn't
    match any routes. `Router::fallback` must be use instead of `nest("/", _)` ([#408])
  - **breaking:** `EmptyRouter` has been renamed to `MethodNotAllowed` as it's only
    used in method routers and not in path routers (`Router`)
  - **breaking:** Remove support for routing based on the `CONNECT` method. An
    example of combining axum with and HTTP proxy can be found [here][proxy] ([#428])
- Extractors:
  - **fixed:** Expand accepted content types for JSON requests ([#378])
  - **fixed:** Support deserializing `i128` and `u128` in `extract::Path`
  - **breaking:** Automatically do percent decoding in `extract::Path`
    ([#272])
  - **breaking:** Change `Connected::connect_info` to return `Self` and remove
    the associated type `ConnectInfo` ([#396])
  - **added:** Add `extract::MatchedPath` for accessing path in router that
    matched the request ([#412])
- Error handling:
  - **breaking:** Simplify error handling model ([#402]):
    - All services part of the router are now required to be infallible.
    - Error handling utilities have been moved to an `error_handling` module.
    - `Router::check_infallible` has been removed since routers are always
      infallible with the error handling changes.
    - Error handling closures must now handle all errors and thus always return
      something that implements `IntoResponse`.

    With these changes handling errors from fallible middleware is done like so:

    ```rust,no_run
    use axum::{
        routing::get,
        http::StatusCode,
        error_handling::HandleErrorLayer,
        response::IntoResponse,
        Router, BoxError,
    };
    use tower::ServiceBuilder;
    use std::time::Duration;

    let middleware_stack = ServiceBuilder::new()
        // Handle errors from middleware
        //
        // This middleware most be added above any fallible
        // ones if you're using `ServiceBuilder`, due to how ordering works
        .layer(HandleErrorLayer::new(handle_error))
        // Return an error after 30 seconds
        .timeout(Duration::from_secs(30));

    let app = Router::new()
        .route("/", get(|| async { /* ... */ }))
        .layer(middleware_stack);

    fn handle_error(_error: BoxError) -> impl IntoResponse {
        StatusCode::REQUEST_TIMEOUT
    }
    ```

    And handling errors from fallible leaf services is done like so:

    ```rust
    use axum::{
        Router, service,
        body::Body,
        routing::service_method_routing::get,
        response::IntoResponse,
        http::{Request, Response},
        error_handling::HandleErrorExt, // for `.handle_error`
    };
    use std::{io, convert::Infallible};
    use tower::service_fn;

    let app = Router::new()
        .route(
            "/",
            get(service_fn(|_req: Request<Body>| async {
                let contents = tokio::fs::read_to_string("some_file").await?;
                Ok::<_, io::Error>(Response::new(Body::from(contents)))
            }))
            .handle_error(handle_io_error),
        );

    fn handle_io_error(error: io::Error) -> impl IntoResponse {
        // ...
    }
    ```
- Misc:
  - `InvalidWebsocketVersionHeader` has been renamed to `InvalidWebSocketVersionHeader` ([#416])
  - `WebsocketKeyHeaderMissing` has been renamed to `WebSocketKeyHeaderMissing` ([#416])

[#339]: https://github.com/tokio-rs/axum/pull/339
[#286]: https://github.com/tokio-rs/axum/pull/286
[#272]: https://github.com/tokio-rs/axum/pull/272
[#378]: https://github.com/tokio-rs/axum/pull/378
[#363]: https://github.com/tokio-rs/axum/pull/363
[#396]: https://github.com/tokio-rs/axum/pull/396
[#402]: https://github.com/tokio-rs/axum/pull/402
[#404]: https://github.com/tokio-rs/axum/pull/404
[#405]: https://github.com/tokio-rs/axum/pull/405
[#408]: https://github.com/tokio-rs/axum/pull/408
[#412]: https://github.com/tokio-rs/axum/pull/412
[#416]: https://github.com/tokio-rs/axum/pull/416
[#428]: https://github.com/tokio-rs/axum/pull/428
[proxy]: https://github.com/tokio-rs/axum/blob/main/examples/http-proxy/src/main.rs

# 0.2.8 (07. October, 2021)

- Document debugging handler type errors with "axum-debug" ([#372])

[#372]: https://github.com/tokio-rs/axum/pull/372

# 0.2.7 (06. October, 2021)

- Bump minimum version of async-trait ([#370])

[#370]: https://github.com/tokio-rs/axum/pull/370

# 0.2.6 (02. October, 2021)

- Clarify that `handler::any` and `service::any` only accepts standard HTTP
  methods ([#337])
- Document how to customize error responses from extractors ([#359])

[#337]: https://github.com/tokio-rs/axum/pull/337
[#359]: https://github.com/tokio-rs/axum/pull/359

# 0.2.5 (18. September, 2021)

- Add accessors for `TypedHeaderRejection` fields ([#317])
- Improve docs for extractors ([#327])

[#317]: https://github.com/tokio-rs/axum/pull/317
[#327]: https://github.com/tokio-rs/axum/pull/327

# 0.2.4 (10. September, 2021)

- Document using `StreamExt::split` with `WebSocket` ([#291])
- Document adding middleware to multiple groups of routes ([#293])

[#291]: https://github.com/tokio-rs/axum/pull/291
[#293]: https://github.com/tokio-rs/axum/pull/293

# 0.2.3 (26. August, 2021)

- **fixed:** Fix accidental breaking change introduced by internal refactor.
  `BoxRoute` used to be `Sync` but was accidental made `!Sync` ([#273](https://github.com/tokio-rs/axum/pull/273))

# 0.2.2 (26. August, 2021)

- **fixed:** Fix URI captures matching empty segments. This means requests with
  URI `/` will no longer be matched by `/:key` ([#264](https://github.com/tokio-rs/axum/pull/264))
- **fixed:** Remove needless trait bounds from `Router::boxed` ([#269](https://github.com/tokio-rs/axum/pull/269))

# 0.2.1 (24. August, 2021)

- **added:** Add `Redirect::to` constructor ([#255](https://github.com/tokio-rs/axum/pull/255))
- **added:** Document how to implement `IntoResponse` for custom error type ([#258](https://github.com/tokio-rs/axum/pull/258))

# 0.2.0 (23. August, 2021)

- Overall:
  - **fixed:** Overall compile time improvements. If you're having issues with compile time
    please file an issue! ([#184](https://github.com/tokio-rs/axum/pull/184)) ([#198](https://github.com/tokio-rs/axum/pull/198)) ([#220](https://github.com/tokio-rs/axum/pull/220))
  - **changed:** Remove `prelude`. Explicit imports are now required ([#195](https://github.com/tokio-rs/axum/pull/195))
- Routing:
  - **added:** Add dedicated `Router` to replace the `RoutingDsl` trait ([#214](https://github.com/tokio-rs/axum/pull/214))
  - **added:** Add `Router::or` for combining routes ([#108](https://github.com/tokio-rs/axum/pull/108))
  - **fixed:** Support matching different HTTP methods for the same route that aren't defined
    together. So `Router::new().route("/", get(...)).route("/", post(...))` now
    accepts both `GET` and `POST`. Previously only `POST` would be accepted ([#224](https://github.com/tokio-rs/axum/pull/224))
  - **fixed:** `get` routes will now also be called for `HEAD` requests but will always have
    the response body removed ([#129](https://github.com/tokio-rs/axum/pull/129))
  - **changed:** Replace `axum::route(...)` with `axum::Router::new().route(...)`. This means
    there is now only one way to create a new router. Same goes for
    `axum::routing::nest`. ([#215](https://github.com/tokio-rs/axum/pull/215))
  - **changed:** Implement `routing::MethodFilter` via [`bitflags`](https://crates.io/crates/bitflags) ([#158](https://github.com/tokio-rs/axum/pull/158))
  - **changed:** Move `handle_error` from `ServiceExt` to `service::OnMethod` ([#160](https://github.com/tokio-rs/axum/pull/160))

  With these changes this app using 0.1:

  ```rust
  use axum::{extract::Extension, prelude::*, routing::BoxRoute, AddExtensionLayer};

  let app = route("/", get(|| async { "hi" }))
      .nest("/api", api_routes())
      .layer(AddExtensionLayer::new(state));

  fn api_routes() -> BoxRoute<Body> {
      route(
          "/users",
          post(|Extension(state): Extension<State>| async { "hi from nested" }),
      )
      .boxed()
  }
  ```

  Becomes this in 0.2:

  ```rust
  use axum::{
      extract::Extension,
      handler::{get, post},
      routing::BoxRoute,
      Router,
  };

  let app = Router::new()
      .route("/", get(|| async { "hi" }))
      .nest("/api", api_routes());

  fn api_routes() -> Router<BoxRoute> {
      Router::new()
          .route(
              "/users",
              post(|Extension(state): Extension<State>| async { "hi from nested" }),
          )
          .boxed()
  }
  ```
- Extractors:
  - **added:** Make `FromRequest` default to being generic over `body::Body` ([#146](https://github.com/tokio-rs/axum/pull/146))
  - **added:** Implement `std::error::Error` for all rejections ([#153](https://github.com/tokio-rs/axum/pull/153))
  - **added:** Add `OriginalUri` for extracting original request URI in nested services ([#197](https://github.com/tokio-rs/axum/pull/197))
  - **added:** Implement `FromRequest` for `http::Extensions` ([#169](https://github.com/tokio-rs/axum/pull/169))
  - **added:** Make `RequestParts::{new, try_into_request}` public so extractors can be used outside axum ([#194](https://github.com/tokio-rs/axum/pull/194))
  - **added:** Implement `FromRequest` for `axum::body::Body` ([#241](https://github.com/tokio-rs/axum/pull/241))
  - **changed:** Removed `extract::UrlParams` and `extract::UrlParamsMap`. Use `extract::Path` instead ([#154](https://github.com/tokio-rs/axum/pull/154))
  - **changed:** `extractor_middleware` now requires `RequestBody: Default` ([#167](https://github.com/tokio-rs/axum/pull/167))
  - **changed:** Convert `RequestAlreadyExtracted` to an enum with each possible error variant ([#167](https://github.com/tokio-rs/axum/pull/167))
  - **changed:** `extract::BodyStream` is no longer generic over the request body ([#234](https://github.com/tokio-rs/axum/pull/234))
  - **changed:** `extract::Body` has been renamed to `extract::RawBody` to avoid conflicting with `body::Body` ([#233](https://github.com/tokio-rs/axum/pull/233))
  - **changed:** `RequestParts` changes ([#153](https://github.com/tokio-rs/axum/pull/153))
      - `method` new returns an `&http::Method`
      - `method_mut` new returns an `&mut http::Method`
      - `take_method` has been removed
      - `uri` new returns an `&http::Uri`
      - `uri_mut` new returns an `&mut http::Uri`
      - `take_uri` has been removed
  - **changed:** Remove several rejection types that were no longer used ([#153](https://github.com/tokio-rs/axum/pull/153)) ([#154](https://github.com/tokio-rs/axum/pull/154))
- Responses:
  - **added:** Add `Headers` for easily customizing headers on a response ([#193](https://github.com/tokio-rs/axum/pull/193))
  - **added:** Add `Redirect` response ([#192](https://github.com/tokio-rs/axum/pull/192))
  - **added:** Add `body::StreamBody` for easily responding with a stream of byte chunks ([#237](https://github.com/tokio-rs/axum/pull/237))
  - **changed:** Add associated `Body` and `BodyError` types to `IntoResponse`. This is
    required for returning responses with bodies other than `hyper::Body` from
    handlers. See the docs for advice on how to implement `IntoResponse` ([#86](https://github.com/tokio-rs/axum/pull/86))
  - **changed:** `tower::util::Either` no longer implements `IntoResponse` ([#229](https://github.com/tokio-rs/axum/pull/229))

  This `IntoResponse` from 0.1:
  ```rust
  use axum::{http::Response, prelude::*, response::IntoResponse};

  struct MyResponse;

  impl IntoResponse for MyResponse {
      fn into_response(self) -> Response<Body> {
          Response::new(Body::empty())
      }
  }
  ```

  Becomes this in 0.2:
  ```rust
  use axum::{body::Body, http::Response, response::IntoResponse};

  struct MyResponse;

  impl IntoResponse for MyResponse {
      type Body = Body;
      type BodyError = <Self::Body as axum::body::HttpBody>::Error;

      fn into_response(self) -> Response<Self::Body> {
          Response::new(Body::empty())
      }
  }
  ```
- SSE:
  - **added:** Add `response::sse::Sse`. This implements SSE using a response rather than a service ([#98](https://github.com/tokio-rs/axum/pull/98))
  - **changed:** Remove `axum::sse`. It has been replaced by `axum::response::sse` ([#98](https://github.com/tokio-rs/axum/pull/98))

  Handler using SSE in 0.1:
  ```rust
  use axum::{
      prelude::*,
      sse::{sse, Event},
  };
  use std::convert::Infallible;

  let app = route(
      "/",
      sse(|| async {
          let stream = futures::stream::iter(vec![Ok::<_, Infallible>(
              Event::default().data("hi there!"),
          )]);
          Ok::<_, Infallible>(stream)
      }),
  );
  ```

  Becomes this in 0.2:

  ```rust
  use axum::{
      handler::get,
      response::sse::{Event, Sse},
      Router,
  };
  use std::convert::Infallible;

  let app = Router::new().route(
      "/",
      get(|| async {
          let stream = futures::stream::iter(vec![Ok::<_, Infallible>(
              Event::default().data("hi there!"),
          )]);
          Sse::new(stream)
      }),
  );
  ```
- WebSockets:
  - **changed:** Change WebSocket API to use an extractor plus a response ([#121](https://github.com/tokio-rs/axum/pull/121))
  - **changed:** Make WebSocket `Message` an enum ([#116](https://github.com/tokio-rs/axum/pull/116))
  - **changed:** `WebSocket` now uses `Error` as its error type ([#150](https://github.com/tokio-rs/axum/pull/150))

  Handler using WebSockets in 0.1:

  ```rust
  use axum::{
      prelude::*,
      ws::{ws, WebSocket},
  };

  let app = route(
      "/",
      ws(|socket: WebSocket| async move {
          // do stuff with socket
      }),
  );
  ```

  Becomes this in 0.2:

  ```rust
  use axum::{
      extract::ws::{WebSocket, WebSocketUpgrade},
      handler::get,
      Router,
  };

  let app = Router::new().route(
      "/",
      get(|ws: WebSocketUpgrade| async move {
          ws.on_upgrade(|socket: WebSocket| async move {
              // do stuff with socket
          })
      }),
  );
  ```
- Misc
  - **added:** Add default feature `tower-log` which exposes `tower`'s `log` feature. ([#218](https://github.com/tokio-rs/axum/pull/218))
  - **changed:** Replace `body::BoxStdError` with `axum::Error`, which supports downcasting ([#150](https://github.com/tokio-rs/axum/pull/150))
  - **changed:** `EmptyRouter` now requires the response body to implement `Send + Sync + 'static'` ([#108](https://github.com/tokio-rs/axum/pull/108))
  - **changed:** `Router::check_infallible` now returns a `CheckInfallible` service. This
    is to improve compile times ([#198](https://github.com/tokio-rs/axum/pull/198))
  - **changed:** `Router::into_make_service` now returns `routing::IntoMakeService` rather than
    `tower::make::Shared` ([#229](https://github.com/tokio-rs/axum/pull/229))
  - **changed:** All usage of `tower::BoxError` has been replaced with `axum::BoxError` ([#229](https://github.com/tokio-rs/axum/pull/229))
  - **changed:** Several response future types have been moved into dedicated
    `future` modules ([#133](https://github.com/tokio-rs/axum/pull/133))
  - **changed:** `EmptyRouter`, `ExtractorMiddleware`, `ExtractorMiddlewareLayer`,
    and `QueryStringMissing` no longer implement `Copy` ([#132](https://github.com/tokio-rs/axum/pull/132))
  - **changed:** `service::OnMethod`, `handler::OnMethod`, and `routing::Nested` have new response future types ([#157](https://github.com/tokio-rs/axum/pull/157))

# 0.1.3 (06. August, 2021)

- Fix stripping prefix when nesting services at `/` ([#91](https://github.com/tokio-rs/axum/pull/91))
- Add support for WebSocket protocol negotiation ([#83](https://github.com/tokio-rs/axum/pull/83))
- Use `pin-project-lite` instead of `pin-project` ([#95](https://github.com/tokio-rs/axum/pull/95))
- Re-export `http` crate and `hyper::Server` ([#110](https://github.com/tokio-rs/axum/pull/110))
- Fix `Query` and `Form` extractors giving bad request error when query string is empty. ([#117](https://github.com/tokio-rs/axum/pull/117))
- Add `Path` extractor. ([#124](https://github.com/tokio-rs/axum/pull/124))
- Fixed the implementation of `IntoResponse` of `(HeaderMap, T)` and `(StatusCode, HeaderMap, T)` would ignore headers from `T` ([#137](https://github.com/tokio-rs/axum/pull/137))
- Deprecate `extract::UrlParams` and `extract::UrlParamsMap`. Use `extract::Path` instead ([#138](https://github.com/tokio-rs/axum/pull/138))

# 0.1.2 (01. August, 2021)

- Implement `Stream` for `WebSocket` ([#52](https://github.com/tokio-rs/axum/pull/52))
- Implement `Sink` for `WebSocket` ([#52](https://github.com/tokio-rs/axum/pull/52))
- Implement `Deref` most extractors ([#56](https://github.com/tokio-rs/axum/pull/56))
- Return `405 Method Not Allowed` for unsupported method for route ([#63](https://github.com/tokio-rs/axum/pull/63))
- Add extractor for remote connection info ([#55](https://github.com/tokio-rs/axum/pull/55))
- Improve error message of `MissingExtension` rejections ([#72](https://github.com/tokio-rs/axum/pull/72))
- Improve documentation for routing ([#71](https://github.com/tokio-rs/axum/pull/71))
- Clarify required response body type when routing to `tower::Service`s ([#69](https://github.com/tokio-rs/axum/pull/69))
- Add `axum::body::box_body` to converting an `http_body::Body` to `axum::body::BoxBody` ([#69](https://github.com/tokio-rs/axum/pull/69))
- Add `axum::sse` for Server-Sent Events ([#75](https://github.com/tokio-rs/axum/pull/75))
- Mention required dependencies in docs ([#77](https://github.com/tokio-rs/axum/pull/77))
- Fix WebSockets failing on Firefox ([#76](https://github.com/tokio-rs/axum/pull/76))

# 0.1.1 (30. July, 2021)

- Misc readme fixes.

# 0.1.0 (30. July, 2021)

- Initial release.<|MERGE_RESOLUTION|>--- conflicted
+++ resolved
@@ -8,25 +8,20 @@
 # Unreleased
 
 - - **added** Implement IntoResponse for &'static [u8; N] and [u8; N] ([#1690])
-
-[#1690]: https://github.com/tokio-rs/axum/pull/1690
-
-# 0.6.2 (9. January, 2023)
-
-- **added:** Add `body_text` and `status` methods to built-in rejections ([#1612])
-<<<<<<< HEAD
 - **added:** Add `FormRejection::FailedToDeserializeFormBody` which is returned
   if the request body couldn't be deserialized into the target type, as opposed
   to `FailedToDeserializeForm` which is only for query parameters ([#1683])
 
-[#1612]: https://github.com/tokio-rs/axum/pull/1612
 [#1683]: https://github.com/tokio-rs/axum/pull/1683
-=======
+[#1690]: https://github.com/tokio-rs/axum/pull/1690
+
+# 0.6.2 (9. January, 2023)
+
+- **added:** Add `body_text` and `status` methods to built-in rejections ([#1612])
 - **added:** Enable the `runtime` feature of `hyper` when using `tokio` ([#1671])
 
 [#1612]: https://github.com/tokio-rs/axum/pull/1612
 [#1671]: https://github.com/tokio-rs/axum/pull/1671
->>>>>>> e4c6d76b
 
 # 0.6.1 (29. November, 2022)
 
