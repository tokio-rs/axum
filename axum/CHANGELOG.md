--- conflicted
+++ resolved
@@ -7,9 +7,7 @@
 
 # Unreleased
 
-<<<<<<< HEAD
 - **breaking:** `extract::BodyStream` has been removed as `body::Body` implements `Stream` directly
-=======
 - **breaking:** Change `sse::Event::json_data` to use `axum_core::Error` as its error type ([#1762])
 - **breaking:** Rename `DefaultOnFailedUpdgrade` to `DefaultOnFailedUpgrade` ([#1664])
 - **breaking:** Rename `OnFailedUpdgrade` to `OnFailedUpgrade` ([#1664])
@@ -40,7 +38,6 @@
 
 [#1683]: https://github.com/tokio-rs/axum/pull/1683
 [#1767]: https://github.com/tokio-rs/axum/pull/1767
->>>>>>> 813dbac4
 
 # 0.6.6 (12. February, 2023)
 
