# Changelog

All notable changes to this project will be documented in this file.

The format is based on [Keep a Changelog](https://keepachangelog.com/en/1.0.0/),
and this project adheres to [Semantic Versioning](https://semver.org/spec/v2.0.0.html).

# Unreleased

- **breaking:** Remove deprecated `WebSocketUpgrade::max_send_queue`
- **breaking:** The following types/traits are no longer generic over the request body
  (i.e. the `B` type param has been removed) ([#1751] and [#1789]):
  - `FromRequestParts`
  - `FromRequest`
  - `HandlerService`
  - `HandlerWithoutStateExt`
  - `Handler`
  - `LayeredFuture`
  - `Layered`
  - `MethodRouter`
  - `Next`
  - `RequestExt`
  - `RouteFuture`
  - `Route`
  - `Router`
- **breaking:** axum no longer re-exports `hyper::Body` as that type is removed
  in hyper 1.0. Instead axum has its own body type at `axum::body::Body` ([#1751])
- **breaking:** `extract::BodyStream` has been removed as `body::Body`
  implements `Stream` and `FromRequest` directly ([#1751])
- **breaking:** Change `sse::Event::json_data` to use `axum_core::Error` as its error type ([#1762])
- **breaking:** Rename `DefaultOnFailedUpdgrade` to `DefaultOnFailedUpgrade` ([#1664])
- **breaking:** Rename `OnFailedUpdgrade` to `OnFailedUpgrade` ([#1664])
- **breaking:** `TypedHeader` has been move to `axum-extra` ([#1850])
- **breaking:** Removed re-exports of `Empty` and `Full`. Use
  `axum::body::Body::empty` and `axum::body::Body::from` respectively ([#1789])
- **breaking:** The response returned by `IntoResponse::into_response` must use
  `axum::body::Body` as the body type. `axum::response::Response` does this
  ([#1789])
- **breaking:** Removed the `BoxBody` type alias and its `box_body`
  constructor. Use `axum::body::Body::new` instead ([#1789])
- **breaking:** Remove `RawBody` extractor. `axum::body::Body` implements `FromRequest` directly ([#1789])
- **breaking:** The following types from `http-body` no longer implement `IntoResponse`:
  - `Full`, use `Body::from` instead
  - `Empty`, use `Body::empty` instead
  - `BoxBody`, use `Body::new` instead
  - `UnsyncBoxBody`, use `Body::new` instead
  - `MapData`, use `Body::new` instead
  - `MapErr`, use `Body::new` instead
- **added:** Add `axum::extract::Request` type alias where the body is `axum::body::Body` ([#1789])
- **added:** Add `Router::as_service` and `Router::into_service` to workaround
  type inference issues when calling `ServiceExt` methods on a `Router` ([#1835])
- **breaking:** Removed `axum::Server` as it was removed in hyper 1.0. Instead
  use `axum::serve(listener, service)` or hyper/hyper-util for more configuration options ([#1868])
- **breaking:** Only inherit fallbacks for routers nested with `Router::nest`.
  Routers nested with `Router::nest_service` will no longer inherit fallbacks ([#1956])
- **fixed:** Don't remove the `Sec-WebSocket-Key` header in `WebSocketUpgrade` ([#1972])
- **added:** Add `axum::extract::Query::try_from_uri` ([#2058])
- **added:** Implement `IntoResponse` for `Box<str>` and `Box<[u8]>` ([#2035])
- **breaking:** Simplify `MethodFilter`. It no longer uses bitflags ([#2073])
- **fixed:** Fix bugs around merging routers with nested fallbacks ([#2096])
- **fixed:** Fix `.source()` of composite rejections ([#2030])
- **fixed:** Allow unreachable code in `#[debug_handler]` ([#2014])
- **change:** Update tokio-tungstenite to 0.19 ([#2021])
- **change:** axum's MSRV is now 1.66 ([#1882])
- **added:** Implement `Handler` for `T: IntoResponse` ([#2140])
- **added:** Implement `IntoResponse` for `(R,) where R: IntoResponse` ([#2143])
- **changed:** For SSE, add space between field and value for compatibility ([#2149])
- **added:** Add `NestedPath` extractor ([#1924])
<<<<<<< HEAD
- **breaking:** `impl<T> IntoResponse(Parts) for Extension<T>` now requires `T:
  Clone`, as that is required by the http crate ([#1882])
=======
- **added:** Add `axum::Json::from_bytes` ([#2244])
>>>>>>> 39cc596e

[#1664]: https://github.com/tokio-rs/axum/pull/1664
[#1751]: https://github.com/tokio-rs/axum/pull/1751
[#1762]: https://github.com/tokio-rs/axum/pull/1762
[#1789]: https://github.com/tokio-rs/axum/pull/1789
[#1835]: https://github.com/tokio-rs/axum/pull/1835
[#1850]: https://github.com/tokio-rs/axum/pull/1850
[#1868]: https://github.com/tokio-rs/axum/pull/1868
[#1882]: https://github.com/tokio-rs/axum/pull/1882
[#1924]: https://github.com/tokio-rs/axum/pull/1924
[#1956]: https://github.com/tokio-rs/axum/pull/1956
[#1972]: https://github.com/tokio-rs/axum/pull/1972
[#2014]: https://github.com/tokio-rs/axum/pull/2014
[#2021]: https://github.com/tokio-rs/axum/pull/2021
[#2030]: https://github.com/tokio-rs/axum/pull/2030
[#2058]: https://github.com/tokio-rs/axum/pull/2058
[#2073]: https://github.com/tokio-rs/axum/pull/2073
[#2096]: https://github.com/tokio-rs/axum/pull/2096
[#2140]: https://github.com/tokio-rs/axum/pull/2140
[#2143]: https://github.com/tokio-rs/axum/pull/2143
[#2149]: https://github.com/tokio-rs/axum/pull/2149
[#2244]: https://github.com/tokio-rs/axum/pull/2244

# 0.6.17 (25. April, 2023)

- **fixed:** Fix fallbacks causing a panic on `CONNECT` requests ([#1958])

[#1958]: https://github.com/tokio-rs/axum/pull/1958

# 0.6.16 (18. April, 2023)

- **fixed:** Don't allow extracting `MatchedPath` in fallbacks ([#1934])
- **fixed:** Fix panic if `Router` with something nested at `/` was used as a fallback ([#1934])
- **added:** Document that `Router::new().fallback(...)` isn't optimal ([#1940])

[#1934]: https://github.com/tokio-rs/axum/pull/1934
[#1940]: https://github.com/tokio-rs/axum/pull/1940

# 0.6.15 (12. April, 2023)

- **fixed:** Removed additional leftover debug messages ([#1927])

[#1927]: https://github.com/tokio-rs/axum/pull/1927

# 0.6.14 (11. April, 2023)

- **fixed:** Removed leftover "path_router hit" debug message ([#1925])

[#1925]: https://github.com/tokio-rs/axum/pull/1925

# 0.6.13 (11. April, 2023)

- **added:** Log rejections from built-in extractors with the
  `axum::rejection=trace` target ([#1890])
- **fixed:** Fixed performance regression with `Router::nest` introduced in
  0.6.0. `nest` now flattens the routes which performs better ([#1711])
- **fixed:** Extracting `MatchedPath` in nested handlers now gives the full
  matched path, including the nested path ([#1711])
- **added:** Implement `Deref` and `DerefMut` for built-in extractors ([#1922])

[#1711]: https://github.com/tokio-rs/axum/pull/1711
[#1890]: https://github.com/tokio-rs/axum/pull/1890
[#1922]: https://github.com/tokio-rs/axum/pull/1922

# 0.6.12 (22. March, 2023)

- **added:** Implement `IntoResponse` for `MultipartError` ([#1861])
- **fixed:** More clearly document what wildcards matches ([#1873])

[#1861]: https://github.com/tokio-rs/axum/pull/1861
[#1873]: https://github.com/tokio-rs/axum/pull/1873

# 0.6.11 (13. March, 2023)

- **fixed:** Don't require `S: Debug` for `impl Debug for Router<S>` ([#1836])
- **fixed:** Clone state a bit less when handling requests ([#1837])
- **fixed:** Unpin itoa dependency ([#1815])

[#1815]: https://github.com/tokio-rs/axum/pull/1815
[#1836]: https://github.com/tokio-rs/axum/pull/1836
[#1837]: https://github.com/tokio-rs/axum/pull/1837

# 0.6.10 (03. March, 2023)

- **fixed:** Add `#[must_use]` attributes to types that do nothing unless used ([#1809])
- **fixed:** Gracefully handle missing headers in the `TypedHeader` extractor ([#1810])
- **fixed:** Fix routing issues when loading a `Router` via a dynamic library ([#1806])

[#1806]: https://github.com/tokio-rs/axum/pull/1806
[#1809]: https://github.com/tokio-rs/axum/pull/1809
[#1810]: https://github.com/tokio-rs/axum/pull/1810

# 0.6.9 (24. February, 2023)

- **changed:** Update to tower-http 0.4. axum is still compatible with tower-http 0.3 ([#1783])

[#1783]: https://github.com/tokio-rs/axum/pull/1783

# 0.6.8 (24. February, 2023)

- **fixed:** Fix `Allow` missing from routers with middleware ([#1773])
- **added:** Add `KeepAlive::event` for customizing the event sent for SSE keep alive ([#1729])

[#1729]: https://github.com/tokio-rs/axum/pull/1729
[#1773]: https://github.com/tokio-rs/axum/pull/1773

# 0.6.7 (17. February, 2023)

- **added:** Add `FormRejection::FailedToDeserializeFormBody` which is returned
  if the request body couldn't be deserialized into the target type, as opposed
  to `FailedToDeserializeForm` which is only for query parameters ([#1683])
- **added:** Add `MockConnectInfo` for setting `ConnectInfo` during tests ([#1767])

[#1683]: https://github.com/tokio-rs/axum/pull/1683
[#1767]: https://github.com/tokio-rs/axum/pull/1767

# 0.6.6 (12. February, 2023)

- **fixed:** Enable passing `MethodRouter` to `Router::fallback` ([#1730])

[#1730]: https://github.com/tokio-rs/axum/pull/1730

# 0.6.5 (11. February, 2023)

- **fixed:** Fix `#[debug_handler]` sometimes giving wrong borrow related suggestions ([#1710])
- Document gotchas related to using `impl IntoResponse` as the return type from handler functions ([#1736])

[#1710]: https://github.com/tokio-rs/axum/pull/1710
[#1736]: https://github.com/tokio-rs/axum/pull/1736

# 0.6.4 (22. January, 2023)

- Depend on axum-macros 0.3.2

# 0.6.3 (20. January, 2023)

- **added:** Implement `IntoResponse` for `&'static [u8; N]` and `[u8; N]` ([#1690])
- **fixed:** Make `Path` support types using `serde::Deserializer::deserialize_any` ([#1693])
- **added:** Add `RawPathParams` ([#1713])
- **added:** Implement `Clone` and `Service` for `axum::middleware::Next` ([#1712])
- **fixed:** Document required tokio features to run "Hello, World!" example ([#1715])

[#1690]: https://github.com/tokio-rs/axum/pull/1690
[#1693]: https://github.com/tokio-rs/axum/pull/1693
[#1712]: https://github.com/tokio-rs/axum/pull/1712
[#1713]: https://github.com/tokio-rs/axum/pull/1713
[#1715]: https://github.com/tokio-rs/axum/pull/1715

# 0.6.2 (9. January, 2023)

- **added:** Add `body_text` and `status` methods to built-in rejections ([#1612])
- **added:** Enable the `runtime` feature of `hyper` when using `tokio` ([#1671])

[#1612]: https://github.com/tokio-rs/axum/pull/1612
[#1671]: https://github.com/tokio-rs/axum/pull/1671

# 0.6.1 (29. November, 2022)

- **added:** Expand the docs for `Router::with_state` ([#1580])

[#1580]: https://github.com/tokio-rs/axum/pull/1580

# 0.6.0 (25. November, 2022)

## Routing

- **fixed:** Nested routers are now allowed to have fallbacks ([#1521]):

  ```rust
  let api_router = Router::new()
      .route("/users", get(|| { ... }))
      .fallback(api_fallback);

  let app = Router::new()
      // this would panic in 0.5 but in 0.6 it just works
      //
      // requests starting with `/api` but not handled by `api_router`
      // will go to `api_fallback`
      .nest("/api", api_router);
  ```

  The outer router's fallback will still apply if a nested router doesn't have
  its own fallback:

  ```rust
  // this time without a fallback
  let api_router = Router::new().route("/users", get(|| { ... }));

  let app = Router::new()
      .nest("/api", api_router)
      // `api_router` will inherit this fallback
      .fallback(app_fallback);
  ```

- **breaking:** The request `/foo/` no longer matches `/foo/*rest`. If you want
  to match `/foo/` you have to add a route specifically for that ([#1086])

  For example:

  ```rust
  use axum::{Router, routing::get, extract::Path};

  let app = Router::new()
      // this will match `/foo/bar/baz`
      .route("/foo/*rest", get(handler))
      // this will match `/foo/`
      .route("/foo/", get(handler))
      // if you want `/foo` to match you must also add an explicit route for it
      .route("/foo", get(handler));

  async fn handler(
      // use an `Option` because `/foo/` and `/foo` don't have any path params
      params: Option<Path<String>>,
  ) {}
  ```

- **breaking:** Path params for wildcard routes no longer include the prefix
  `/`. e.g. `/foo.js` will match `/*filepath` with a value of `foo.js`, _not_
  `/foo.js` ([#1086])

  For example:

  ```rust
  use axum::{Router, routing::get, extract::Path};

  let app = Router::new().route("/foo/*rest", get(handler));

  async fn handler(
      Path(params): Path<String>,
  ) {
      // for the request `/foo/bar/baz` the value of `params` will be `bar/baz`
      //
      // on 0.5 it would be `/bar/baz`
  }
  ```

- **fixed:** Routes like `/foo` and `/*rest` are no longer considered
  overlapping. `/foo` will take priority ([#1086])

  For example:

  ```rust
  use axum::{Router, routing::get};

  let app = Router::new()
      // this used to not be allowed but now just works
      .route("/foo/*rest", get(foo))
      .route("/foo/bar", get(bar));

  async fn foo() {}

  async fn bar() {}
  ```

- **breaking:** Automatic trailing slash redirects have been removed.
  Previously if you added a route for `/foo`, axum would redirect calls to
  `/foo/` to `/foo` (or vice versa for `/foo/`):

  ```rust
  use axum::{Router, routing::get};

  let app = Router::new()
      // a request to `GET /foo/` will now get `404 Not Found`
      // whereas in 0.5 axum would redirect to `/foo`
      //
      // same goes the other way if you had the route `/foo/`
      // axum will no longer redirect from `/foo` to `/foo/`
      .route("/foo", get(handler));

  async fn handler() {}
  ```

  Either explicitly add routes for `/foo` and `/foo/` or use
  `axum_extra::routing::RouterExt::route_with_tsr` if you want the old behavior
  ([#1119])

- **breaking:** `Router::fallback` now only accepts `Handler`s (similarly to
  what `get`, `post`, etc. accept). Use the new `Router::fallback_service` for
  setting any `Service` as the fallback ([#1155])

  This fallback on 0.5:

  ```rust
  use axum::{Router, handler::Handler};

  let app = Router::new().fallback(fallback.into_service());

  async fn fallback() {}
  ```

  Becomes this in 0.6

  ```rust
  use axum::Router;

  let app = Router::new().fallback(fallback);

  async fn fallback() {}
  ```

- **breaking:** It is no longer supported to `nest` twice at the same path, i.e.
  `.nest("/foo", a).nest("/foo", b)` will panic. Instead use `.nest("/foo", a.merge(b))`
- **breaking:** It is no longer supported to `nest` a router and add a route at
  the same path, such as `.nest("/a", _).route("/a", _)`. Instead use
  `.nest("/a/", _).route("/a", _)`.
- **changed:** `Router::nest` now only accepts `Router`s, the general-purpose
  `Service` nesting method has been renamed to `nest_service` ([#1368])
- **breaking:** Allow `Error: Into<Infallible>` for `Route::{layer, route_layer}` ([#924])
- **breaking:** `MethodRouter` now panics on overlapping routes ([#1102])
- **breaking:** `Router::route` now only accepts `MethodRouter`s created with
  `get`, `post`, etc. Use the new `Router::route_service` for routing to
  any `Service`s ([#1155])
- **breaking:** Adding a `.route_layer` onto a `Router` or `MethodRouter`
  without any routes will now result in a panic. Previously, this just did
  nothing. [#1327]
- **breaking:** `RouterService` has been removed since `Router` now implements
  `Service` when the state is `()`. Use `Router::with_state` to provide the
  state and get a `Router<()>`. Note that `RouterService` only existed in the
  pre-releases, not 0.5 ([#1552])

## Extractors

- **added:** Added new type safe `State` extractor. This can be used with
  `Router::with_state` and gives compile errors for missing states, whereas
  `Extension` would result in runtime errors ([#1155])

  We recommend migrating from `Extension` to `State` for sharing application state since that is more type
  safe and faster. That is done by using `Router::with_state` and `State`.

  This setup in 0.5

  ```rust
  use axum::{routing::get, Extension, Router};

  let app = Router::new()
      .route("/", get(handler))
      .layer(Extension(AppState {}));

  async fn handler(Extension(app_state): Extension<AppState>) {}

  #[derive(Clone)]
  struct AppState {}
  ```

  Becomes this in 0.6 using `State`:

  ```rust
  use axum::{routing::get, extract::State, Router};

  let app = Router::new()
      .route("/", get(handler))
      .with_state(AppState {});

  async fn handler(State(app_state): State<AppState>) {}

  #[derive(Clone)]
  struct AppState {}
  ```

  If you have multiple extensions, you can use fields on `AppState` and implement
  `FromRef`:

  ```rust
  use axum::{extract::{State, FromRef}, routing::get, Router};

  let state = AppState {
      client: HttpClient {},
      database: Database {},
  };

  let app = Router::new().route("/", get(handler)).with_state(state);

  async fn handler(
      State(client): State<HttpClient>,
      State(database): State<Database>,
  ) {}

  // the derive requires enabling the "macros" feature
  #[derive(Clone, FromRef)]
  struct AppState {
      client: HttpClient,
      database: Database,
  }

  #[derive(Clone)]
  struct HttpClient {}

  #[derive(Clone)]
  struct Database {}
  ```

- **breaking:** It is now only possible for one extractor per handler to consume
  the request body. In 0.5 doing so would result in runtime errors but in 0.6 it
  is a compile error ([#1272])

  axum enforces this by only allowing the _last_ extractor to consume the
  request.

  For example:

  ```rust
  use axum::{Json, http::HeaderMap};

  // This wont compile on 0.6 because both `Json` and `String` need to consume
  // the request body. You can use either `Json` or `String`, but not both.
  async fn handler_1(
      json: Json<serde_json::Value>,
      string: String,
  ) {}

  // This won't work either since `Json` is not the last extractor.
  async fn handler_2(
      json: Json<serde_json::Value>,
      headers: HeaderMap,
  ) {}

  // This works!
  async fn handler_3(
      headers: HeaderMap,
      json: Json<serde_json::Value>,
  ) {}
  ```

  This is done by reworking the `FromRequest` trait and introducing a new
  `FromRequestParts` trait.

  If your extractor needs to consume the request body then you should implement
  `FromRequest`, otherwise implement `FromRequestParts`.

  This extractor in 0.5:

  ```rust
  struct MyExtractor { /* ... */ }

  #[async_trait]
  impl<B> FromRequest<B> for MyExtractor
  where
      B: Send,
  {
      type Rejection = StatusCode;

      async fn from_request(req: &mut RequestParts<B>) -> Result<Self, Self::Rejection> {
          // ...
      }
  }
  ```

  Becomes this in 0.6:

  ```rust
  use axum::{
      extract::{FromRequest, FromRequestParts},
      http::{StatusCode, Request, request::Parts},
      async_trait,
  };

  struct MyExtractor { /* ... */ }

  // implement `FromRequestParts` if you don't need to consume the request body
  #[async_trait]
  impl<S> FromRequestParts<S> for MyExtractor
  where
      S: Send + Sync,
  {
      type Rejection = StatusCode;

      async fn from_request_parts(parts: &mut Parts, state: &S) -> Result<Self, Self::Rejection> {
          // ...
      }
  }

  // implement `FromRequest` if you do need to consume the request body
  #[async_trait]
  impl<S, B> FromRequest<S, B> for MyExtractor
  where
      S: Send + Sync,
      B: Send + 'static,
  {
      type Rejection = StatusCode;

      async fn from_request(req: Request<B>, state: &S) -> Result<Self, Self::Rejection> {
          // ...
      }
  }
  ```

  For an example of how to write an extractor that accepts different
  `Content-Types` see the [`parse-body-based-on-content-type`] example.

- **added:** `FromRequest` and `FromRequestParts` derive macro re-exports from
  [`axum-macros`] behind the `macros` feature ([#1352])
- **added:** Add `RequestExt` and `RequestPartsExt` which adds convenience
  methods for running extractors to `http::Request` and `http::request::Parts` ([#1301])
- **added**: `JsonRejection` now displays the path at which a deserialization
  error occurred ([#1371])
- **added:** Add `extract::RawForm` for accessing raw urlencoded query bytes or request body ([#1487])
- **fixed:** Used `400 Bad Request` for `FailedToDeserializeQueryString`
  rejections, instead of `422 Unprocessable Entity` ([#1387])
- **changed**: The inner error of a `JsonRejection` is now
  `serde_path_to_error::Error<serde_json::Error>`.  Previously it was
  `serde_json::Error` ([#1371])
- **changed:** The default body limit now applies to the `Multipart` extractor ([#1420])
- **breaking:** `ContentLengthLimit` has been removed. Use `DefaultBodyLimit` instead ([#1400])
- **breaking:** `RequestParts` has been removed as part of the `FromRequest`
  rework ([#1272])
- **breaking:** `BodyAlreadyExtracted` has been removed ([#1272])
- **breaking:** The following types or traits have a new `S` type param
  which represents the state ([#1155]):
  - `Router`, defaults to `()`
  - `MethodRouter`, defaults to `()`
  - `FromRequest`, no default
  - `Handler`, no default
- **breaking:** `MatchedPath` can now no longer be extracted in middleware for
  nested routes. In previous versions it returned invalid data when extracted
  from a middleware applied to a nested router. `MatchedPath` can still be
  extracted from handlers and middleware that aren't on nested routers ([#1462])
- **breaking:** Rename `FormRejection::FailedToDeserializeQueryString` to
  `FormRejection::FailedToDeserializeForm` ([#1496])

## Middleware

- **added:** Support running extractors on `middleware::from_fn` functions ([#1088])
- **added**: Add `middleware::from_fn_with_state` to enable running extractors that require
  state ([#1342])
- **added:** Add `middleware::from_extractor_with_state` ([#1396])
- **added:** Add `map_request`, `map_request_with_state` for transforming the
  request with an async function ([#1408])
- **added:** Add `map_response`, `map_response_with_state` for transforming the
  response with an async function ([#1414])
- **added:** Support any middleware response that implements `IntoResponse` ([#1152])
- **breaking:** Remove `extractor_middleware` which was previously deprecated.
  Use `axum::middleware::from_extractor` instead ([#1077])
- **breaking:** Require middleware added with `Handler::layer` to have
  `Infallible` as the error type ([#1152])

## Misc

- **added:** Support compiling to WASM. See the `simple-router-wasm` example
  for more details ([#1382])
- **added:** Add `ServiceExt` with methods for turning any `Service` into a
  `MakeService` similarly to `Router::into_make_service` ([#1302])
- **added:** String and binary `From` impls have been added to `extract::ws::Message`
  to be more inline with `tungstenite` ([#1421])
- **added:** Add `#[derive(axum::extract::FromRef)]` ([#1430])
- **added:** Add `accept_unmasked_frames` setting in WebSocketUpgrade ([#1529])
- **added:** Add `WebSocketUpgrade::on_failed_upgrade` to customize what to do
  when upgrading a connection fails ([#1539])
- **fixed:** Annotate panicking functions with `#[track_caller]` so the error
  message points to where the user added the invalid route, rather than
  somewhere internally in axum ([#1248])
- **changed:** axum's MSRV is now 1.60 ([#1239])
- **changed:** For methods that accept some `S: Service`, the bounds have been
  relaxed so the response type must implement `IntoResponse` rather than being a
  literal `Response`
- **breaking:** New `tokio` default feature needed for WASM support. If you
  don't need WASM support but have `default_features = false` for other reasons
  you likely need to re-enable the `tokio` feature ([#1382])
- **breaking:** `handler::{WithState, IntoService}` are merged into one type,
  named `HandlerService` ([#1418])

[#924]: https://github.com/tokio-rs/axum/pull/924
[#1077]: https://github.com/tokio-rs/axum/pull/1077
[#1086]: https://github.com/tokio-rs/axum/pull/1086
[#1088]: https://github.com/tokio-rs/axum/pull/1088
[#1102]: https://github.com/tokio-rs/axum/pull/1102
[#1119]: https://github.com/tokio-rs/axum/pull/1119
[#1152]: https://github.com/tokio-rs/axum/pull/1152
[#1155]: https://github.com/tokio-rs/axum/pull/1155
[#1239]: https://github.com/tokio-rs/axum/pull/1239
[#1248]: https://github.com/tokio-rs/axum/pull/1248
[#1272]: https://github.com/tokio-rs/axum/pull/1272
[#1301]: https://github.com/tokio-rs/axum/pull/1301
[#1302]: https://github.com/tokio-rs/axum/pull/1302
[#1327]: https://github.com/tokio-rs/axum/pull/1327
[#1342]: https://github.com/tokio-rs/axum/pull/1342
[#1346]: https://github.com/tokio-rs/axum/pull/1346
[#1352]: https://github.com/tokio-rs/axum/pull/1352
[#1368]: https://github.com/tokio-rs/axum/pull/1368
[#1371]: https://github.com/tokio-rs/axum/pull/1371
[#1382]: https://github.com/tokio-rs/axum/pull/1382
[#1387]: https://github.com/tokio-rs/axum/pull/1387
[#1389]: https://github.com/tokio-rs/axum/pull/1389
[#1396]: https://github.com/tokio-rs/axum/pull/1396
[#1397]: https://github.com/tokio-rs/axum/pull/1397
[#1400]: https://github.com/tokio-rs/axum/pull/1400
[#1408]: https://github.com/tokio-rs/axum/pull/1408
[#1414]: https://github.com/tokio-rs/axum/pull/1414
[#1418]: https://github.com/tokio-rs/axum/pull/1418
[#1420]: https://github.com/tokio-rs/axum/pull/1420
[#1421]: https://github.com/tokio-rs/axum/pull/1421
[#1430]: https://github.com/tokio-rs/axum/pull/1430
[#1462]: https://github.com/tokio-rs/axum/pull/1462
[#1487]: https://github.com/tokio-rs/axum/pull/1487
[#1496]: https://github.com/tokio-rs/axum/pull/1496
[#1521]: https://github.com/tokio-rs/axum/pull/1521
[#1529]: https://github.com/tokio-rs/axum/pull/1529
[#1532]: https://github.com/tokio-rs/axum/pull/1532
[#1539]: https://github.com/tokio-rs/axum/pull/1539
[#1552]: https://github.com/tokio-rs/axum/pull/1552
[`axum-macros`]: https://docs.rs/axum-macros/latest/axum_macros/
[`parse-body-based-on-content-type`]: https://github.com/tokio-rs/axum/blob/main/examples/parse-body-based-on-content-type/src/main.rs

<details>
<summary>0.6.0 Pre-Releases</summary>

# 0.6.0-rc.5 (18. November, 2022)

- **breaking:** `Router::with_state` is no longer a constructor. It is instead
  used to convert the router into a `RouterService` ([#1532])

  This nested router on 0.6.0-rc.4

  ```rust
  Router::with_state(state).route(...);
  ```

  Becomes this in 0.6.0-rc.5

  ```rust
  Router::new().route(...).with_state(state);
  ```

- **breaking:**: `Router::inherit_state` has been removed. Use
  `Router::with_state` instead ([#1532])
- **breaking:**: `Router::nest` and `Router::merge` now only supports nesting
  routers that use the same state type as the router they're being merged into.
  Use `FromRef` for substates ([#1532])

- **added:** Add `accept_unmasked_frames` setting in WebSocketUpgrade ([#1529])
- **fixed:** Nested routers will now inherit fallbacks from outer routers ([#1521])
- **added:** Add `WebSocketUpgrade::on_failed_upgrade` to customize what to do
  when upgrading a connection fails ([#1539])

[#1521]: https://github.com/tokio-rs/axum/pull/1521
[#1529]: https://github.com/tokio-rs/axum/pull/1529
[#1532]: https://github.com/tokio-rs/axum/pull/1532
[#1539]: https://github.com/tokio-rs/axum/pull/1539

# 0.6.0-rc.4 (9. November, 2022)

- **changed**: The inner error of a `JsonRejection` is now
  `serde_path_to_error::Error<serde_json::Error>`.  Previously it was
  `serde_json::Error` ([#1371])
- **added**: `JsonRejection` now displays the path at which a deserialization
  error occurred ([#1371])
- **fixed:** Support streaming/chunked requests in `ContentLengthLimit` ([#1389])
- **fixed:** Used `400 Bad Request` for `FailedToDeserializeQueryString`
  rejections, instead of `422 Unprocessable Entity` ([#1387])
- **added:** Add `middleware::from_extractor_with_state` ([#1396])
- **added:** Add `DefaultBodyLimit::max` for changing the default body limit ([#1397])
- **added:** Add `map_request`, `map_request_with_state` for transforming the
  request with an async function ([#1408])
- **added:** Add `map_response`, `map_response_with_state` for transforming the
  response with an async function ([#1414])
- **breaking:** `ContentLengthLimit` has been removed. Use `DefaultBodyLimit` instead ([#1400])
- **changed:** `Router` no longer implements `Service`, call `.into_service()`
  on it to obtain a `RouterService` that does ([#1368])
- **added:** Add `Router::inherit_state`, which creates a `Router` with an
  arbitrary state type without actually supplying the state; such a `Router`
  can't be turned into a service directly (`.into_service()` will panic), but
  can be nested or merged into a `Router` with the same state type ([#1368])
- **changed:** `Router::nest` now only accepts `Router`s, the general-purpose
  `Service` nesting method has been renamed to `nest_service` ([#1368])
- **added:** Support compiling to WASM. See the `simple-router-wasm` example
  for more details ([#1382])
- **breaking:** New `tokio` default feature needed for WASM support. If you
  don't need WASM support but have `default_features = false` for other reasons
  you likely need to re-enable the `tokio` feature ([#1382])
- **breaking:** `handler::{WithState, IntoService}` are merged into one type,
  named `HandlerService` ([#1418])
- **changed:** The default body limit now applies to the `Multipart` extractor ([#1420])
- **added:** String and binary `From` impls have been added to `extract::ws::Message`
  to be more inline with `tungstenite` ([#1421])
- **added:** Add `#[derive(axum::extract::FromRef)]` ([#1430])
- **added:** `FromRequest` and `FromRequestParts` derive macro re-exports from
  [`axum-macros`] behind the `macros` feature ([#1352])
- **breaking:** `MatchedPath` can now no longer be extracted in middleware for
  nested routes ([#1462])
- **added:** Add `extract::RawForm` for accessing raw urlencoded query bytes or request body ([#1487])
- **breaking:** Rename `FormRejection::FailedToDeserializeQueryString` to
  `FormRejection::FailedToDeserializeForm` ([#1496])

[#1352]: https://github.com/tokio-rs/axum/pull/1352
[#1368]: https://github.com/tokio-rs/axum/pull/1368
[#1371]: https://github.com/tokio-rs/axum/pull/1371
[#1382]: https://github.com/tokio-rs/axum/pull/1382
[#1387]: https://github.com/tokio-rs/axum/pull/1387
[#1389]: https://github.com/tokio-rs/axum/pull/1389
[#1396]: https://github.com/tokio-rs/axum/pull/1396
[#1397]: https://github.com/tokio-rs/axum/pull/1397
[#1400]: https://github.com/tokio-rs/axum/pull/1400
[#1408]: https://github.com/tokio-rs/axum/pull/1408
[#1414]: https://github.com/tokio-rs/axum/pull/1414
[#1418]: https://github.com/tokio-rs/axum/pull/1418
[#1420]: https://github.com/tokio-rs/axum/pull/1420
[#1421]: https://github.com/tokio-rs/axum/pull/1421
[#1430]: https://github.com/tokio-rs/axum/pull/1430
[#1462]: https://github.com/tokio-rs/axum/pull/1462
[#1487]: https://github.com/tokio-rs/axum/pull/1487
[#1496]: https://github.com/tokio-rs/axum/pull/1496

# 0.6.0-rc.3 (8. November, 2022)

Yanked, as it didn't compile in release mode.

# 0.6.0-rc.2 (10. September, 2022)

## Security

- **breaking:** Added default limit to how much data `Bytes::from_request` will
  consume. Previously it would attempt to consume the entire request body
  without checking its length. This meant if a malicious peer sent an large (or
  infinite) request body your server might run out of memory and crash.

  The default limit is at 2 MB and can be disabled by adding the new
  `DefaultBodyLimit::disable()` middleware. See its documentation for more
  details.

  This also applies to these extractors which used `Bytes::from_request`
  internally:
  - `Form`
  - `Json`
  - `String`

  ([#1346])

## Routing

- **breaking:** Adding a `.route_layer` onto a `Router` or `MethodRouter`
  without any routes will now result in a panic. Previously, this just did
  nothing. [#1327]


[`axum-macros`]: https://docs.rs/axum-macros/latest/axum_macros/

## Middleware

- **added**: Add `middleware::from_fn_with_state` and
  `middleware::from_fn_with_state_arc` to enable running extractors that require
  state ([#1342])

[#1327]: https://github.com/tokio-rs/axum/pull/1327
[#1342]: https://github.com/tokio-rs/axum/pull/1342
[#1346]: https://github.com/tokio-rs/axum/pull/1346

# 0.6.0-rc.1 (23. August, 2022)

## Routing

- **breaking:** Nested `Router`s will no longer delegate to the outer `Router`'s
  fallback. Instead you must explicitly set a fallback on the inner `Router` ([#1086])

  This nested router on 0.5:

  ```rust
  use axum::{Router, handler::Handler};

  let api_routes = Router::new();

  let app = Router::new()
      .nest("/api", api_routes)
      .fallback(fallback.into_service());

  async fn fallback() {}
  ```

  Becomes this in 0.6:

  ```rust
  use axum::Router;

  let api_routes = Router::new()
      // we have to explicitly set the fallback here
      // since nested routers no longer delegate to the outer
      // router's fallback
      .fallback(fallback);

  let app = Router::new()
      .nest("/api", api_routes)
      .fallback(fallback);

  async fn fallback() {}
  ```

- **breaking:** The request `/foo/` no longer matches `/foo/*rest`. If you want
  to match `/foo/` you have to add a route specifically for that ([#1086])

  For example:

  ```rust
  use axum::{Router, routing::get, extract::Path};

  let app = Router::new()
      // this will match `/foo/bar/baz`
      .route("/foo/*rest", get(handler))
      // this will match `/foo/`
      .route("/foo/", get(handler))
      // if you want `/foo` to match you must also add an explicit route for it
      .route("/foo", get(handler));

  async fn handler(
      // use an `Option` because `/foo/` and `/foo` don't have any path params
      params: Option<Path<String>>,
  ) {}
  ```

- **breaking:** Path params for wildcard routes no longer include the prefix
  `/`. e.g. `/foo.js` will match `/*filepath` with a value of `foo.js`, _not_
  `/foo.js` ([#1086])

  For example:

  ```rust
  use axum::{Router, routing::get, extract::Path};

  let app = Router::new().route("/foo/*rest", get(handler));

  async fn handler(
      Path(params): Path<String>,
  ) {
      // for the request `/foo/bar/baz` the value of `params` will be `bar/baz`
      //
      // on 0.5 it would be `/bar/baz`
  }
  ```

- **fixed:** Routes like `/foo` and `/*rest` are no longer considered
  overlapping. `/foo` will take priority ([#1086])

  For example:

  ```rust
  use axum::{Router, routing::get};

  let app = Router::new()
      // this used to not be allowed but now just works
      .route("/foo/*rest", get(foo))
      .route("/foo/bar", get(bar));

  async fn foo() {}

  async fn bar() {}
  ```

- **breaking:** Trailing slash redirects have been removed. Previously if you
  added a route for `/foo`, axum would redirect calls to `/foo/` to `/foo` (or
  vice versa for `/foo/`). That is no longer supported and such requests will
  now be sent to the fallback. Consider using
  `axum_extra::routing::RouterExt::route_with_tsr` if you want the old behavior
  ([#1119])

  For example:

  ```rust
  use axum::{Router, routing::get};

  let app = Router::new()
      // a request to `GET /foo/` will now get `404 Not Found`
      // whereas in 0.5 axum would redirect to `/foo`
      //
      // same goes the other way if you had the route `/foo/`
      // axum will no longer redirect from `/foo` to `/foo/`
      .route("/foo", get(handler));

  async fn handler() {}
  ```

- **breaking:** `Router::fallback` now only accepts `Handler`s (similarly to
  what `get`, `post`, etc accept). Use the new `Router::fallback_service` for
  setting any `Service` as the fallback ([#1155])

  This fallback on 0.5:

  ```rust
  use axum::{Router, handler::Handler};

  let app = Router::new().fallback(fallback.into_service());

  async fn fallback() {}
  ```

  Becomes this in 0.6

  ```rust
  use axum::Router;

  let app = Router::new().fallback(fallback);

  async fn fallback() {}
  ```

- **breaking:** Allow `Error: Into<Infallible>` for `Route::{layer, route_layer}` ([#924])
- **breaking:** `MethodRouter` now panics on overlapping routes ([#1102])
- **breaking:** `Router::route` now only accepts `MethodRouter`s created with
  `get`, `post`, etc. Use the new `Router::route_service` for routing to
  any `Service`s ([#1155])

## Extractors

- **added:** Added new type safe `State` extractor. This can be used with
  `Router::with_state` and gives compile errors for missing states, whereas
  `Extension` would result in runtime errors ([#1155])

  We recommend migrating from `Extension` to `State` since that is more type
  safe and faster. That is done by using `Router::with_state` and `State`.

  This setup in 0.5

  ```rust
  use axum::{routing::get, Extension, Router};

  let app = Router::new()
      .route("/", get(handler))
      .layer(Extension(AppState {}));

  async fn handler(Extension(app_state): Extension<AppState>) {}

  #[derive(Clone)]
  struct AppState {}
  ```

  Becomes this in 0.6 using `State`:

  ```rust
  use axum::{routing::get, extract::State, Router};

  let app = Router::with_state(AppState {})
      .route("/", get(handler));

  async fn handler(State(app_state): State<AppState>) {}

  #[derive(Clone)]
  struct AppState {}
  ```

  If you have multiple extensions you can use fields on `AppState` and implement
  `FromRef`:

  ```rust
  use axum::{extract::{State, FromRef}, routing::get, Router};

  let state = AppState {
      client: HttpClient {},
      database: Database {},
  };

  let app = Router::with_state(state).route("/", get(handler));

  async fn handler(
      State(client): State<HttpClient>,
      State(database): State<Database>,
  ) {}

  #[derive(Clone)]
  struct AppState {
      client: HttpClient,
      database: Database,
  }

  #[derive(Clone)]
  struct HttpClient {}

  impl FromRef<AppState> for HttpClient {
      fn from_ref(state: &AppState) -> Self {
          state.client.clone()
      }
  }

  #[derive(Clone)]
  struct Database {}

  impl FromRef<AppState> for Database {
      fn from_ref(state: &AppState) -> Self {
          state.database.clone()
      }
  }
  ```
- **breaking:** It is now only possible for one extractor per handler to consume
  the request body. In 0.5 doing so would result in runtime errors but in 0.6 it
  is a compile error ([#1272])

  axum enforces this by only allowing the _last_ extractor to consume the
  request.

  For example:

  ```rust
  use axum::{Json, http::HeaderMap};

  // This wont compile on 0.6 because both `Json` and `String` need to consume
  // the request body. You can use either `Json` or `String`, but not both.
  async fn handler_1(
      json: Json<serde_json::Value>,
      string: String,
  ) {}

  // This won't work either since `Json` is not the last extractor.
  async fn handler_2(
      json: Json<serde_json::Value>,
      headers: HeaderMap,
  ) {}

  // This works!
  async fn handler_3(
      headers: HeaderMap,
      json: Json<serde_json::Value>,
  ) {}
  ```

  This is done by reworking the `FromRequest` trait and introducing a new
  `FromRequestParts` trait.

  If your extractor needs to consume the request body then you should implement
  `FromRequest`, otherwise implement `FromRequestParts`.

  This extractor in 0.5:

  ```rust
  struct MyExtractor { /* ... */ }

  #[async_trait]
  impl<B> FromRequest<B> for MyExtractor
  where
      B: Send,
  {
      type Rejection = StatusCode;

      async fn from_request(req: &mut RequestParts<B>) -> Result<Self, Self::Rejection> {
          // ...
      }
  }
  ```

  Becomes this in 0.6:

  ```rust
  use axum::{
      extract::{FromRequest, FromRequestParts},
      http::{StatusCode, Request, request::Parts},
      async_trait,
  };

  struct MyExtractor { /* ... */ }

  // implement `FromRequestParts` if you don't need to consume the request body
  #[async_trait]
  impl<S> FromRequestParts<S> for MyExtractor
  where
      S: Send + Sync,
  {
      type Rejection = StatusCode;

      async fn from_request_parts(parts: &mut Parts, state: &S) -> Result<Self, Self::Rejection> {
          // ...
      }
  }

  // implement `FromRequest` if you do need to consume the request body
  #[async_trait]
  impl<S, B> FromRequest<S, B> for MyExtractor
  where
      S: Send + Sync,
      B: Send + 'static,
  {
      type Rejection = StatusCode;

      async fn from_request(req: Request<B>, state: &S) -> Result<Self, Self::Rejection> {
          // ...
      }
  }
  ```

- **breaking:** `RequestParts` has been removed as part of the `FromRequest`
  rework ([#1272])
- **breaking:** `BodyAlreadyExtracted` has been removed ([#1272])
- **breaking:** The following types or traits have a new `S` type param
  which represents the state ([#1155]):
  - `Router`, defaults to `()`
  - `MethodRouter`, defaults to `()`
  - `FromRequest`, no default
  - `Handler`, no default
- **added:** Add `RequestExt` and `RequestPartsExt` which adds convenience
  methods for running extractors to `http::Request` and `http::request::Parts` ([#1301])

## Middleware

- **breaking:** Remove `extractor_middleware` which was previously deprecated.
  Use `axum::middleware::from_extractor` instead ([#1077])
- **added:** Support running extractors on `middleware::from_fn` functions ([#1088])
- **added:** Support any middleware response that implements `IntoResponse` ([#1152])
- **breaking:** Require middleware added with `Handler::layer` to have
  `Infallible` as the error type ([#1152])

## Misc

- **changed:** axum's MSRV is now 1.60 ([#1239])
- **changed:** For methods that accept some `S: Service`, the bounds have been
  relaxed so the response type must implement `IntoResponse` rather than being a
  literal `Response`
- **fixed:** Annotate panicking functions with `#[track_caller]` so the error
  message points to where the user added the invalid route, rather than
  somewhere internally in axum ([#1248])
- **added:** Add `ServiceExt` with methods for turning any `Service` into a
  `MakeService` similarly to `Router::into_make_service` ([#1302])

[#1077]: https://github.com/tokio-rs/axum/pull/1077
[#1086]: https://github.com/tokio-rs/axum/pull/1086
[#1088]: https://github.com/tokio-rs/axum/pull/1088
[#1102]: https://github.com/tokio-rs/axum/pull/1102
[#1119]: https://github.com/tokio-rs/axum/pull/1119
[#1152]: https://github.com/tokio-rs/axum/pull/1152
[#1155]: https://github.com/tokio-rs/axum/pull/1155
[#1239]: https://github.com/tokio-rs/axum/pull/1239
[#1248]: https://github.com/tokio-rs/axum/pull/1248
[#1272]: https://github.com/tokio-rs/axum/pull/1272
[#1301]: https://github.com/tokio-rs/axum/pull/1301
[#1302]: https://github.com/tokio-rs/axum/pull/1302
[#924]: https://github.com/tokio-rs/axum/pull/924

</details>

# 0.5.16 (10. September, 2022)

## Security

- **breaking:** Added default limit to how much data `Bytes::from_request` will
  consume. Previously it would attempt to consume the entire request body
  without checking its length. This meant if a malicious peer sent an large (or
  infinite) request body your server might run out of memory and crash.

  The default limit is at 2 MB and can be disabled by adding the new
  `DefaultBodyLimit::disable()` middleware. See its documentation for more
  details.

  This also applies to these extractors which used `Bytes::from_request`
  internally:
  - `Form`
  - `Json`
  - `String`

  ([#1346])

[#1346]: https://github.com/tokio-rs/axum/pull/1346

# 0.5.15 (9. August, 2022)

- **fixed:** Don't expose internal type names in `QueryRejection` response. ([#1171])
- **fixed:** Improve performance of JSON serialization ([#1178])
- **fixed:** Improve build times by generating less IR ([#1192])

[#1171]: https://github.com/tokio-rs/axum/pull/1171
[#1178]: https://github.com/tokio-rs/axum/pull/1178
[#1192]: https://github.com/tokio-rs/axum/pull/1192

# 0.5.14 (25. July, 2022)

Yanked, as it contained an accidental breaking change.

# 0.5.13 (15. July, 2022)

- **fixed:** If `WebSocketUpgrade` cannot upgrade the connection it will return a
  `WebSocketUpgradeRejection::ConnectionNotUpgradable` rejection ([#1135])
- **changed:** `WebSocketUpgradeRejection` has a new variant `ConnectionNotUpgradable`
  variant ([#1135])

[#1135]: https://github.com/tokio-rs/axum/pull/1135

# 0.5.12 (10. July, 2022)

- **added:** Added `debug_handler` which is an attribute macro that improves
  type errors when applied to handler function. It is re-exported from
  `axum-macros` ([#1144])

[#1144]: https://github.com/tokio-rs/axum/pull/1144

# 0.5.11 (02. July, 2022)

- **added:** Implement `TryFrom<http::Method>` for `MethodFilter` and use new
  `NoMatchingMethodFilter` error in case of failure ([#1130])
- **added:** Document how to run extractors from middleware ([#1140])

[#1130]: https://github.com/tokio-rs/axum/pull/1130
[#1140]: https://github.com/tokio-rs/axum/pull/1140

# 0.5.10 (28. June, 2022)

- **fixed:** Make `Router` cheaper to clone ([#1123])
- **fixed:** Fix possible panic when doing trailing slash redirect ([#1124])

[#1123]: https://github.com/tokio-rs/axum/pull/1123
[#1124]: https://github.com/tokio-rs/axum/pull/1124

# 0.5.9 (20. June, 2022)

- **fixed:** Fix compile error when the `headers` is enabled and the `form`
  feature is disabled ([#1107])

[#1107]: https://github.com/tokio-rs/axum/pull/1107

# 0.5.8 (18. June, 2022)

- **added:** Support resolving host name via `Forwarded` header in `Host`
  extractor ([#1078])
- **added:** Implement `IntoResponse` for `Form` ([#1095])
- **changed:** axum's MSRV is now 1.56 ([#1098])

[#1078]: https://github.com/tokio-rs/axum/pull/1078
[#1095]: https://github.com/tokio-rs/axum/pull/1095
[#1098]: https://github.com/tokio-rs/axum/pull/1098

# 0.5.7 (08. June, 2022)

- **added:** Implement `Default` for `Extension` ([#1043])
- **fixed:** Support deserializing `Vec<(String, String)>` in `extract::Path<_>` to get vector of
  key/value pairs ([#1059])
- **added:** Add `extract::ws::close_code` which contains constants for close codes ([#1067])
- **fixed:** Use `impl IntoResponse` less in docs ([#1049])

[#1043]: https://github.com/tokio-rs/axum/pull/1043
[#1049]: https://github.com/tokio-rs/axum/pull/1049
[#1059]: https://github.com/tokio-rs/axum/pull/1059
[#1067]: https://github.com/tokio-rs/axum/pull/1067

# 0.5.6 (15. May, 2022)

- **added:** Add `WebSocket::protocol` to return the selected WebSocket subprotocol, if there is one. ([#1022])
- **fixed:** Improve error message for `PathRejection::WrongNumberOfParameters` to hint at using
  `Path<(String, String)>` or `Path<SomeStruct>` ([#1023])
- **fixed:** `PathRejection::WrongNumberOfParameters` now uses `500 Internal Server Error` since
  it's a programmer error and not a client error ([#1023])
- **fixed:** Fix `InvalidFormContentType` mentioning the wrong content type

[#1022]: https://github.com/tokio-rs/axum/pull/1022
[#1023]: https://github.com/tokio-rs/axum/pull/1023

# 0.5.5 (10. May, 2022)

- **fixed:** Correctly handle `GET`, `HEAD`, and `OPTIONS` requests in `ContentLengthLimit`.
  Request with these methods are now accepted if they _do not_ have a `Content-Length` header, and
  the request body will not be checked. If they do have a `Content-Length` header they'll be
  rejected. This allows `ContentLengthLimit` to be used as middleware around several routes,
  including `GET` routes ([#989])
- **added:** Add `MethodRouter::{into_make_service, into_make_service_with_connect_info}` ([#1010])

[#989]: https://github.com/tokio-rs/axum/pull/989
[#1010]: https://github.com/tokio-rs/axum/pull/1010

# 0.5.4 (26. April, 2022)

- **added:** Add `response::ErrorResponse` and `response::Result` for
  `IntoResponse`-based error handling ([#921])
- **added:** Add `middleware::from_extractor` and deprecate `extract::extractor_middleware` ([#957])
- **changed:** Update to tower-http 0.3 ([#965])

[#921]: https://github.com/tokio-rs/axum/pull/921
[#957]: https://github.com/tokio-rs/axum/pull/957
[#965]: https://github.com/tokio-rs/axum/pull/965

# 0.5.3 (19. April, 2022)

- **added:** Add `AppendHeaders` for appending headers to a response rather than overriding them ([#927])
- **added:** Add `axum::extract::multipart::Field::chunk` method for streaming a single chunk from
  the field ([#901])
- **fixed:** Fix trailing slash redirection with query parameters ([#936])

[#901]: https://github.com/tokio-rs/axum/pull/901
[#927]: https://github.com/tokio-rs/axum/pull/927
[#936]: https://github.com/tokio-rs/axum/pull/936

# 0.5.2 (19. April, 2022)

Yanked, as it contained an accidental breaking change.

# 0.5.1 (03. April, 2022)

- **added:** Add `RequestParts::extract` which allows applying an extractor as a method call ([#897])

[#897]: https://github.com/tokio-rs/axum/pull/897

# 0.5.0 (31. March, 2022)

- **added:** Document sharing state between handler and middleware ([#783])
- **added:** `Extension<_>` can now be used in tuples for building responses, and will set an
  extension on the response ([#797])
- **added:** `extract::Host` for extracting the hostname of a request ([#827])
- **added:** Add `IntoResponseParts` trait which allows defining custom response
  types for adding headers or extensions to responses ([#797])
- **added:** `TypedHeader` implements the new `IntoResponseParts` trait so they
  can be returned from handlers as parts of a response ([#797])
- **changed:** `Router::merge` now accepts `Into<Router>` ([#819])
- **breaking:** `sse::Event` now accepts types implementing `AsRef<str>` instead of `Into<String>`
  as field values.
- **breaking:** `sse::Event` now panics if a setter method is called twice instead of silently
  overwriting old values.
- **breaking:** Require `Output = ()` on `WebSocketStream::on_upgrade` ([#644])
- **breaking:** Make `TypedHeaderRejectionReason` `#[non_exhaustive]` ([#665])
- **breaking:** Using `HeaderMap` as an extractor will no longer remove the headers and thus
  they'll still be accessible to other extractors, such as `axum::extract::Json`. Instead
  `HeaderMap` will clone the headers. You should prefer to use `TypedHeader` to extract only the
  headers you need ([#698])

  This includes these breaking changes:
    - `RequestParts::take_headers` has been removed.
    - `RequestParts::headers` returns `&HeaderMap`.
    - `RequestParts::headers_mut` returns `&mut HeaderMap`.
    - `HeadersAlreadyExtracted` has been removed.
    - The `HeadersAlreadyExtracted` variant has been removed from these rejections:
        - `RequestAlreadyExtracted`
        - `RequestPartsAlreadyExtracted`
        - `JsonRejection`
        - `FormRejection`
        - `ContentLengthLimitRejection`
        - `WebSocketUpgradeRejection`
    - `<HeaderMap as FromRequest<_>>::Rejection` has been changed to `std::convert::Infallible`.
- **breaking:** `axum::http::Extensions` is no longer an extractor (ie it
  doesn't implement `FromRequest`). The `axum::extract::Extension` extractor is
  _not_ impacted by this and works the same. This change makes it harder to
  accidentally remove all extensions which would result in confusing errors
  elsewhere ([#699])
  This includes these breaking changes:
    - `RequestParts::take_extensions` has been removed.
    - `RequestParts::extensions` returns `&Extensions`.
    - `RequestParts::extensions_mut` returns `&mut Extensions`.
    - `RequestAlreadyExtracted` has been removed.
    - `<Request as FromRequest>::Rejection` is now `BodyAlreadyExtracted`.
    - `<http::request::Parts as FromRequest>::Rejection` is now `Infallible`.
    - `ExtensionsAlreadyExtracted` has been removed.
    - The `ExtensionsAlreadyExtracted` removed variant has been removed from these rejections:
        - `ExtensionRejection`
        - `PathRejection`
        - `MatchedPathRejection`
        - `WebSocketUpgradeRejection`
- **breaking:** `Redirect::found` has been removed ([#800])
- **breaking:** `AddExtensionLayer` has been removed. Use `Extension` instead. It now implements
  `tower::Layer` ([#807])
- **breaking:** `AddExtension` has been moved from the root module to `middleware`
- **breaking:** `.nest("/foo/", Router::new().route("/bar", _))` now does the right thing and
  results in a route at `/foo/bar` instead of `/foo//bar` ([#824])
- **breaking:** Routes are now required to start with `/`. Previously routes such as `:foo` would
  be accepted but most likely result in bugs ([#823])
- **breaking:** `Headers` has been removed. Arrays of tuples directly implement
  `IntoResponseParts` so `([("x-foo", "foo")], response)` now works ([#797])
- **breaking:** `InvalidJsonBody` has been replaced with `JsonDataError` to clearly signal that the
  request body was syntactically valid JSON but couldn't be deserialized into the target type
- **breaking:** `Handler` is no longer an `#[async_trait]` but instead has an
  associated `Future` type. That allows users to build their own `Handler` types
  without paying the cost of `#[async_trait]` ([#879])
- **changed:** New `JsonSyntaxError` variant added to `JsonRejection`. This is returned when the
  request body contains syntactically invalid JSON
- **fixed:** Correctly set the `Content-Length` header for response to `HEAD`
  requests ([#734])
- **fixed:** Fix wrong `content-length` for `HEAD` requests to endpoints that returns chunked
  responses ([#755])
- **fixed:** Fixed several routing bugs related to nested "opaque" tower services (i.e.
  non-`Router` services) ([#841] and [#842])
- **changed:** Update to tokio-tungstenite 0.17 ([#791])
- **breaking:** `Redirect::{to, temporary, permanent}` now accept `&str` instead
  of `Uri` ([#889])
- **breaking:** Remove second type parameter from `Router::into_make_service_with_connect_info`
  and `Handler::into_make_service_with_connect_info` to support `MakeService`s
  that accept multiple targets ([#892])

[#644]: https://github.com/tokio-rs/axum/pull/644
[#665]: https://github.com/tokio-rs/axum/pull/665
[#698]: https://github.com/tokio-rs/axum/pull/698
[#699]: https://github.com/tokio-rs/axum/pull/699
[#734]: https://github.com/tokio-rs/axum/pull/734
[#755]: https://github.com/tokio-rs/axum/pull/755
[#783]: https://github.com/tokio-rs/axum/pull/783
[#791]: https://github.com/tokio-rs/axum/pull/791
[#797]: https://github.com/tokio-rs/axum/pull/797
[#800]: https://github.com/tokio-rs/axum/pull/800
[#807]: https://github.com/tokio-rs/axum/pull/807
[#819]: https://github.com/tokio-rs/axum/pull/819
[#823]: https://github.com/tokio-rs/axum/pull/823
[#824]: https://github.com/tokio-rs/axum/pull/824
[#827]: https://github.com/tokio-rs/axum/pull/827
[#841]: https://github.com/tokio-rs/axum/pull/841
[#842]: https://github.com/tokio-rs/axum/pull/842
[#879]: https://github.com/tokio-rs/axum/pull/879
[#889]: https://github.com/tokio-rs/axum/pull/889
[#892]: https://github.com/tokio-rs/axum/pull/892

# 0.4.8 (2. March, 2022)

- Use correct path for `AddExtensionLayer` and `AddExtension::layer` deprecation
  notes ([#812])

[#812]: https://github.com/tokio-rs/axum/pull/812

# 0.4.7 (1. March, 2022)

- **added:** Implement `tower::Layer` for `Extension` ([#801])
- **changed:** Deprecate `AddExtensionLayer`. Use `Extension` instead ([#805])

[#801]: https://github.com/tokio-rs/axum/pull/801
[#805]: https://github.com/tokio-rs/axum/pull/805

# 0.4.6 (22. February, 2022)

- **added:** `middleware::from_fn` for creating middleware from async functions.
  This previously lived in axum-extra but has been moved to axum ([#719])
- **fixed:** Set `Allow` header when responding with `405 Method Not Allowed` ([#733])

[#719]: https://github.com/tokio-rs/axum/pull/719
[#733]: https://github.com/tokio-rs/axum/pull/733

# 0.4.5 (31. January, 2022)

- Reference [axum-macros] instead of [axum-debug]. The latter has been superseded by
  axum-macros and is deprecated ([#738])

[#738]: https://github.com/tokio-rs/axum/pull/738
[axum-debug]: https://docs.rs/axum-debug
[axum-macros]: https://docs.rs/axum-macros

# 0.4.4 (13. January, 2022)

- **fixed:** Fix using incorrect path prefix when nesting `Router`s at `/` ([#691])
- **fixed:** Make `nest("", service)` work and mean the same as `nest("/", service)` ([#691])
- **fixed:** Replace response code `301` with `308` for trailing slash redirects. Also deprecates
  `Redirect::found` (`302`) in favor of `Redirect::temporary` (`307`) or `Redirect::to` (`303`).
  This is to prevent clients from changing non-`GET` requests to `GET` requests ([#682])

[#691]: https://github.com/tokio-rs/axum/pull/691
[#682]: https://github.com/tokio-rs/axum/pull/682

# 0.4.3 (21. December, 2021)

- **added:** `axum::AddExtension::layer` ([#607])
- **added:** Re-export the headers crate when the headers feature is active ([#630])
- **fixed:** `sse::Event` will no longer drop the leading space of data, event ID and name values
  that have it ([#600])
- **fixed:** `sse::Event` is more strict about what field values it supports, disallowing any SSE
  events that break the specification (such as field values containing carriage returns) ([#599])
- **fixed:** Improve documentation of `sse::Event` ([#601])
- **fixed:** Make `Path` fail with `ExtensionsAlreadyExtracted` if another extractor (such as
  `Request`) has previously taken the request extensions. Thus `PathRejection` now contains a
  variant with `ExtensionsAlreadyExtracted`. This is not a breaking change since `PathRejection` is
  marked as `#[non_exhaustive]` ([#619])
- **fixed:** Fix misleading error message for `PathRejection` if extensions had
  previously been extracted ([#619])
- **fixed:** Use `AtomicU32` internally, rather than `AtomicU64`, to improve portability ([#616])

[#599]: https://github.com/tokio-rs/axum/pull/599
[#600]: https://github.com/tokio-rs/axum/pull/600
[#601]: https://github.com/tokio-rs/axum/pull/601
[#607]: https://github.com/tokio-rs/axum/pull/607
[#616]: https://github.com/tokio-rs/axum/pull/616
[#619]: https://github.com/tokio-rs/axum/pull/619
[#619]: https://github.com/tokio-rs/axum/pull/619
[#630]: https://github.com/tokio-rs/axum/pull/630

# 0.4.2 (06. December, 2021)

- **fix:** Depend on the correct version of `axum-core` ([#592])

[#592]: https://github.com/tokio-rs/axum/pull/592

# 0.4.1 (06. December, 2021)

- **added:** `axum::response::Response` now exists as a shorthand for writing `Response<BoxBody>` ([#590])

[#590]: https://github.com/tokio-rs/axum/pull/590

# 0.4.0 (02. December, 2021)

- **breaking:** New `MethodRouter` that works similarly to `Router`:
  - Route to handlers and services with the same type
  - Add middleware to some routes more easily with `MethodRouter::layer` and
    `MethodRouter::route_layer`.
  - Merge method routers with `MethodRouter::merge`
  - Customize response for unsupported methods with `MethodRouter::fallback`
- **breaking:** The default for the type parameter in `FromRequest` and
  `RequestParts` has been removed. Use `FromRequest<Body>` and
  `RequestParts<Body>` to get the previous behavior ([#564])
- **added:** `FromRequest` and `IntoResponse` are now defined in a new called
  `axum-core`. This crate is intended for library authors to depend on, rather
  than `axum` itself, if possible. `axum-core` has a smaller API and will thus
  receive fewer breaking changes. `FromRequest` and `IntoResponse` are
  re-exported from `axum` in the same location so nothing is changed for `axum`
  users ([#564])
- **breaking:** The previously deprecated `axum::body::box_body` function has
  been removed. Use `axum::body::boxed` instead.
- **fixed:** Adding the same route with different methods now works ie
  `.route("/", get(_)).route("/", post(_))`.
- **breaking:** `routing::handler_method_router` and
  `routing::service_method_router` has been removed in favor of
  `routing::{get, get_service, ..., MethodRouter}`.
- **breaking:** `HandleErrorExt` has been removed in favor of
  `MethodRouter::handle_error`.
- **breaking:** `HandleErrorLayer` now requires the handler function to be
  `async` ([#534])
- **added:** `HandleErrorLayer` now supports running extractors.
- **breaking:** The `Handler<B, T>` trait is now defined as `Handler<T, B =
  Body>`. That is the type parameters have been swapped and `B` defaults to
  `axum::body::Body` ([#527])
- **breaking:** `Router::merge` will panic if both routers have fallbacks.
  Previously the left side fallback would be silently discarded ([#529])
- **breaking:** `Router::nest` will panic if the nested router has a fallback.
  Previously it would be silently discarded ([#529])
- Update WebSockets to use tokio-tungstenite 0.16 ([#525])
- **added:** Default to return `charset=utf-8` for text content type. ([#554])
- **breaking:** The `Body` and `BodyError` associated types on the
  `IntoResponse` trait have been removed - instead, `.into_response()` will now
  always return `Response<BoxBody>` ([#571])
- **breaking:** `PathParamsRejection` has been renamed to `PathRejection` and its
  variants renamed to `FailedToDeserializePathParams` and `MissingPathParams`. This
  makes it more consistent with the rest of axum ([#574])
- **added:** `Path`'s rejection type now provides data about exactly which part of
  the path couldn't be deserialized ([#574])

[#525]: https://github.com/tokio-rs/axum/pull/525
[#527]: https://github.com/tokio-rs/axum/pull/527
[#529]: https://github.com/tokio-rs/axum/pull/529
[#534]: https://github.com/tokio-rs/axum/pull/534
[#554]: https://github.com/tokio-rs/axum/pull/554
[#564]: https://github.com/tokio-rs/axum/pull/564
[#571]: https://github.com/tokio-rs/axum/pull/571
[#574]: https://github.com/tokio-rs/axum/pull/574

# 0.3.4 (13. November, 2021)

- **changed:** `box_body` has been renamed to `boxed`. `box_body` still exists
  but is deprecated ([#530])

[#530]: https://github.com/tokio-rs/axum/pull/530

# 0.3.3 (13. November, 2021)

- Implement `FromRequest` for [`http::request::Parts`] so it can be used an
  extractor ([#489])
- Implement `IntoResponse` for `http::response::Parts` ([#490])

[#489]: https://github.com/tokio-rs/axum/pull/489
[#490]: https://github.com/tokio-rs/axum/pull/490
[`http::request::Parts`]: https://docs.rs/http/latest/http/request/struct.Parts.html

# 0.3.2 (08. November, 2021)

- **added:** Add `Router::route_layer` for applying middleware that
  will only run on requests that match a route. This is useful for middleware
  that return early, such as authorization ([#474])

[#474]: https://github.com/tokio-rs/axum/pull/474

# 0.3.1 (06. November, 2021)

- **fixed:** Implement `Clone` for `IntoMakeServiceWithConnectInfo` ([#471])

[#471]: https://github.com/tokio-rs/axum/pull/471

# 0.3.0 (02. November, 2021)

- Overall:
  - **fixed:** All known compile time issues are resolved, including those with
    `boxed` and those introduced by Rust 1.56 ([#404])
  - **breaking:** The router's type is now always `Router` regardless of how many routes or
    middleware are applied ([#404])

    This means router types are all always nameable:

    ```rust
    fn my_routes() -> Router {
        Router::new().route(
            "/users",
            post(|| async { "Hello, World!" }),
        )
    }
    ```
  - **breaking:** Added feature flags for HTTP1 and JSON. This enables removing a
    few dependencies if your app only uses HTTP2 or doesn't use JSON. This is only a
    breaking change if you depend on axum with `default_features = false`. ([#286])
  - **breaking:** `Route::boxed` and `BoxRoute` have been removed as they're no longer
    necessary ([#404])
  - **breaking:** `Nested`, `Or` types are now private. They no longer had to be
    public because `Router` is internally boxed ([#404])
  - **breaking:** Remove `routing::Layered` as it didn't actually do anything and
    thus wasn't necessary
  - **breaking:** Vendor `AddExtensionLayer` and `AddExtension` to reduce public
    dependencies
  - **breaking:** `body::BoxBody` is now a type alias for
    `http_body::combinators::UnsyncBoxBody` and thus is no longer `Sync`. This
    is because bodies are streams and requiring streams to be `Sync` is
    unnecessary.
  - **added:** Implement `IntoResponse` for `http_body::combinators::UnsyncBoxBody`.
  - **added:** Add `Handler::into_make_service` for serving a handler without a
    `Router`.
  - **added:** Add `Handler::into_make_service_with_connect_info` for serving a
    handler without a `Router`, and storing info about the incoming connection.
  - **breaking:** axum's minimum supported rust version is now 1.56
- Routing:
  - Big internal refactoring of routing leading to several improvements ([#363])
    - **added:** Wildcard routes like `.route("/api/users/*rest", service)` are now supported.
    - **fixed:** The order routes are added in no longer matters.
    - **fixed:** Adding a conflicting route will now cause a panic instead of silently making
      a route unreachable.
    - **fixed:** Route matching is faster as number of routes increases.
    - **breaking:** Handlers for multiple HTTP methods must be added in the same
      `Router::route` call. So `.route("/", get(get_handler).post(post_handler))` and
      _not_ `.route("/", get(get_handler)).route("/", post(post_handler))`.
  - **fixed:** Correctly handle trailing slashes in routes:
    - If a route with a trailing slash exists and a request without a trailing
      slash is received, axum will send a 301 redirection to the route with the
      trailing slash.
    - Or vice versa if a route without a trailing slash exists and a request
      with a trailing slash is received.
    - This can be overridden by explicitly defining two routes: One with and one
      without a trailing slash.
  - **breaking:** Method routing for handlers has been moved from `axum::handler`
    to `axum::routing`. So `axum::handler::get` now lives at `axum::routing::get`
    ([#405])
  - **breaking:** Method routing for services has been moved from `axum::service`
    to `axum::routing::service_method_routing`. So `axum::service::get` now lives at
    `axum::routing::service_method_routing::get`, etc. ([#405])
  - **breaking:** `Router::or` renamed to `Router::merge` and will now panic on
    overlapping routes. It now only accepts `Router`s and not general `Service`s.
    Use `Router::fallback` for adding fallback routes ([#408])
  - **added:** `Router::fallback` for adding handlers for request that didn't
    match any routes. `Router::fallback` must be use instead of `nest("/", _)` ([#408])
  - **breaking:** `EmptyRouter` has been renamed to `MethodNotAllowed` as it's only
    used in method routers and not in path routers (`Router`)
  - **breaking:** Remove support for routing based on the `CONNECT` method. An
    example of combining axum with and HTTP proxy can be found [here][proxy] ([#428])
- Extractors:
  - **fixed:** Expand accepted content types for JSON requests ([#378])
  - **fixed:** Support deserializing `i128` and `u128` in `extract::Path`
  - **breaking:** Automatically do percent decoding in `extract::Path`
    ([#272])
  - **breaking:** Change `Connected::connect_info` to return `Self` and remove
    the associated type `ConnectInfo` ([#396])
  - **added:** Add `extract::MatchedPath` for accessing path in router that
    matched the request ([#412])
- Error handling:
  - **breaking:** Simplify error handling model ([#402]):
    - All services part of the router are now required to be infallible.
    - Error handling utilities have been moved to an `error_handling` module.
    - `Router::check_infallible` has been removed since routers are always
      infallible with the error handling changes.
    - Error handling closures must now handle all errors and thus always return
      something that implements `IntoResponse`.

    With these changes handling errors from fallible middleware is done like so:

    ```rust,no_run
    use axum::{
        routing::get,
        http::StatusCode,
        error_handling::HandleErrorLayer,
        response::IntoResponse,
        Router, BoxError,
    };
    use tower::ServiceBuilder;
    use std::time::Duration;

    let middleware_stack = ServiceBuilder::new()
        // Handle errors from middleware
        //
        // This middleware most be added above any fallible
        // ones if you're using `ServiceBuilder`, due to how ordering works
        .layer(HandleErrorLayer::new(handle_error))
        // Return an error after 30 seconds
        .timeout(Duration::from_secs(30));

    let app = Router::new()
        .route("/", get(|| async { /* ... */ }))
        .layer(middleware_stack);

    fn handle_error(_error: BoxError) -> impl IntoResponse {
        StatusCode::REQUEST_TIMEOUT
    }
    ```

    And handling errors from fallible leaf services is done like so:

    ```rust
    use axum::{
        Router, service,
        body::Body,
        routing::service_method_routing::get,
        response::IntoResponse,
        http::{Request, Response},
        error_handling::HandleErrorExt, // for `.handle_error`
    };
    use std::{io, convert::Infallible};
    use tower::service_fn;

    let app = Router::new()
        .route(
            "/",
            get(service_fn(|_req: Request<Body>| async {
                let contents = tokio::fs::read_to_string("some_file").await?;
                Ok::<_, io::Error>(Response::new(Body::from(contents)))
            }))
            .handle_error(handle_io_error),
        );

    fn handle_io_error(error: io::Error) -> impl IntoResponse {
        // ...
    }
    ```
- Misc:
  - `InvalidWebsocketVersionHeader` has been renamed to `InvalidWebSocketVersionHeader` ([#416])
  - `WebsocketKeyHeaderMissing` has been renamed to `WebSocketKeyHeaderMissing` ([#416])

[#339]: https://github.com/tokio-rs/axum/pull/339
[#286]: https://github.com/tokio-rs/axum/pull/286
[#272]: https://github.com/tokio-rs/axum/pull/272
[#378]: https://github.com/tokio-rs/axum/pull/378
[#363]: https://github.com/tokio-rs/axum/pull/363
[#396]: https://github.com/tokio-rs/axum/pull/396
[#402]: https://github.com/tokio-rs/axum/pull/402
[#404]: https://github.com/tokio-rs/axum/pull/404
[#405]: https://github.com/tokio-rs/axum/pull/405
[#408]: https://github.com/tokio-rs/axum/pull/408
[#412]: https://github.com/tokio-rs/axum/pull/412
[#416]: https://github.com/tokio-rs/axum/pull/416
[#428]: https://github.com/tokio-rs/axum/pull/428
[proxy]: https://github.com/tokio-rs/axum/blob/main/examples/http-proxy/src/main.rs

# 0.2.8 (07. October, 2021)

- Document debugging handler type errors with "axum-debug" ([#372])

[#372]: https://github.com/tokio-rs/axum/pull/372

# 0.2.7 (06. October, 2021)

- Bump minimum version of async-trait ([#370])

[#370]: https://github.com/tokio-rs/axum/pull/370

# 0.2.6 (02. October, 2021)

- Clarify that `handler::any` and `service::any` only accepts standard HTTP
  methods ([#337])
- Document how to customize error responses from extractors ([#359])

[#337]: https://github.com/tokio-rs/axum/pull/337
[#359]: https://github.com/tokio-rs/axum/pull/359

# 0.2.5 (18. September, 2021)

- Add accessors for `TypedHeaderRejection` fields ([#317])
- Improve docs for extractors ([#327])

[#317]: https://github.com/tokio-rs/axum/pull/317
[#327]: https://github.com/tokio-rs/axum/pull/327

# 0.2.4 (10. September, 2021)

- Document using `StreamExt::split` with `WebSocket` ([#291])
- Document adding middleware to multiple groups of routes ([#293])

[#291]: https://github.com/tokio-rs/axum/pull/291
[#293]: https://github.com/tokio-rs/axum/pull/293

# 0.2.3 (26. August, 2021)

- **fixed:** Fix accidental breaking change introduced by internal refactor.
  `BoxRoute` used to be `Sync` but was accidental made `!Sync` ([#273](https://github.com/tokio-rs/axum/pull/273))

# 0.2.2 (26. August, 2021)

- **fixed:** Fix URI captures matching empty segments. This means requests with
  URI `/` will no longer be matched by `/:key` ([#264](https://github.com/tokio-rs/axum/pull/264))
- **fixed:** Remove needless trait bounds from `Router::boxed` ([#269](https://github.com/tokio-rs/axum/pull/269))

# 0.2.1 (24. August, 2021)

- **added:** Add `Redirect::to` constructor ([#255](https://github.com/tokio-rs/axum/pull/255))
- **added:** Document how to implement `IntoResponse` for custom error type ([#258](https://github.com/tokio-rs/axum/pull/258))

# 0.2.0 (23. August, 2021)

- Overall:
  - **fixed:** Overall compile time improvements. If you're having issues with compile time
    please file an issue! ([#184](https://github.com/tokio-rs/axum/pull/184)) ([#198](https://github.com/tokio-rs/axum/pull/198)) ([#220](https://github.com/tokio-rs/axum/pull/220))
  - **changed:** Remove `prelude`. Explicit imports are now required ([#195](https://github.com/tokio-rs/axum/pull/195))
- Routing:
  - **added:** Add dedicated `Router` to replace the `RoutingDsl` trait ([#214](https://github.com/tokio-rs/axum/pull/214))
  - **added:** Add `Router::or` for combining routes ([#108](https://github.com/tokio-rs/axum/pull/108))
  - **fixed:** Support matching different HTTP methods for the same route that aren't defined
    together. So `Router::new().route("/", get(...)).route("/", post(...))` now
    accepts both `GET` and `POST`. Previously only `POST` would be accepted ([#224](https://github.com/tokio-rs/axum/pull/224))
  - **fixed:** `get` routes will now also be called for `HEAD` requests but will always have
    the response body removed ([#129](https://github.com/tokio-rs/axum/pull/129))
  - **changed:** Replace `axum::route(...)` with `axum::Router::new().route(...)`. This means
    there is now only one way to create a new router. Same goes for
    `axum::routing::nest`. ([#215](https://github.com/tokio-rs/axum/pull/215))
  - **changed:** Implement `routing::MethodFilter` via [`bitflags`](https://crates.io/crates/bitflags) ([#158](https://github.com/tokio-rs/axum/pull/158))
  - **changed:** Move `handle_error` from `ServiceExt` to `service::OnMethod` ([#160](https://github.com/tokio-rs/axum/pull/160))

  With these changes this app using 0.1:

  ```rust
  use axum::{extract::Extension, prelude::*, routing::BoxRoute, AddExtensionLayer};

  let app = route("/", get(|| async { "hi" }))
      .nest("/api", api_routes())
      .layer(AddExtensionLayer::new(state));

  fn api_routes() -> BoxRoute<Body> {
      route(
          "/users",
          post(|Extension(state): Extension<State>| async { "hi from nested" }),
      )
      .boxed()
  }
  ```

  Becomes this in 0.2:

  ```rust
  use axum::{
      extract::Extension,
      handler::{get, post},
      routing::BoxRoute,
      Router,
  };

  let app = Router::new()
      .route("/", get(|| async { "hi" }))
      .nest("/api", api_routes());

  fn api_routes() -> Router<BoxRoute> {
      Router::new()
          .route(
              "/users",
              post(|Extension(state): Extension<State>| async { "hi from nested" }),
          )
          .boxed()
  }
  ```
- Extractors:
  - **added:** Make `FromRequest` default to being generic over `body::Body` ([#146](https://github.com/tokio-rs/axum/pull/146))
  - **added:** Implement `std::error::Error` for all rejections ([#153](https://github.com/tokio-rs/axum/pull/153))
  - **added:** Add `OriginalUri` for extracting original request URI in nested services ([#197](https://github.com/tokio-rs/axum/pull/197))
  - **added:** Implement `FromRequest` for `http::Extensions` ([#169](https://github.com/tokio-rs/axum/pull/169))
  - **added:** Make `RequestParts::{new, try_into_request}` public so extractors can be used outside axum ([#194](https://github.com/tokio-rs/axum/pull/194))
  - **added:** Implement `FromRequest` for `axum::body::Body` ([#241](https://github.com/tokio-rs/axum/pull/241))
  - **changed:** Removed `extract::UrlParams` and `extract::UrlParamsMap`. Use `extract::Path` instead ([#154](https://github.com/tokio-rs/axum/pull/154))
  - **changed:** `extractor_middleware` now requires `RequestBody: Default` ([#167](https://github.com/tokio-rs/axum/pull/167))
  - **changed:** Convert `RequestAlreadyExtracted` to an enum with each possible error variant ([#167](https://github.com/tokio-rs/axum/pull/167))
  - **changed:** `extract::BodyStream` is no longer generic over the request body ([#234](https://github.com/tokio-rs/axum/pull/234))
  - **changed:** `extract::Body` has been renamed to `extract::RawBody` to avoid conflicting with `body::Body` ([#233](https://github.com/tokio-rs/axum/pull/233))
  - **changed:** `RequestParts` changes ([#153](https://github.com/tokio-rs/axum/pull/153))
      - `method` new returns an `&http::Method`
      - `method_mut` new returns an `&mut http::Method`
      - `take_method` has been removed
      - `uri` new returns an `&http::Uri`
      - `uri_mut` new returns an `&mut http::Uri`
      - `take_uri` has been removed
  - **changed:** Remove several rejection types that were no longer used ([#153](https://github.com/tokio-rs/axum/pull/153)) ([#154](https://github.com/tokio-rs/axum/pull/154))
- Responses:
  - **added:** Add `Headers` for easily customizing headers on a response ([#193](https://github.com/tokio-rs/axum/pull/193))
  - **added:** Add `Redirect` response ([#192](https://github.com/tokio-rs/axum/pull/192))
  - **added:** Add `body::StreamBody` for easily responding with a stream of byte chunks ([#237](https://github.com/tokio-rs/axum/pull/237))
  - **changed:** Add associated `Body` and `BodyError` types to `IntoResponse`. This is
    required for returning responses with bodies other than `hyper::Body` from
    handlers. See the docs for advice on how to implement `IntoResponse` ([#86](https://github.com/tokio-rs/axum/pull/86))
  - **changed:** `tower::util::Either` no longer implements `IntoResponse` ([#229](https://github.com/tokio-rs/axum/pull/229))

  This `IntoResponse` from 0.1:
  ```rust
  use axum::{http::Response, prelude::*, response::IntoResponse};

  struct MyResponse;

  impl IntoResponse for MyResponse {
      fn into_response(self) -> Response<Body> {
          Response::new(Body::empty())
      }
  }
  ```

  Becomes this in 0.2:
  ```rust
  use axum::{body::Body, http::Response, response::IntoResponse};

  struct MyResponse;

  impl IntoResponse for MyResponse {
      type Body = Body;
      type BodyError = <Self::Body as axum::body::HttpBody>::Error;

      fn into_response(self) -> Response<Self::Body> {
          Response::new(Body::empty())
      }
  }
  ```
- SSE:
  - **added:** Add `response::sse::Sse`. This implements SSE using a response rather than a service ([#98](https://github.com/tokio-rs/axum/pull/98))
  - **changed:** Remove `axum::sse`. It has been replaced by `axum::response::sse` ([#98](https://github.com/tokio-rs/axum/pull/98))

  Handler using SSE in 0.1:
  ```rust
  use axum::{
      prelude::*,
      sse::{sse, Event},
  };
  use std::convert::Infallible;

  let app = route(
      "/",
      sse(|| async {
          let stream = futures::stream::iter(vec![Ok::<_, Infallible>(
              Event::default().data("hi there!"),
          )]);
          Ok::<_, Infallible>(stream)
      }),
  );
  ```

  Becomes this in 0.2:

  ```rust
  use axum::{
      handler::get,
      response::sse::{Event, Sse},
      Router,
  };
  use std::convert::Infallible;

  let app = Router::new().route(
      "/",
      get(|| async {
          let stream = futures::stream::iter(vec![Ok::<_, Infallible>(
              Event::default().data("hi there!"),
          )]);
          Sse::new(stream)
      }),
  );
  ```
- WebSockets:
  - **changed:** Change WebSocket API to use an extractor plus a response ([#121](https://github.com/tokio-rs/axum/pull/121))
  - **changed:** Make WebSocket `Message` an enum ([#116](https://github.com/tokio-rs/axum/pull/116))
  - **changed:** `WebSocket` now uses `Error` as its error type ([#150](https://github.com/tokio-rs/axum/pull/150))

  Handler using WebSockets in 0.1:

  ```rust
  use axum::{
      prelude::*,
      ws::{ws, WebSocket},
  };

  let app = route(
      "/",
      ws(|socket: WebSocket| async move {
          // do stuff with socket
      }),
  );
  ```

  Becomes this in 0.2:

  ```rust
  use axum::{
      extract::ws::{WebSocket, WebSocketUpgrade},
      handler::get,
      Router,
  };

  let app = Router::new().route(
      "/",
      get(|ws: WebSocketUpgrade| async move {
          ws.on_upgrade(|socket: WebSocket| async move {
              // do stuff with socket
          })
      }),
  );
  ```
- Misc
  - **added:** Add default feature `tower-log` which exposes `tower`'s `log` feature. ([#218](https://github.com/tokio-rs/axum/pull/218))
  - **changed:** Replace `body::BoxStdError` with `axum::Error`, which supports downcasting ([#150](https://github.com/tokio-rs/axum/pull/150))
  - **changed:** `EmptyRouter` now requires the response body to implement `Send + Sync + 'static'` ([#108](https://github.com/tokio-rs/axum/pull/108))
  - **changed:** `Router::check_infallible` now returns a `CheckInfallible` service. This
    is to improve compile times ([#198](https://github.com/tokio-rs/axum/pull/198))
  - **changed:** `Router::into_make_service` now returns `routing::IntoMakeService` rather than
    `tower::make::Shared` ([#229](https://github.com/tokio-rs/axum/pull/229))
  - **changed:** All usage of `tower::BoxError` has been replaced with `axum::BoxError` ([#229](https://github.com/tokio-rs/axum/pull/229))
  - **changed:** Several response future types have been moved into dedicated
    `future` modules ([#133](https://github.com/tokio-rs/axum/pull/133))
  - **changed:** `EmptyRouter`, `ExtractorMiddleware`, `ExtractorMiddlewareLayer`,
    and `QueryStringMissing` no longer implement `Copy` ([#132](https://github.com/tokio-rs/axum/pull/132))
  - **changed:** `service::OnMethod`, `handler::OnMethod`, and `routing::Nested` have new response future types ([#157](https://github.com/tokio-rs/axum/pull/157))

# 0.1.3 (06. August, 2021)

- Fix stripping prefix when nesting services at `/` ([#91](https://github.com/tokio-rs/axum/pull/91))
- Add support for WebSocket protocol negotiation ([#83](https://github.com/tokio-rs/axum/pull/83))
- Use `pin-project-lite` instead of `pin-project` ([#95](https://github.com/tokio-rs/axum/pull/95))
- Re-export `http` crate and `hyper::Server` ([#110](https://github.com/tokio-rs/axum/pull/110))
- Fix `Query` and `Form` extractors giving bad request error when query string is empty. ([#117](https://github.com/tokio-rs/axum/pull/117))
- Add `Path` extractor. ([#124](https://github.com/tokio-rs/axum/pull/124))
- Fixed the implementation of `IntoResponse` of `(HeaderMap, T)` and `(StatusCode, HeaderMap, T)` would ignore headers from `T` ([#137](https://github.com/tokio-rs/axum/pull/137))
- Deprecate `extract::UrlParams` and `extract::UrlParamsMap`. Use `extract::Path` instead ([#138](https://github.com/tokio-rs/axum/pull/138))

# 0.1.2 (01. August, 2021)

- Implement `Stream` for `WebSocket` ([#52](https://github.com/tokio-rs/axum/pull/52))
- Implement `Sink` for `WebSocket` ([#52](https://github.com/tokio-rs/axum/pull/52))
- Implement `Deref` most extractors ([#56](https://github.com/tokio-rs/axum/pull/56))
- Return `405 Method Not Allowed` for unsupported method for route ([#63](https://github.com/tokio-rs/axum/pull/63))
- Add extractor for remote connection info ([#55](https://github.com/tokio-rs/axum/pull/55))
- Improve error message of `MissingExtension` rejections ([#72](https://github.com/tokio-rs/axum/pull/72))
- Improve documentation for routing ([#71](https://github.com/tokio-rs/axum/pull/71))
- Clarify required response body type when routing to `tower::Service`s ([#69](https://github.com/tokio-rs/axum/pull/69))
- Add `axum::body::box_body` to converting an `http_body::Body` to `axum::body::BoxBody` ([#69](https://github.com/tokio-rs/axum/pull/69))
- Add `axum::sse` for Server-Sent Events ([#75](https://github.com/tokio-rs/axum/pull/75))
- Mention required dependencies in docs ([#77](https://github.com/tokio-rs/axum/pull/77))
- Fix WebSockets failing on Firefox ([#76](https://github.com/tokio-rs/axum/pull/76))

# 0.1.1 (30. July, 2021)

- Misc readme fixes.

# 0.1.0 (30. July, 2021)

- Initial release.<|MERGE_RESOLUTION|>--- conflicted
+++ resolved
@@ -66,12 +66,9 @@
 - **added:** Implement `IntoResponse` for `(R,) where R: IntoResponse` ([#2143])
 - **changed:** For SSE, add space between field and value for compatibility ([#2149])
 - **added:** Add `NestedPath` extractor ([#1924])
-<<<<<<< HEAD
 - **breaking:** `impl<T> IntoResponse(Parts) for Extension<T>` now requires `T:
   Clone`, as that is required by the http crate ([#1882])
-=======
 - **added:** Add `axum::Json::from_bytes` ([#2244])
->>>>>>> 39cc596e
 
 [#1664]: https://github.com/tokio-rs/axum/pull/1664
 [#1751]: https://github.com/tokio-rs/axum/pull/1751
