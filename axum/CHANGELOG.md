--- conflicted
+++ resolved
@@ -7,18 +7,14 @@
 
 # Unreleased
 
-<<<<<<< HEAD
+- **fixed:** Fix using incorrect path prefix when nesting `Router`s at `/` ([#691])
+- **fixed:** Make `nest("", service)` work and mean the same as `nest("/", service)` ([#691])
 - **fixed:** Replace response code `301` with `308` for trailing slash redirects. Also deprecates
   `Redirect::found` (`302`) in favor of `Redirect::temporary` (`307`) or `Redirect::to` (`303`).
   This is to prevent clients from changing non-`GET` requests to `GET` requests ([#616])
 
-[#650]: https://github.com/tokio-rs/axum/pull/650
-=======
-- **fixed:** Fix using incorrect path prefix when nesting `Router`s at `/` ([#691])
-- **fixed:** Make `nest("", service)` work and mean the same as `nest("/", service)` ([#691])
-
 [#691]: https://github.com/tokio-rs/axum/pull/691
->>>>>>> 5512ebcd
+[#682]: https://github.com/tokio-rs/axum/pull/682
 
 # 0.4.3 (21. December, 2021)
 
