# Changelog

All notable changes to this project will be documented in this file.

The format is based on [Keep a Changelog](https://keepachangelog.com/en/1.0.0/),
and this project adheres to [Semantic Versioning](https://semver.org/spec/v2.0.0.html).

# Unreleased

<<<<<<< HEAD
- **fixed:** Add `#[must_use]` attributes to types that do nothing unless used ([#1809])

[#1809]: https://github.com/tokio-rs/axum/pull/1809
=======
- **fixed:** Add `#[must_use]` to `WebSocketUpgrade::on_upgrade` ([#1801])
- **fixed:** Fix routing issues when loading a `Router` via a dynamic library ([#1806])

[#1806]: https://github.com/tokio-rs/axum/pull/1806
>>>>>>> 5a58edac

[#1801]: https://github.com/tokio-rs/axum/pull/1801

# 0.6.9 (24. February, 2023)

- **changed:** Update to tower-http 0.4. axum is still compatible with tower-http 0.3 ([#1783])

[#1783]: https://github.com/tokio-rs/axum/pull/1783

# 0.6.8 (24. February, 2023)

- **fixed:** Fix `Allow` missing from routers with middleware ([#1773])
- **added:** Add `KeepAlive::event` for customizing the event sent for SSE keep alive ([#1729])

[#1729]: https://github.com/tokio-rs/axum/pull/1729
[#1773]: https://github.com/tokio-rs/axum/pull/1773

# 0.6.7 (17. February, 2023)

- **added:** Add `FormRejection::FailedToDeserializeFormBody` which is returned
  if the request body couldn't be deserialized into the target type, as opposed
  to `FailedToDeserializeForm` which is only for query parameters ([#1683])
- **added:** Add `MockConnectInfo` for setting `ConnectInfo` during tests ([#1767])

[#1683]: https://github.com/tokio-rs/axum/pull/1683
[#1767]: https://github.com/tokio-rs/axum/pull/1767

# 0.6.6 (12. February, 2023)

- **fixed:** Enable passing `MethodRouter` to `Router::fallback` ([#1730])

[#1730]: https://github.com/tokio-rs/axum/pull/1730

# 0.6.5 (11. February, 2023)

- **fixed:** Fix `#[debug_handler]` sometimes giving wrong borrow related suggestions ([#1710])
- Document gotchas related to using `impl IntoResponse` as the return type from handler functions ([#1736])

[#1710]: https://github.com/tokio-rs/axum/pull/1710
[#1736]: https://github.com/tokio-rs/axum/pull/1736

# 0.6.4 (22. January, 2023)

- Depend on axum-macros 0.3.2

# 0.6.3 (20. January, 2023)

- **added:** Implement `IntoResponse` for `&'static [u8; N]` and `[u8; N]` ([#1690])
- **fixed:** Make `Path` support types using `serde::Deserializer::deserialize_any` ([#1693])
- **added:** Add `RawPathParams` ([#1713])
- **added:** Implement `Clone` and `Service` for `axum::middleware::Next` ([#1712])
- **fixed:** Document required tokio features to run "Hello, World!" example ([#1715])

[#1690]: https://github.com/tokio-rs/axum/pull/1690
[#1693]: https://github.com/tokio-rs/axum/pull/1693
[#1712]: https://github.com/tokio-rs/axum/pull/1712
[#1713]: https://github.com/tokio-rs/axum/pull/1713
[#1715]: https://github.com/tokio-rs/axum/pull/1715

# 0.6.2 (9. January, 2023)

- **added:** Add `body_text` and `status` methods to built-in rejections ([#1612])
- **added:** Enable the `runtime` feature of `hyper` when using `tokio` ([#1671])

[#1612]: https://github.com/tokio-rs/axum/pull/1612
[#1671]: https://github.com/tokio-rs/axum/pull/1671

# 0.6.1 (29. November, 2022)

- **added:** Expand the docs for `Router::with_state` ([#1580])

[#1580]: https://github.com/tokio-rs/axum/pull/1580

# 0.6.0 (25. November, 2022)

## Routing

- **fixed:** Nested routers are now allowed to have fallbacks ([#1521]):

  ```rust
  let api_router = Router::new()
      .route("/users", get(|| { ... }))
      .fallback(api_fallback);

  let app = Router::new()
      // this would panic in 0.5 but in 0.6 it just works
      //
      // requests starting with `/api` but not handled by `api_router`
      // will go to `api_fallback`
      .nest("/api", api_router);
  ```

  The outer router's fallback will still apply if a nested router doesn't have
  its own fallback:

  ```rust
  // this time without a fallback
  let api_router = Router::new().route("/users", get(|| { ... }));

  let app = Router::new()
      .nest("/api", api_router)
      // `api_router` will inherit this fallback
      .fallback(app_fallback);
  ```

- **breaking:** The request `/foo/` no longer matches `/foo/*rest`. If you want
  to match `/foo/` you have to add a route specifically for that ([#1086])

  For example:

  ```rust
  use axum::{Router, routing::get, extract::Path};

  let app = Router::new()
      // this will match `/foo/bar/baz`
      .route("/foo/*rest", get(handler))
      // this will match `/foo/`
      .route("/foo/", get(handler))
      // if you want `/foo` to match you must also add an explicit route for it
      .route("/foo", get(handler));

  async fn handler(
      // use an `Option` because `/foo/` and `/foo` don't have any path params
      params: Option<Path<String>>,
  ) {}
  ```

- **breaking:** Path params for wildcard routes no longer include the prefix
  `/`. e.g. `/foo.js` will match `/*filepath` with a value of `foo.js`, _not_
  `/foo.js` ([#1086])

  For example:

  ```rust
  use axum::{Router, routing::get, extract::Path};

  let app = Router::new().route("/foo/*rest", get(handler));

  async fn handler(
      Path(params): Path<String>,
  ) {
      // for the request `/foo/bar/baz` the value of `params` will be `bar/baz`
      //
      // on 0.5 it would be `/bar/baz`
  }
  ```

- **fixed:** Routes like `/foo` and `/*rest` are no longer considered
  overlapping. `/foo` will take priority ([#1086])

  For example:

  ```rust
  use axum::{Router, routing::get};

  let app = Router::new()
      // this used to not be allowed but now just works
      .route("/foo/*rest", get(foo))
      .route("/foo/bar", get(bar));

  async fn foo() {}

  async fn bar() {}
  ```

- **breaking:** Automatic trailing slash redirects have been removed.
  Previously if you added a route for `/foo`, axum would redirect calls to
  `/foo/` to `/foo` (or vice versa for `/foo/`):

  ```rust
  use axum::{Router, routing::get};

  let app = Router::new()
      // a request to `GET /foo/` will now get `404 Not Found`
      // whereas in 0.5 axum would redirect to `/foo`
      //
      // same goes the other way if you had the route `/foo/`
      // axum will no longer redirect from `/foo` to `/foo/`
      .route("/foo", get(handler));

  async fn handler() {}
  ```

  Either explicitly add routes for `/foo` and `/foo/` or use
  `axum_extra::routing::RouterExt::route_with_tsr` if you want the old behavior
  ([#1119])

- **breaking:** `Router::fallback` now only accepts `Handler`s (similarly to
  what `get`, `post`, etc. accept). Use the new `Router::fallback_service` for
  setting any `Service` as the fallback ([#1155])

  This fallback on 0.5:

  ```rust
  use axum::{Router, handler::Handler};

  let app = Router::new().fallback(fallback.into_service());

  async fn fallback() {}
  ```

  Becomes this in 0.6

  ```rust
  use axum::Router;

  let app = Router::new().fallback(fallback);

  async fn fallback() {}
  ```

- **breaking:** It is no longer supported to `nest` twice at the same path, i.e.
  `.nest("/foo", a).nest("/foo", b)` will panic. Instead use `.nest("/foo", a.merge(b))`
- **breaking:** It is no longer supported to `nest` a router and add a route at
  the same path, such as `.nest("/a", _).route("/a", _)`. Instead use
  `.nest("/a/", _).route("/a", _)`.
- **changed:** `Router::nest` now only accepts `Router`s, the general-purpose
  `Service` nesting method has been renamed to `nest_service` ([#1368])
- **breaking:** Allow `Error: Into<Infallible>` for `Route::{layer, route_layer}` ([#924])
- **breaking:** `MethodRouter` now panics on overlapping routes ([#1102])
- **breaking:** `Router::route` now only accepts `MethodRouter`s created with
  `get`, `post`, etc. Use the new `Router::route_service` for routing to
  any `Service`s ([#1155])
- **breaking:** Adding a `.route_layer` onto a `Router` or `MethodRouter`
  without any routes will now result in a panic. Previously, this just did
  nothing. [#1327]
- **breaking:** `RouterService` has been removed since `Router` now implements
  `Service` when the state is `()`. Use `Router::with_state` to provide the
  state and get a `Router<()>`. Note that `RouterService` only existed in the
  pre-releases, not 0.5 ([#1552])

## Extractors

- **added:** Added new type safe `State` extractor. This can be used with
  `Router::with_state` and gives compile errors for missing states, whereas
  `Extension` would result in runtime errors ([#1155])

  We recommend migrating from `Extension` to `State` for sharing application state since that is more type
  safe and faster. That is done by using `Router::with_state` and `State`.

  This setup in 0.5

  ```rust
  use axum::{routing::get, Extension, Router};

  let app = Router::new()
      .route("/", get(handler))
      .layer(Extension(AppState {}));

  async fn handler(Extension(app_state): Extension<AppState>) {}

  #[derive(Clone)]
  struct AppState {}
  ```

  Becomes this in 0.6 using `State`:

  ```rust
  use axum::{routing::get, extract::State, Router};

  let app = Router::new()
      .route("/", get(handler))
      .with_state(AppState {});

  async fn handler(State(app_state): State<AppState>) {}

  #[derive(Clone)]
  struct AppState {}
  ```

  If you have multiple extensions, you can use fields on `AppState` and implement
  `FromRef`:

  ```rust
  use axum::{extract::{State, FromRef}, routing::get, Router};

  let state = AppState {
      client: HttpClient {},
      database: Database {},
  };

  let app = Router::new().route("/", get(handler)).with_state(state);

  async fn handler(
      State(client): State<HttpClient>,
      State(database): State<Database>,
  ) {}

  // the derive requires enabling the "macros" feature
  #[derive(Clone, FromRef)]
  struct AppState {
      client: HttpClient,
      database: Database,
  }

  #[derive(Clone)]
  struct HttpClient {}

  #[derive(Clone)]
  struct Database {}
  ```

- **breaking:** It is now only possible for one extractor per handler to consume
  the request body. In 0.5 doing so would result in runtime errors but in 0.6 it
  is a compile error ([#1272])

  axum enforces this by only allowing the _last_ extractor to consume the
  request.

  For example:

  ```rust
  use axum::{Json, http::HeaderMap};

  // This wont compile on 0.6 because both `Json` and `String` need to consume
  // the request body. You can use either `Json` or `String`, but not both.
  async fn handler_1(
      json: Json<serde_json::Value>,
      string: String,
  ) {}

  // This won't work either since `Json` is not the last extractor.
  async fn handler_2(
      json: Json<serde_json::Value>,
      headers: HeaderMap,
  ) {}

  // This works!
  async fn handler_3(
      headers: HeaderMap,
      json: Json<serde_json::Value>,
  ) {}
  ```

  This is done by reworking the `FromRequest` trait and introducing a new
  `FromRequestParts` trait.

  If your extractor needs to consume the request body then you should implement
  `FromRequest`, otherwise implement `FromRequestParts`.

  This extractor in 0.5:

  ```rust
  struct MyExtractor { /* ... */ }

  #[async_trait]
  impl<B> FromRequest<B> for MyExtractor
  where
      B: Send,
  {
      type Rejection = StatusCode;

      async fn from_request(req: &mut RequestParts<B>) -> Result<Self, Self::Rejection> {
          // ...
      }
  }
  ```

  Becomes this in 0.6:

  ```rust
  use axum::{
      extract::{FromRequest, FromRequestParts},
      http::{StatusCode, Request, request::Parts},
      async_trait,
  };

  struct MyExtractor { /* ... */ }

  // implement `FromRequestParts` if you don't need to consume the request body
  #[async_trait]
  impl<S> FromRequestParts<S> for MyExtractor
  where
      S: Send + Sync,
  {
      type Rejection = StatusCode;

      async fn from_request_parts(parts: &mut Parts, state: &S) -> Result<Self, Self::Rejection> {
          // ...
      }
  }

  // implement `FromRequest` if you do need to consume the request body
  #[async_trait]
  impl<S, B> FromRequest<S, B> for MyExtractor
  where
      S: Send + Sync,
      B: Send + 'static,
  {
      type Rejection = StatusCode;

      async fn from_request(req: Request<B>, state: &S) -> Result<Self, Self::Rejection> {
          // ...
      }
  }
  ```

  For an example of how to write an extractor that accepts different
  `Content-Types` see the [`parse-body-based-on-content-type`] example.

- **added:** `FromRequest` and `FromRequestParts` derive macro re-exports from
  [`axum-macros`] behind the `macros` feature ([#1352])
- **added:** Add `RequestExt` and `RequestPartsExt` which adds convenience
  methods for running extractors to `http::Request` and `http::request::Parts` ([#1301])
- **added**: `JsonRejection` now displays the path at which a deserialization
  error occurred ([#1371])
- **added:** Add `extract::RawForm` for accessing raw urlencoded query bytes or request body ([#1487])
- **fixed:** Used `400 Bad Request` for `FailedToDeserializeQueryString`
  rejections, instead of `422 Unprocessable Entity` ([#1387])
- **changed**: The inner error of a `JsonRejection` is now
  `serde_path_to_error::Error<serde_json::Error>`.  Previously it was
  `serde_json::Error` ([#1371])
- **changed:** The default body limit now applies to the `Multipart` extractor ([#1420])
- **breaking:** `ContentLengthLimit` has been removed. Use `DefaultBodyLimit` instead ([#1400])
- **breaking:** `RequestParts` has been removed as part of the `FromRequest`
  rework ([#1272])
- **breaking:** `BodyAlreadyExtracted` has been removed ([#1272])
- **breaking:** The following types or traits have a new `S` type param
  which represents the state ([#1155]):
  - `Router`, defaults to `()`
  - `MethodRouter`, defaults to `()`
  - `FromRequest`, no default
  - `Handler`, no default
- **breaking:** `MatchedPath` can now no longer be extracted in middleware for
  nested routes. In previous versions it returned invalid data when extracted
  from a middleware applied to a nested router. `MatchedPath` can still be
  extracted from handlers and middleware that aren't on nested routers ([#1462])
- **breaking:** Rename `FormRejection::FailedToDeserializeQueryString` to
  `FormRejection::FailedToDeserializeForm` ([#1496])

## Middleware

- **added:** Support running extractors on `middleware::from_fn` functions ([#1088])
- **added**: Add `middleware::from_fn_with_state` to enable running extractors that require
  state ([#1342])
- **added:** Add `middleware::from_extractor_with_state` ([#1396])
- **added:** Add `map_request`, `map_request_with_state` for transforming the
  request with an async function ([#1408])
- **added:** Add `map_response`, `map_response_with_state` for transforming the
  response with an async function ([#1414])
- **added:** Support any middleware response that implements `IntoResponse` ([#1152])
- **breaking:** Remove `extractor_middleware` which was previously deprecated.
  Use `axum::middleware::from_extractor` instead ([#1077])
- **breaking:** Require middleware added with `Handler::layer` to have
  `Infallible` as the error type ([#1152])

## Misc

- **added:** Support compiling to WASM. See the `simple-router-wasm` example
  for more details ([#1382])
- **added:** Add `ServiceExt` with methods for turning any `Service` into a
  `MakeService` similarly to `Router::into_make_service` ([#1302])
- **added:** String and binary `From` impls have been added to `extract::ws::Message`
  to be more inline with `tungstenite` ([#1421])
- **added:** Add `#[derive(axum::extract::FromRef)]` ([#1430])
- **added:** Add `accept_unmasked_frames` setting in WebSocketUpgrade ([#1529])
- **added:** Add `WebSocketUpgrade::on_failed_upgrade` to customize what to do
  when upgrading a connection fails ([#1539])
- **fixed:** Annotate panicking functions with `#[track_caller]` so the error
  message points to where the user added the invalid route, rather than
  somewhere internally in axum ([#1248])
- **changed:** axum's MSRV is now 1.60 ([#1239])
- **changed:** For methods that accept some `S: Service`, the bounds have been
  relaxed so the response type must implement `IntoResponse` rather than being a
  literal `Response`
- **breaking:** New `tokio` default feature needed for WASM support. If you
  don't need WASM support but have `default_features = false` for other reasons
  you likely need to re-enable the `tokio` feature ([#1382])
- **breaking:** `handler::{WithState, IntoService}` are merged into one type,
  named `HandlerService` ([#1418])

[#924]: https://github.com/tokio-rs/axum/pull/924
[#1077]: https://github.com/tokio-rs/axum/pull/1077
[#1086]: https://github.com/tokio-rs/axum/pull/1086
[#1088]: https://github.com/tokio-rs/axum/pull/1088
[#1102]: https://github.com/tokio-rs/axum/pull/1102
[#1119]: https://github.com/tokio-rs/axum/pull/1119
[#1152]: https://github.com/tokio-rs/axum/pull/1152
[#1155]: https://github.com/tokio-rs/axum/pull/1155
[#1239]: https://github.com/tokio-rs/axum/pull/1239
[#1248]: https://github.com/tokio-rs/axum/pull/1248
[#1272]: https://github.com/tokio-rs/axum/pull/1272
[#1301]: https://github.com/tokio-rs/axum/pull/1301
[#1302]: https://github.com/tokio-rs/axum/pull/1302
[#1327]: https://github.com/tokio-rs/axum/pull/1327
[#1342]: https://github.com/tokio-rs/axum/pull/1342
[#1346]: https://github.com/tokio-rs/axum/pull/1346
[#1352]: https://github.com/tokio-rs/axum/pull/1352
[#1368]: https://github.com/tokio-rs/axum/pull/1368
[#1371]: https://github.com/tokio-rs/axum/pull/1371
[#1382]: https://github.com/tokio-rs/axum/pull/1382
[#1387]: https://github.com/tokio-rs/axum/pull/1387
[#1389]: https://github.com/tokio-rs/axum/pull/1389
[#1396]: https://github.com/tokio-rs/axum/pull/1396
[#1397]: https://github.com/tokio-rs/axum/pull/1397
[#1400]: https://github.com/tokio-rs/axum/pull/1400
[#1408]: https://github.com/tokio-rs/axum/pull/1408
[#1414]: https://github.com/tokio-rs/axum/pull/1414
[#1418]: https://github.com/tokio-rs/axum/pull/1418
[#1420]: https://github.com/tokio-rs/axum/pull/1420
[#1421]: https://github.com/tokio-rs/axum/pull/1421
[#1430]: https://github.com/tokio-rs/axum/pull/1430
[#1462]: https://github.com/tokio-rs/axum/pull/1462
[#1487]: https://github.com/tokio-rs/axum/pull/1487
[#1496]: https://github.com/tokio-rs/axum/pull/1496
[#1521]: https://github.com/tokio-rs/axum/pull/1521
[#1529]: https://github.com/tokio-rs/axum/pull/1529
[#1532]: https://github.com/tokio-rs/axum/pull/1532
[#1539]: https://github.com/tokio-rs/axum/pull/1539
[#1552]: https://github.com/tokio-rs/axum/pull/1552
[`axum-macros`]: https://docs.rs/axum-macros/latest/axum_macros/
[`parse-body-based-on-content-type`]: https://github.com/tokio-rs/axum/blob/main/examples/parse-body-based-on-content-type/src/main.rs

<details>
<summary>0.6.0 Pre-Releases</summary>

# 0.6.0-rc.5 (18. November, 2022)

- **breaking:** `Router::with_state` is no longer a constructor. It is instead
  used to convert the router into a `RouterService` ([#1532])

  This nested router on 0.6.0-rc.4

  ```rust
  Router::with_state(state).route(...);
  ```

  Becomes this in 0.6.0-rc.5

  ```rust
  Router::new().route(...).with_state(state);
  ```

- **breaking:**: `Router::inherit_state` has been removed. Use
  `Router::with_state` instead ([#1532])
- **breaking:**: `Router::nest` and `Router::merge` now only supports nesting
  routers that use the same state type as the router they're being merged into.
  Use `FromRef` for substates ([#1532])

- **added:** Add `accept_unmasked_frames` setting in WebSocketUpgrade ([#1529])
- **fixed:** Nested routers will now inherit fallbacks from outer routers ([#1521])
- **added:** Add `WebSocketUpgrade::on_failed_upgrade` to customize what to do
  when upgrading a connection fails ([#1539])

[#1521]: https://github.com/tokio-rs/axum/pull/1521
[#1529]: https://github.com/tokio-rs/axum/pull/1529
[#1532]: https://github.com/tokio-rs/axum/pull/1532
[#1539]: https://github.com/tokio-rs/axum/pull/1539

# 0.6.0-rc.4 (9. November, 2022)

- **changed**: The inner error of a `JsonRejection` is now
  `serde_path_to_error::Error<serde_json::Error>`.  Previously it was
  `serde_json::Error` ([#1371])
- **added**: `JsonRejection` now displays the path at which a deserialization
  error occurred ([#1371])
- **fixed:** Support streaming/chunked requests in `ContentLengthLimit` ([#1389])
- **fixed:** Used `400 Bad Request` for `FailedToDeserializeQueryString`
  rejections, instead of `422 Unprocessable Entity` ([#1387])
- **added:** Add `middleware::from_extractor_with_state` ([#1396])
- **added:** Add `DefaultBodyLimit::max` for changing the default body limit ([#1397])
- **added:** Add `map_request`, `map_request_with_state` for transforming the
  request with an async function ([#1408])
- **added:** Add `map_response`, `map_response_with_state` for transforming the
  response with an async function ([#1414])
- **breaking:** `ContentLengthLimit` has been removed. Use `DefaultBodyLimit` instead ([#1400])
- **changed:** `Router` no longer implements `Service`, call `.into_service()`
  on it to obtain a `RouterService` that does ([#1368])
- **added:** Add `Router::inherit_state`, which creates a `Router` with an
  arbitrary state type without actually supplying the state; such a `Router`
  can't be turned into a service directly (`.into_service()` will panic), but
  can be nested or merged into a `Router` with the same state type ([#1368])
- **changed:** `Router::nest` now only accepts `Router`s, the general-purpose
  `Service` nesting method has been renamed to `nest_service` ([#1368])
- **added:** Support compiling to WASM. See the `simple-router-wasm` example
  for more details ([#1382])
- **breaking:** New `tokio` default feature needed for WASM support. If you
  don't need WASM support but have `default_features = false` for other reasons
  you likely need to re-enable the `tokio` feature ([#1382])
- **breaking:** `handler::{WithState, IntoService}` are merged into one type,
  named `HandlerService` ([#1418])
- **changed:** The default body limit now applies to the `Multipart` extractor ([#1420])
- **added:** String and binary `From` impls have been added to `extract::ws::Message`
  to be more inline with `tungstenite` ([#1421])
- **added:** Add `#[derive(axum::extract::FromRef)]` ([#1430])
- **added:** `FromRequest` and `FromRequestParts` derive macro re-exports from
  [`axum-macros`] behind the `macros` feature ([#1352])
- **breaking:** `MatchedPath` can now no longer be extracted in middleware for
  nested routes ([#1462])
- **added:** Add `extract::RawForm` for accessing raw urlencoded query bytes or request body ([#1487])
- **breaking:** Rename `FormRejection::FailedToDeserializeQueryString` to
  `FormRejection::FailedToDeserializeForm` ([#1496])

[#1352]: https://github.com/tokio-rs/axum/pull/1352
[#1368]: https://github.com/tokio-rs/axum/pull/1368
[#1371]: https://github.com/tokio-rs/axum/pull/1371
[#1382]: https://github.com/tokio-rs/axum/pull/1382
[#1387]: https://github.com/tokio-rs/axum/pull/1387
[#1389]: https://github.com/tokio-rs/axum/pull/1389
[#1396]: https://github.com/tokio-rs/axum/pull/1396
[#1397]: https://github.com/tokio-rs/axum/pull/1397
[#1400]: https://github.com/tokio-rs/axum/pull/1400
[#1408]: https://github.com/tokio-rs/axum/pull/1408
[#1414]: https://github.com/tokio-rs/axum/pull/1414
[#1418]: https://github.com/tokio-rs/axum/pull/1418
[#1420]: https://github.com/tokio-rs/axum/pull/1420
[#1421]: https://github.com/tokio-rs/axum/pull/1421
[#1430]: https://github.com/tokio-rs/axum/pull/1430
[#1462]: https://github.com/tokio-rs/axum/pull/1462
[#1487]: https://github.com/tokio-rs/axum/pull/1487
[#1496]: https://github.com/tokio-rs/axum/pull/1496

# 0.6.0-rc.3 (8. November, 2022)

Yanked, as it didn't compile in release mode.

# 0.6.0-rc.2 (10. September, 2022)

## Security

- **breaking:** Added default limit to how much data `Bytes::from_request` will
  consume. Previously it would attempt to consume the entire request body
  without checking its length. This meant if a malicious peer sent an large (or
  infinite) request body your server might run out of memory and crash.

  The default limit is at 2 MB and can be disabled by adding the new
  `DefaultBodyLimit::disable()` middleware. See its documentation for more
  details.

  This also applies to these extractors which used `Bytes::from_request`
  internally:
  - `Form`
  - `Json`
  - `String`

  ([#1346])

## Routing

- **breaking:** Adding a `.route_layer` onto a `Router` or `MethodRouter`
  without any routes will now result in a panic. Previously, this just did
  nothing. [#1327]


[`axum-macros`]: https://docs.rs/axum-macros/latest/axum_macros/

## Middleware

- **added**: Add `middleware::from_fn_with_state` and
  `middleware::from_fn_with_state_arc` to enable running extractors that require
  state ([#1342])

[#1327]: https://github.com/tokio-rs/axum/pull/1327
[#1342]: https://github.com/tokio-rs/axum/pull/1342
[#1346]: https://github.com/tokio-rs/axum/pull/1346

# 0.6.0-rc.1 (23. August, 2022)

## Routing

- **breaking:** Nested `Router`s will no longer delegate to the outer `Router`'s
  fallback. Instead you must explicitly set a fallback on the inner `Router` ([#1086])

  This nested router on 0.5:

  ```rust
  use axum::{Router, handler::Handler};

  let api_routes = Router::new();

  let app = Router::new()
      .nest("/api", api_routes)
      .fallback(fallback.into_service());

  async fn fallback() {}
  ```

  Becomes this in 0.6:

  ```rust
  use axum::Router;

  let api_routes = Router::new()
      // we have to explicitly set the fallback here
      // since nested routers no longer delegate to the outer
      // router's fallback
      .fallback(fallback);

  let app = Router::new()
      .nest("/api", api_routes)
      .fallback(fallback);

  async fn fallback() {}
  ```

- **breaking:** The request `/foo/` no longer matches `/foo/*rest`. If you want
  to match `/foo/` you have to add a route specifically for that ([#1086])

  For example:

  ```rust
  use axum::{Router, routing::get, extract::Path};

  let app = Router::new()
      // this will match `/foo/bar/baz`
      .route("/foo/*rest", get(handler))
      // this will match `/foo/`
      .route("/foo/", get(handler))
      // if you want `/foo` to match you must also add an explicit route for it
      .route("/foo", get(handler));

  async fn handler(
      // use an `Option` because `/foo/` and `/foo` don't have any path params
      params: Option<Path<String>>,
  ) {}
  ```

- **breaking:** Path params for wildcard routes no longer include the prefix
  `/`. e.g. `/foo.js` will match `/*filepath` with a value of `foo.js`, _not_
  `/foo.js` ([#1086])

  For example:

  ```rust
  use axum::{Router, routing::get, extract::Path};

  let app = Router::new().route("/foo/*rest", get(handler));

  async fn handler(
      Path(params): Path<String>,
  ) {
      // for the request `/foo/bar/baz` the value of `params` will be `bar/baz`
      //
      // on 0.5 it would be `/bar/baz`
  }
  ```

- **fixed:** Routes like `/foo` and `/*rest` are no longer considered
  overlapping. `/foo` will take priority ([#1086])

  For example:

  ```rust
  use axum::{Router, routing::get};

  let app = Router::new()
      // this used to not be allowed but now just works
      .route("/foo/*rest", get(foo))
      .route("/foo/bar", get(bar));

  async fn foo() {}

  async fn bar() {}
  ```

- **breaking:** Trailing slash redirects have been removed. Previously if you
  added a route for `/foo`, axum would redirect calls to `/foo/` to `/foo` (or
  vice versa for `/foo/`). That is no longer supported and such requests will
  now be sent to the fallback. Consider using
  `axum_extra::routing::RouterExt::route_with_tsr` if you want the old behavior
  ([#1119])

  For example:

  ```rust
  use axum::{Router, routing::get};

  let app = Router::new()
      // a request to `GET /foo/` will now get `404 Not Found`
      // whereas in 0.5 axum would redirect to `/foo`
      //
      // same goes the other way if you had the route `/foo/`
      // axum will no longer redirect from `/foo` to `/foo/`
      .route("/foo", get(handler));

  async fn handler() {}
  ```

- **breaking:** `Router::fallback` now only accepts `Handler`s (similarly to
  what `get`, `post`, etc accept). Use the new `Router::fallback_service` for
  setting any `Service` as the fallback ([#1155])

  This fallback on 0.5:

  ```rust
  use axum::{Router, handler::Handler};

  let app = Router::new().fallback(fallback.into_service());

  async fn fallback() {}
  ```

  Becomes this in 0.6

  ```rust
  use axum::Router;

  let app = Router::new().fallback(fallback);

  async fn fallback() {}
  ```

- **breaking:** Allow `Error: Into<Infallible>` for `Route::{layer, route_layer}` ([#924])
- **breaking:** `MethodRouter` now panics on overlapping routes ([#1102])
- **breaking:** `Router::route` now only accepts `MethodRouter`s created with
  `get`, `post`, etc. Use the new `Router::route_service` for routing to
  any `Service`s ([#1155])

## Extractors

- **added:** Added new type safe `State` extractor. This can be used with
  `Router::with_state` and gives compile errors for missing states, whereas
  `Extension` would result in runtime errors ([#1155])

  We recommend migrating from `Extension` to `State` since that is more type
  safe and faster. That is done by using `Router::with_state` and `State`.

  This setup in 0.5

  ```rust
  use axum::{routing::get, Extension, Router};

  let app = Router::new()
      .route("/", get(handler))
      .layer(Extension(AppState {}));

  async fn handler(Extension(app_state): Extension<AppState>) {}

  #[derive(Clone)]
  struct AppState {}
  ```

  Becomes this in 0.6 using `State`:

  ```rust
  use axum::{routing::get, extract::State, Router};

  let app = Router::with_state(AppState {})
      .route("/", get(handler));

  async fn handler(State(app_state): State<AppState>) {}

  #[derive(Clone)]
  struct AppState {}
  ```

  If you have multiple extensions you can use fields on `AppState` and implement
  `FromRef`:

  ```rust
  use axum::{extract::{State, FromRef}, routing::get, Router};

  let state = AppState {
      client: HttpClient {},
      database: Database {},
  };

  let app = Router::with_state(state).route("/", get(handler));

  async fn handler(
      State(client): State<HttpClient>,
      State(database): State<Database>,
  ) {}

  #[derive(Clone)]
  struct AppState {
      client: HttpClient,
      database: Database,
  }

  #[derive(Clone)]
  struct HttpClient {}

  impl FromRef<AppState> for HttpClient {
      fn from_ref(state: &AppState) -> Self {
          state.client.clone()
      }
  }

  #[derive(Clone)]
  struct Database {}

  impl FromRef<AppState> for Database {
      fn from_ref(state: &AppState) -> Self {
          state.database.clone()
      }
  }
  ```
- **breaking:** It is now only possible for one extractor per handler to consume
  the request body. In 0.5 doing so would result in runtime errors but in 0.6 it
  is a compile error ([#1272])

  axum enforces this by only allowing the _last_ extractor to consume the
  request.

  For example:

  ```rust
  use axum::{Json, http::HeaderMap};

  // This wont compile on 0.6 because both `Json` and `String` need to consume
  // the request body. You can use either `Json` or `String`, but not both.
  async fn handler_1(
      json: Json<serde_json::Value>,
      string: String,
  ) {}

  // This won't work either since `Json` is not the last extractor.
  async fn handler_2(
      json: Json<serde_json::Value>,
      headers: HeaderMap,
  ) {}

  // This works!
  async fn handler_3(
      headers: HeaderMap,
      json: Json<serde_json::Value>,
  ) {}
  ```

  This is done by reworking the `FromRequest` trait and introducing a new
  `FromRequestParts` trait.

  If your extractor needs to consume the request body then you should implement
  `FromRequest`, otherwise implement `FromRequestParts`.

  This extractor in 0.5:

  ```rust
  struct MyExtractor { /* ... */ }

  #[async_trait]
  impl<B> FromRequest<B> for MyExtractor
  where
      B: Send,
  {
      type Rejection = StatusCode;

      async fn from_request(req: &mut RequestParts<B>) -> Result<Self, Self::Rejection> {
          // ...
      }
  }
  ```

  Becomes this in 0.6:

  ```rust
  use axum::{
      extract::{FromRequest, FromRequestParts},
      http::{StatusCode, Request, request::Parts},
      async_trait,
  };

  struct MyExtractor { /* ... */ }

  // implement `FromRequestParts` if you don't need to consume the request body
  #[async_trait]
  impl<S> FromRequestParts<S> for MyExtractor
  where
      S: Send + Sync,
  {
      type Rejection = StatusCode;

      async fn from_request_parts(parts: &mut Parts, state: &S) -> Result<Self, Self::Rejection> {
          // ...
      }
  }

  // implement `FromRequest` if you do need to consume the request body
  #[async_trait]
  impl<S, B> FromRequest<S, B> for MyExtractor
  where
      S: Send + Sync,
      B: Send + 'static,
  {
      type Rejection = StatusCode;

      async fn from_request(req: Request<B>, state: &S) -> Result<Self, Self::Rejection> {
          // ...
      }
  }
  ```

- **breaking:** `RequestParts` has been removed as part of the `FromRequest`
  rework ([#1272])
- **breaking:** `BodyAlreadyExtracted` has been removed ([#1272])
- **breaking:** The following types or traits have a new `S` type param
  which represents the state ([#1155]):
  - `Router`, defaults to `()`
  - `MethodRouter`, defaults to `()`
  - `FromRequest`, no default
  - `Handler`, no default
- **added:** Add `RequestExt` and `RequestPartsExt` which adds convenience
  methods for running extractors to `http::Request` and `http::request::Parts` ([#1301])

## Middleware

- **breaking:** Remove `extractor_middleware` which was previously deprecated.
  Use `axum::middleware::from_extractor` instead ([#1077])
- **added:** Support running extractors on `middleware::from_fn` functions ([#1088])
- **added:** Support any middleware response that implements `IntoResponse` ([#1152])
- **breaking:** Require middleware added with `Handler::layer` to have
  `Infallible` as the error type ([#1152])

## Misc

- **changed:** axum's MSRV is now 1.60 ([#1239])
- **changed:** For methods that accept some `S: Service`, the bounds have been
  relaxed so the response type must implement `IntoResponse` rather than being a
  literal `Response`
- **fixed:** Annotate panicking functions with `#[track_caller]` so the error
  message points to where the user added the invalid route, rather than
  somewhere internally in axum ([#1248])
- **added:** Add `ServiceExt` with methods for turning any `Service` into a
  `MakeService` similarly to `Router::into_make_service` ([#1302])

[#1077]: https://github.com/tokio-rs/axum/pull/1077
[#1086]: https://github.com/tokio-rs/axum/pull/1086
[#1088]: https://github.com/tokio-rs/axum/pull/1088
[#1102]: https://github.com/tokio-rs/axum/pull/1102
[#1119]: https://github.com/tokio-rs/axum/pull/1119
[#1152]: https://github.com/tokio-rs/axum/pull/1152
[#1155]: https://github.com/tokio-rs/axum/pull/1155
[#1239]: https://github.com/tokio-rs/axum/pull/1239
[#1248]: https://github.com/tokio-rs/axum/pull/1248
[#1272]: https://github.com/tokio-rs/axum/pull/1272
[#1301]: https://github.com/tokio-rs/axum/pull/1301
[#1302]: https://github.com/tokio-rs/axum/pull/1302
[#924]: https://github.com/tokio-rs/axum/pull/924

</details>

# 0.5.16 (10. September, 2022)

## Security

- **breaking:** Added default limit to how much data `Bytes::from_request` will
  consume. Previously it would attempt to consume the entire request body
  without checking its length. This meant if a malicious peer sent an large (or
  infinite) request body your server might run out of memory and crash.

  The default limit is at 2 MB and can be disabled by adding the new
  `DefaultBodyLimit::disable()` middleware. See its documentation for more
  details.

  This also applies to these extractors which used `Bytes::from_request`
  internally:
  - `Form`
  - `Json`
  - `String`

  ([#1346])

[#1346]: https://github.com/tokio-rs/axum/pull/1346

# 0.5.15 (9. August, 2022)

- **fixed:** Don't expose internal type names in `QueryRejection` response. ([#1171])
- **fixed:** Improve performance of JSON serialization ([#1178])
- **fixed:** Improve build times by generating less IR ([#1192])

[#1171]: https://github.com/tokio-rs/axum/pull/1171
[#1178]: https://github.com/tokio-rs/axum/pull/1178
[#1192]: https://github.com/tokio-rs/axum/pull/1192

# 0.5.14 (25. July, 2022)

Yanked, as it contained an accidental breaking change.

# 0.5.13 (15. July, 2022)

- **fixed:** If `WebSocketUpgrade` cannot upgrade the connection it will return a
  `WebSocketUpgradeRejection::ConnectionNotUpgradable` rejection ([#1135])
- **changed:** `WebSocketUpgradeRejection` has a new variant `ConnectionNotUpgradable`
  variant ([#1135])

[#1135]: https://github.com/tokio-rs/axum/pull/1135

# 0.5.12 (10. July, 2022)

- **added:** Added `debug_handler` which is an attribute macro that improves
  type errors when applied to handler function. It is re-exported from
  `axum-macros` ([#1144])

[#1144]: https://github.com/tokio-rs/axum/pull/1144

# 0.5.11 (02. July, 2022)

- **added:** Implement `TryFrom<http::Method>` for `MethodFilter` and use new
  `NoMatchingMethodFilter` error in case of failure ([#1130])
- **added:** Document how to run extractors from middleware ([#1140])

[#1130]: https://github.com/tokio-rs/axum/pull/1130
[#1140]: https://github.com/tokio-rs/axum/pull/1140

# 0.5.10 (28. June, 2022)

- **fixed:** Make `Router` cheaper to clone ([#1123])
- **fixed:** Fix possible panic when doing trailing slash redirect ([#1124])

[#1123]: https://github.com/tokio-rs/axum/pull/1123
[#1124]: https://github.com/tokio-rs/axum/pull/1124

# 0.5.9 (20. June, 2022)

- **fixed:** Fix compile error when the `headers` is enabled and the `form`
  feature is disabled ([#1107])

[#1107]: https://github.com/tokio-rs/axum/pull/1107

# 0.5.8 (18. June, 2022)

- **added:** Support resolving host name via `Forwarded` header in `Host`
  extractor ([#1078])
- **added:** Implement `IntoResponse` for `Form` ([#1095])
- **changed:** axum's MSRV is now 1.56 ([#1098])

[#1078]: https://github.com/tokio-rs/axum/pull/1078
[#1095]: https://github.com/tokio-rs/axum/pull/1095
[#1098]: https://github.com/tokio-rs/axum/pull/1098

# 0.5.7 (08. June, 2022)

- **added:** Implement `Default` for `Extension` ([#1043])
- **fixed:** Support deserializing `Vec<(String, String)>` in `extract::Path<_>` to get vector of
  key/value pairs ([#1059])
- **added:** Add `extract::ws::close_code` which contains constants for close codes ([#1067])
- **fixed:** Use `impl IntoResponse` less in docs ([#1049])

[#1043]: https://github.com/tokio-rs/axum/pull/1043
[#1049]: https://github.com/tokio-rs/axum/pull/1049
[#1059]: https://github.com/tokio-rs/axum/pull/1059
[#1067]: https://github.com/tokio-rs/axum/pull/1067

# 0.5.6 (15. May, 2022)

- **added:** Add `WebSocket::protocol` to return the selected WebSocket subprotocol, if there is one. ([#1022])
- **fixed:** Improve error message for `PathRejection::WrongNumberOfParameters` to hint at using
  `Path<(String, String)>` or `Path<SomeStruct>` ([#1023])
- **fixed:** `PathRejection::WrongNumberOfParameters` now uses `500 Internal Server Error` since
  it's a programmer error and not a client error ([#1023])
- **fixed:** Fix `InvalidFormContentType` mentioning the wrong content type

[#1022]: https://github.com/tokio-rs/axum/pull/1022
[#1023]: https://github.com/tokio-rs/axum/pull/1023

# 0.5.5 (10. May, 2022)

- **fixed:** Correctly handle `GET`, `HEAD`, and `OPTIONS` requests in `ContentLengthLimit`.
  Request with these methods are now accepted if they _do not_ have a `Content-Length` header, and
  the request body will not be checked. If they do have a `Content-Length` header they'll be
  rejected. This allows `ContentLengthLimit` to be used as middleware around several routes,
  including `GET` routes ([#989])
- **added:** Add `MethodRouter::{into_make_service, into_make_service_with_connect_info}` ([#1010])

[#989]: https://github.com/tokio-rs/axum/pull/989
[#1010]: https://github.com/tokio-rs/axum/pull/1010

# 0.5.4 (26. April, 2022)

- **added:** Add `response::ErrorResponse` and `response::Result` for
  `IntoResponse`-based error handling ([#921])
- **added:** Add `middleware::from_extractor` and deprecate `extract::extractor_middleware` ([#957])
- **changed:** Update to tower-http 0.3 ([#965])

[#921]: https://github.com/tokio-rs/axum/pull/921
[#957]: https://github.com/tokio-rs/axum/pull/957
[#965]: https://github.com/tokio-rs/axum/pull/965

# 0.5.3 (19. April, 2022)

- **added:** Add `AppendHeaders` for appending headers to a response rather than overriding them ([#927])
- **added:** Add `axum::extract::multipart::Field::chunk` method for streaming a single chunk from
  the field ([#901])
- **fixed:** Fix trailing slash redirection with query parameters ([#936])

[#901]: https://github.com/tokio-rs/axum/pull/901
[#927]: https://github.com/tokio-rs/axum/pull/927
[#936]: https://github.com/tokio-rs/axum/pull/936

# 0.5.2 (19. April, 2022)

Yanked, as it contained an accidental breaking change.

# 0.5.1 (03. April, 2022)

- **added:** Add `RequestParts::extract` which allows applying an extractor as a method call ([#897])

[#897]: https://github.com/tokio-rs/axum/pull/897

# 0.5.0 (31. March, 2022)

- **added:** Document sharing state between handler and middleware ([#783])
- **added:** `Extension<_>` can now be used in tuples for building responses, and will set an
  extension on the response ([#797])
- **added:** `extract::Host` for extracting the hostname of a request ([#827])
- **added:** Add `IntoResponseParts` trait which allows defining custom response
  types for adding headers or extensions to responses ([#797])
- **added:** `TypedHeader` implements the new `IntoResponseParts` trait so they
  can be returned from handlers as parts of a response ([#797])
- **changed:** `Router::merge` now accepts `Into<Router>` ([#819])
- **breaking:** `sse::Event` now accepts types implementing `AsRef<str>` instead of `Into<String>`
  as field values.
- **breaking:** `sse::Event` now panics if a setter method is called twice instead of silently
  overwriting old values.
- **breaking:** Require `Output = ()` on `WebSocketStream::on_upgrade` ([#644])
- **breaking:** Make `TypedHeaderRejectionReason` `#[non_exhaustive]` ([#665])
- **breaking:** Using `HeaderMap` as an extractor will no longer remove the headers and thus
  they'll still be accessible to other extractors, such as `axum::extract::Json`. Instead
  `HeaderMap` will clone the headers. You should prefer to use `TypedHeader` to extract only the
  headers you need ([#698])

  This includes these breaking changes:
    - `RequestParts::take_headers` has been removed.
    - `RequestParts::headers` returns `&HeaderMap`.
    - `RequestParts::headers_mut` returns `&mut HeaderMap`.
    - `HeadersAlreadyExtracted` has been removed.
    - The `HeadersAlreadyExtracted` variant has been removed from these rejections:
        - `RequestAlreadyExtracted`
        - `RequestPartsAlreadyExtracted`
        - `JsonRejection`
        - `FormRejection`
        - `ContentLengthLimitRejection`
        - `WebSocketUpgradeRejection`
    - `<HeaderMap as FromRequest<_>>::Rejection` has been changed to `std::convert::Infallible`.
- **breaking:** `axum::http::Extensions` is no longer an extractor (ie it
  doesn't implement `FromRequest`). The `axum::extract::Extension` extractor is
  _not_ impacted by this and works the same. This change makes it harder to
  accidentally remove all extensions which would result in confusing errors
  elsewhere ([#699])
  This includes these breaking changes:
    - `RequestParts::take_extensions` has been removed.
    - `RequestParts::extensions` returns `&Extensions`.
    - `RequestParts::extensions_mut` returns `&mut Extensions`.
    - `RequestAlreadyExtracted` has been removed.
    - `<Request as FromRequest>::Rejection` is now `BodyAlreadyExtracted`.
    - `<http::request::Parts as FromRequest>::Rejection` is now `Infallible`.
    - `ExtensionsAlreadyExtracted` has been removed.
    - The `ExtensionsAlreadyExtracted` removed variant has been removed from these rejections:
        - `ExtensionRejection`
        - `PathRejection`
        - `MatchedPathRejection`
        - `WebSocketUpgradeRejection`
- **breaking:** `Redirect::found` has been removed ([#800])
- **breaking:** `AddExtensionLayer` has been removed. Use `Extension` instead. It now implements
  `tower::Layer` ([#807])
- **breaking:** `AddExtension` has been moved from the root module to `middleware`
- **breaking:** `.nest("/foo/", Router::new().route("/bar", _))` now does the right thing and
  results in a route at `/foo/bar` instead of `/foo//bar` ([#824])
- **breaking:** Routes are now required to start with `/`. Previously routes such as `:foo` would
  be accepted but most likely result in bugs ([#823])
- **breaking:** `Headers` has been removed. Arrays of tuples directly implement
  `IntoResponseParts` so `([("x-foo", "foo")], response)` now works ([#797])
- **breaking:** `InvalidJsonBody` has been replaced with `JsonDataError` to clearly signal that the
  request body was syntactically valid JSON but couldn't be deserialized into the target type
- **breaking:** `Handler` is no longer an `#[async_trait]` but instead has an
  associated `Future` type. That allows users to build their own `Handler` types
  without paying the cost of `#[async_trait]` ([#879])
- **changed:** New `JsonSyntaxError` variant added to `JsonRejection`. This is returned when the
  request body contains syntactically invalid JSON
- **fixed:** Correctly set the `Content-Length` header for response to `HEAD`
  requests ([#734])
- **fixed:** Fix wrong `content-length` for `HEAD` requests to endpoints that returns chunked
  responses ([#755])
- **fixed:** Fixed several routing bugs related to nested "opaque" tower services (i.e.
  non-`Router` services) ([#841] and [#842])
- **changed:** Update to tokio-tungstenite 0.17 ([#791])
- **breaking:** `Redirect::{to, temporary, permanent}` now accept `&str` instead
  of `Uri` ([#889])
- **breaking:** Remove second type parameter from `Router::into_make_service_with_connect_info`
  and `Handler::into_make_service_with_connect_info` to support `MakeService`s
  that accept multiple targets ([#892])

[#644]: https://github.com/tokio-rs/axum/pull/644
[#665]: https://github.com/tokio-rs/axum/pull/665
[#698]: https://github.com/tokio-rs/axum/pull/698
[#699]: https://github.com/tokio-rs/axum/pull/699
[#734]: https://github.com/tokio-rs/axum/pull/734
[#755]: https://github.com/tokio-rs/axum/pull/755
[#783]: https://github.com/tokio-rs/axum/pull/783
[#791]: https://github.com/tokio-rs/axum/pull/791
[#797]: https://github.com/tokio-rs/axum/pull/797
[#800]: https://github.com/tokio-rs/axum/pull/800
[#807]: https://github.com/tokio-rs/axum/pull/807
[#819]: https://github.com/tokio-rs/axum/pull/819
[#823]: https://github.com/tokio-rs/axum/pull/823
[#824]: https://github.com/tokio-rs/axum/pull/824
[#827]: https://github.com/tokio-rs/axum/pull/827
[#841]: https://github.com/tokio-rs/axum/pull/841
[#842]: https://github.com/tokio-rs/axum/pull/842
[#879]: https://github.com/tokio-rs/axum/pull/879
[#889]: https://github.com/tokio-rs/axum/pull/889
[#892]: https://github.com/tokio-rs/axum/pull/892

# 0.4.8 (2. March, 2022)

- Use correct path for `AddExtensionLayer` and `AddExtension::layer` deprecation
  notes ([#812])

[#812]: https://github.com/tokio-rs/axum/pull/812

# 0.4.7 (1. March, 2022)

- **added:** Implement `tower::Layer` for `Extension` ([#801])
- **changed:** Deprecate `AddExtensionLayer`. Use `Extension` instead ([#805])

[#801]: https://github.com/tokio-rs/axum/pull/801
[#805]: https://github.com/tokio-rs/axum/pull/805

# 0.4.6 (22. February, 2022)

- **added:** `middleware::from_fn` for creating middleware from async functions.
  This previously lived in axum-extra but has been moved to axum ([#719])
- **fixed:** Set `Allow` header when responding with `405 Method Not Allowed` ([#733])

[#719]: https://github.com/tokio-rs/axum/pull/719
[#733]: https://github.com/tokio-rs/axum/pull/733

# 0.4.5 (31. January, 2022)

- Reference [axum-macros] instead of [axum-debug]. The latter has been superseded by
  axum-macros and is deprecated ([#738])

[#738]: https://github.com/tokio-rs/axum/pull/738
[axum-debug]: https://docs.rs/axum-debug
[axum-macros]: https://docs.rs/axum-macros

# 0.4.4 (13. January, 2022)

- **fixed:** Fix using incorrect path prefix when nesting `Router`s at `/` ([#691])
- **fixed:** Make `nest("", service)` work and mean the same as `nest("/", service)` ([#691])
- **fixed:** Replace response code `301` with `308` for trailing slash redirects. Also deprecates
  `Redirect::found` (`302`) in favor of `Redirect::temporary` (`307`) or `Redirect::to` (`303`).
  This is to prevent clients from changing non-`GET` requests to `GET` requests ([#682])

[#691]: https://github.com/tokio-rs/axum/pull/691
[#682]: https://github.com/tokio-rs/axum/pull/682

# 0.4.3 (21. December, 2021)

- **added:** `axum::AddExtension::layer` ([#607])
- **added:** Re-export the headers crate when the headers feature is active ([#630])
- **fixed:** `sse::Event` will no longer drop the leading space of data, event ID and name values
  that have it ([#600])
- **fixed:** `sse::Event` is more strict about what field values it supports, disallowing any SSE
  events that break the specification (such as field values containing carriage returns) ([#599])
- **fixed:** Improve documentation of `sse::Event` ([#601])
- **fixed:** Make `Path` fail with `ExtensionsAlreadyExtracted` if another extractor (such as
  `Request`) has previously taken the request extensions. Thus `PathRejection` now contains a
  variant with `ExtensionsAlreadyExtracted`. This is not a breaking change since `PathRejection` is
  marked as `#[non_exhaustive]` ([#619])
- **fixed:** Fix misleading error message for `PathRejection` if extensions had
  previously been extracted ([#619])
- **fixed:** Use `AtomicU32` internally, rather than `AtomicU64`, to improve portability ([#616])

[#599]: https://github.com/tokio-rs/axum/pull/599
[#600]: https://github.com/tokio-rs/axum/pull/600
[#601]: https://github.com/tokio-rs/axum/pull/601
[#607]: https://github.com/tokio-rs/axum/pull/607
[#616]: https://github.com/tokio-rs/axum/pull/616
[#619]: https://github.com/tokio-rs/axum/pull/619
[#619]: https://github.com/tokio-rs/axum/pull/619
[#630]: https://github.com/tokio-rs/axum/pull/630

# 0.4.2 (06. December, 2021)

- **fix:** Depend on the correct version of `axum-core` ([#592])

[#592]: https://github.com/tokio-rs/axum/pull/592

# 0.4.1 (06. December, 2021)

- **added:** `axum::response::Response` now exists as a shorthand for writing `Response<BoxBody>` ([#590])

[#590]: https://github.com/tokio-rs/axum/pull/590

# 0.4.0 (02. December, 2021)

- **breaking:** New `MethodRouter` that works similarly to `Router`:
  - Route to handlers and services with the same type
  - Add middleware to some routes more easily with `MethodRouter::layer` and
    `MethodRouter::route_layer`.
  - Merge method routers with `MethodRouter::merge`
  - Customize response for unsupported methods with `MethodRouter::fallback`
- **breaking:** The default for the type parameter in `FromRequest` and
  `RequestParts` has been removed. Use `FromRequest<Body>` and
  `RequestParts<Body>` to get the previous behavior ([#564])
- **added:** `FromRequest` and `IntoResponse` are now defined in a new called
  `axum-core`. This crate is intended for library authors to depend on, rather
  than `axum` itself, if possible. `axum-core` has a smaller API and will thus
  receive fewer breaking changes. `FromRequest` and `IntoResponse` are
  re-exported from `axum` in the same location so nothing is changed for `axum`
  users ([#564])
- **breaking:** The previously deprecated `axum::body::box_body` function has
  been removed. Use `axum::body::boxed` instead.
- **fixed:** Adding the same route with different methods now works ie
  `.route("/", get(_)).route("/", post(_))`.
- **breaking:** `routing::handler_method_router` and
  `routing::service_method_router` has been removed in favor of
  `routing::{get, get_service, ..., MethodRouter}`.
- **breaking:** `HandleErrorExt` has been removed in favor of
  `MethodRouter::handle_error`.
- **breaking:** `HandleErrorLayer` now requires the handler function to be
  `async` ([#534])
- **added:** `HandleErrorLayer` now supports running extractors.
- **breaking:** The `Handler<B, T>` trait is now defined as `Handler<T, B =
  Body>`. That is the type parameters have been swapped and `B` defaults to
  `axum::body::Body` ([#527])
- **breaking:** `Router::merge` will panic if both routers have fallbacks.
  Previously the left side fallback would be silently discarded ([#529])
- **breaking:** `Router::nest` will panic if the nested router has a fallback.
  Previously it would be silently discarded ([#529])
- Update WebSockets to use tokio-tungstenite 0.16 ([#525])
- **added:** Default to return `charset=utf-8` for text content type. ([#554])
- **breaking:** The `Body` and `BodyError` associated types on the
  `IntoResponse` trait have been removed - instead, `.into_response()` will now
  always return `Response<BoxBody>` ([#571])
- **breaking:** `PathParamsRejection` has been renamed to `PathRejection` and its
  variants renamed to `FailedToDeserializePathParams` and `MissingPathParams`. This
  makes it more consistent with the rest of axum ([#574])
- **added:** `Path`'s rejection type now provides data about exactly which part of
  the path couldn't be deserialized ([#574])

[#525]: https://github.com/tokio-rs/axum/pull/525
[#527]: https://github.com/tokio-rs/axum/pull/527
[#529]: https://github.com/tokio-rs/axum/pull/529
[#534]: https://github.com/tokio-rs/axum/pull/534
[#554]: https://github.com/tokio-rs/axum/pull/554
[#564]: https://github.com/tokio-rs/axum/pull/564
[#571]: https://github.com/tokio-rs/axum/pull/571
[#574]: https://github.com/tokio-rs/axum/pull/574

# 0.3.4 (13. November, 2021)

- **changed:** `box_body` has been renamed to `boxed`. `box_body` still exists
  but is deprecated ([#530])

[#530]: https://github.com/tokio-rs/axum/pull/530

# 0.3.3 (13. November, 2021)

- Implement `FromRequest` for [`http::request::Parts`] so it can be used an
  extractor ([#489])
- Implement `IntoResponse` for `http::response::Parts` ([#490])

[#489]: https://github.com/tokio-rs/axum/pull/489
[#490]: https://github.com/tokio-rs/axum/pull/490
[`http::request::Parts`]: https://docs.rs/http/latest/http/request/struct.Parts.html

# 0.3.2 (08. November, 2021)

- **added:** Add `Router::route_layer` for applying middleware that
  will only run on requests that match a route. This is useful for middleware
  that return early, such as authorization ([#474])

[#474]: https://github.com/tokio-rs/axum/pull/474

# 0.3.1 (06. November, 2021)

- **fixed:** Implement `Clone` for `IntoMakeServiceWithConnectInfo` ([#471])

[#471]: https://github.com/tokio-rs/axum/pull/471

# 0.3.0 (02. November, 2021)

- Overall:
  - **fixed:** All known compile time issues are resolved, including those with
    `boxed` and those introduced by Rust 1.56 ([#404])
  - **breaking:** The router's type is now always `Router` regardless of how many routes or
    middleware are applied ([#404])

    This means router types are all always nameable:

    ```rust
    fn my_routes() -> Router {
        Router::new().route(
            "/users",
            post(|| async { "Hello, World!" }),
        )
    }
    ```
  - **breaking:** Added feature flags for HTTP1 and JSON. This enables removing a
    few dependencies if your app only uses HTTP2 or doesn't use JSON. This is only a
    breaking change if you depend on axum with `default_features = false`. ([#286])
  - **breaking:** `Route::boxed` and `BoxRoute` have been removed as they're no longer
    necessary ([#404])
  - **breaking:** `Nested`, `Or` types are now private. They no longer had to be
    public because `Router` is internally boxed ([#404])
  - **breaking:** Remove `routing::Layered` as it didn't actually do anything and
    thus wasn't necessary
  - **breaking:** Vendor `AddExtensionLayer` and `AddExtension` to reduce public
    dependencies
  - **breaking:** `body::BoxBody` is now a type alias for
    `http_body::combinators::UnsyncBoxBody` and thus is no longer `Sync`. This
    is because bodies are streams and requiring streams to be `Sync` is
    unnecessary.
  - **added:** Implement `IntoResponse` for `http_body::combinators::UnsyncBoxBody`.
  - **added:** Add `Handler::into_make_service` for serving a handler without a
    `Router`.
  - **added:** Add `Handler::into_make_service_with_connect_info` for serving a
    handler without a `Router`, and storing info about the incoming connection.
  - **breaking:** axum's minimum supported rust version is now 1.56
- Routing:
  - Big internal refactoring of routing leading to several improvements ([#363])
    - **added:** Wildcard routes like `.route("/api/users/*rest", service)` are now supported.
    - **fixed:** The order routes are added in no longer matters.
    - **fixed:** Adding a conflicting route will now cause a panic instead of silently making
      a route unreachable.
    - **fixed:** Route matching is faster as number of routes increases.
    - **breaking:** Handlers for multiple HTTP methods must be added in the same
      `Router::route` call. So `.route("/", get(get_handler).post(post_handler))` and
      _not_ `.route("/", get(get_handler)).route("/", post(post_handler))`.
  - **fixed:** Correctly handle trailing slashes in routes:
    - If a route with a trailing slash exists and a request without a trailing
      slash is received, axum will send a 301 redirection to the route with the
      trailing slash.
    - Or vice versa if a route without a trailing slash exists and a request
      with a trailing slash is received.
    - This can be overridden by explicitly defining two routes: One with and one
      without a trailing slash.
  - **breaking:** Method routing for handlers has been moved from `axum::handler`
    to `axum::routing`. So `axum::handler::get` now lives at `axum::routing::get`
    ([#405])
  - **breaking:** Method routing for services has been moved from `axum::service`
    to `axum::routing::service_method_routing`. So `axum::service::get` now lives at
    `axum::routing::service_method_routing::get`, etc. ([#405])
  - **breaking:** `Router::or` renamed to `Router::merge` and will now panic on
    overlapping routes. It now only accepts `Router`s and not general `Service`s.
    Use `Router::fallback` for adding fallback routes ([#408])
  - **added:** `Router::fallback` for adding handlers for request that didn't
    match any routes. `Router::fallback` must be use instead of `nest("/", _)` ([#408])
  - **breaking:** `EmptyRouter` has been renamed to `MethodNotAllowed` as it's only
    used in method routers and not in path routers (`Router`)
  - **breaking:** Remove support for routing based on the `CONNECT` method. An
    example of combining axum with and HTTP proxy can be found [here][proxy] ([#428])
- Extractors:
  - **fixed:** Expand accepted content types for JSON requests ([#378])
  - **fixed:** Support deserializing `i128` and `u128` in `extract::Path`
  - **breaking:** Automatically do percent decoding in `extract::Path`
    ([#272])
  - **breaking:** Change `Connected::connect_info` to return `Self` and remove
    the associated type `ConnectInfo` ([#396])
  - **added:** Add `extract::MatchedPath` for accessing path in router that
    matched the request ([#412])
- Error handling:
  - **breaking:** Simplify error handling model ([#402]):
    - All services part of the router are now required to be infallible.
    - Error handling utilities have been moved to an `error_handling` module.
    - `Router::check_infallible` has been removed since routers are always
      infallible with the error handling changes.
    - Error handling closures must now handle all errors and thus always return
      something that implements `IntoResponse`.

    With these changes handling errors from fallible middleware is done like so:

    ```rust,no_run
    use axum::{
        routing::get,
        http::StatusCode,
        error_handling::HandleErrorLayer,
        response::IntoResponse,
        Router, BoxError,
    };
    use tower::ServiceBuilder;
    use std::time::Duration;

    let middleware_stack = ServiceBuilder::new()
        // Handle errors from middleware
        //
        // This middleware most be added above any fallible
        // ones if you're using `ServiceBuilder`, due to how ordering works
        .layer(HandleErrorLayer::new(handle_error))
        // Return an error after 30 seconds
        .timeout(Duration::from_secs(30));

    let app = Router::new()
        .route("/", get(|| async { /* ... */ }))
        .layer(middleware_stack);

    fn handle_error(_error: BoxError) -> impl IntoResponse {
        StatusCode::REQUEST_TIMEOUT
    }
    ```

    And handling errors from fallible leaf services is done like so:

    ```rust
    use axum::{
        Router, service,
        body::Body,
        routing::service_method_routing::get,
        response::IntoResponse,
        http::{Request, Response},
        error_handling::HandleErrorExt, // for `.handle_error`
    };
    use std::{io, convert::Infallible};
    use tower::service_fn;

    let app = Router::new()
        .route(
            "/",
            get(service_fn(|_req: Request<Body>| async {
                let contents = tokio::fs::read_to_string("some_file").await?;
                Ok::<_, io::Error>(Response::new(Body::from(contents)))
            }))
            .handle_error(handle_io_error),
        );

    fn handle_io_error(error: io::Error) -> impl IntoResponse {
        // ...
    }
    ```
- Misc:
  - `InvalidWebsocketVersionHeader` has been renamed to `InvalidWebSocketVersionHeader` ([#416])
  - `WebsocketKeyHeaderMissing` has been renamed to `WebSocketKeyHeaderMissing` ([#416])

[#339]: https://github.com/tokio-rs/axum/pull/339
[#286]: https://github.com/tokio-rs/axum/pull/286
[#272]: https://github.com/tokio-rs/axum/pull/272
[#378]: https://github.com/tokio-rs/axum/pull/378
[#363]: https://github.com/tokio-rs/axum/pull/363
[#396]: https://github.com/tokio-rs/axum/pull/396
[#402]: https://github.com/tokio-rs/axum/pull/402
[#404]: https://github.com/tokio-rs/axum/pull/404
[#405]: https://github.com/tokio-rs/axum/pull/405
[#408]: https://github.com/tokio-rs/axum/pull/408
[#412]: https://github.com/tokio-rs/axum/pull/412
[#416]: https://github.com/tokio-rs/axum/pull/416
[#428]: https://github.com/tokio-rs/axum/pull/428
[proxy]: https://github.com/tokio-rs/axum/blob/main/examples/http-proxy/src/main.rs

# 0.2.8 (07. October, 2021)

- Document debugging handler type errors with "axum-debug" ([#372])

[#372]: https://github.com/tokio-rs/axum/pull/372

# 0.2.7 (06. October, 2021)

- Bump minimum version of async-trait ([#370])

[#370]: https://github.com/tokio-rs/axum/pull/370

# 0.2.6 (02. October, 2021)

- Clarify that `handler::any` and `service::any` only accepts standard HTTP
  methods ([#337])
- Document how to customize error responses from extractors ([#359])

[#337]: https://github.com/tokio-rs/axum/pull/337
[#359]: https://github.com/tokio-rs/axum/pull/359

# 0.2.5 (18. September, 2021)

- Add accessors for `TypedHeaderRejection` fields ([#317])
- Improve docs for extractors ([#327])

[#317]: https://github.com/tokio-rs/axum/pull/317
[#327]: https://github.com/tokio-rs/axum/pull/327

# 0.2.4 (10. September, 2021)

- Document using `StreamExt::split` with `WebSocket` ([#291])
- Document adding middleware to multiple groups of routes ([#293])

[#291]: https://github.com/tokio-rs/axum/pull/291
[#293]: https://github.com/tokio-rs/axum/pull/293

# 0.2.3 (26. August, 2021)

- **fixed:** Fix accidental breaking change introduced by internal refactor.
  `BoxRoute` used to be `Sync` but was accidental made `!Sync` ([#273](https://github.com/tokio-rs/axum/pull/273))

# 0.2.2 (26. August, 2021)

- **fixed:** Fix URI captures matching empty segments. This means requests with
  URI `/` will no longer be matched by `/:key` ([#264](https://github.com/tokio-rs/axum/pull/264))
- **fixed:** Remove needless trait bounds from `Router::boxed` ([#269](https://github.com/tokio-rs/axum/pull/269))

# 0.2.1 (24. August, 2021)

- **added:** Add `Redirect::to` constructor ([#255](https://github.com/tokio-rs/axum/pull/255))
- **added:** Document how to implement `IntoResponse` for custom error type ([#258](https://github.com/tokio-rs/axum/pull/258))

# 0.2.0 (23. August, 2021)

- Overall:
  - **fixed:** Overall compile time improvements. If you're having issues with compile time
    please file an issue! ([#184](https://github.com/tokio-rs/axum/pull/184)) ([#198](https://github.com/tokio-rs/axum/pull/198)) ([#220](https://github.com/tokio-rs/axum/pull/220))
  - **changed:** Remove `prelude`. Explicit imports are now required ([#195](https://github.com/tokio-rs/axum/pull/195))
- Routing:
  - **added:** Add dedicated `Router` to replace the `RoutingDsl` trait ([#214](https://github.com/tokio-rs/axum/pull/214))
  - **added:** Add `Router::or` for combining routes ([#108](https://github.com/tokio-rs/axum/pull/108))
  - **fixed:** Support matching different HTTP methods for the same route that aren't defined
    together. So `Router::new().route("/", get(...)).route("/", post(...))` now
    accepts both `GET` and `POST`. Previously only `POST` would be accepted ([#224](https://github.com/tokio-rs/axum/pull/224))
  - **fixed:** `get` routes will now also be called for `HEAD` requests but will always have
    the response body removed ([#129](https://github.com/tokio-rs/axum/pull/129))
  - **changed:** Replace `axum::route(...)` with `axum::Router::new().route(...)`. This means
    there is now only one way to create a new router. Same goes for
    `axum::routing::nest`. ([#215](https://github.com/tokio-rs/axum/pull/215))
  - **changed:** Implement `routing::MethodFilter` via [`bitflags`](https://crates.io/crates/bitflags) ([#158](https://github.com/tokio-rs/axum/pull/158))
  - **changed:** Move `handle_error` from `ServiceExt` to `service::OnMethod` ([#160](https://github.com/tokio-rs/axum/pull/160))

  With these changes this app using 0.1:

  ```rust
  use axum::{extract::Extension, prelude::*, routing::BoxRoute, AddExtensionLayer};

  let app = route("/", get(|| async { "hi" }))
      .nest("/api", api_routes())
      .layer(AddExtensionLayer::new(state));

  fn api_routes() -> BoxRoute<Body> {
      route(
          "/users",
          post(|Extension(state): Extension<State>| async { "hi from nested" }),
      )
      .boxed()
  }
  ```

  Becomes this in 0.2:

  ```rust
  use axum::{
      extract::Extension,
      handler::{get, post},
      routing::BoxRoute,
      Router,
  };

  let app = Router::new()
      .route("/", get(|| async { "hi" }))
      .nest("/api", api_routes());

  fn api_routes() -> Router<BoxRoute> {
      Router::new()
          .route(
              "/users",
              post(|Extension(state): Extension<State>| async { "hi from nested" }),
          )
          .boxed()
  }
  ```
- Extractors:
  - **added:** Make `FromRequest` default to being generic over `body::Body` ([#146](https://github.com/tokio-rs/axum/pull/146))
  - **added:** Implement `std::error::Error` for all rejections ([#153](https://github.com/tokio-rs/axum/pull/153))
  - **added:** Add `OriginalUri` for extracting original request URI in nested services ([#197](https://github.com/tokio-rs/axum/pull/197))
  - **added:** Implement `FromRequest` for `http::Extensions` ([#169](https://github.com/tokio-rs/axum/pull/169))
  - **added:** Make `RequestParts::{new, try_into_request}` public so extractors can be used outside axum ([#194](https://github.com/tokio-rs/axum/pull/194))
  - **added:** Implement `FromRequest` for `axum::body::Body` ([#241](https://github.com/tokio-rs/axum/pull/241))
  - **changed:** Removed `extract::UrlParams` and `extract::UrlParamsMap`. Use `extract::Path` instead ([#154](https://github.com/tokio-rs/axum/pull/154))
  - **changed:** `extractor_middleware` now requires `RequestBody: Default` ([#167](https://github.com/tokio-rs/axum/pull/167))
  - **changed:** Convert `RequestAlreadyExtracted` to an enum with each possible error variant ([#167](https://github.com/tokio-rs/axum/pull/167))
  - **changed:** `extract::BodyStream` is no longer generic over the request body ([#234](https://github.com/tokio-rs/axum/pull/234))
  - **changed:** `extract::Body` has been renamed to `extract::RawBody` to avoid conflicting with `body::Body` ([#233](https://github.com/tokio-rs/axum/pull/233))
  - **changed:** `RequestParts` changes ([#153](https://github.com/tokio-rs/axum/pull/153))
      - `method` new returns an `&http::Method`
      - `method_mut` new returns an `&mut http::Method`
      - `take_method` has been removed
      - `uri` new returns an `&http::Uri`
      - `uri_mut` new returns an `&mut http::Uri`
      - `take_uri` has been removed
  - **changed:** Remove several rejection types that were no longer used ([#153](https://github.com/tokio-rs/axum/pull/153)) ([#154](https://github.com/tokio-rs/axum/pull/154))
- Responses:
  - **added:** Add `Headers` for easily customizing headers on a response ([#193](https://github.com/tokio-rs/axum/pull/193))
  - **added:** Add `Redirect` response ([#192](https://github.com/tokio-rs/axum/pull/192))
  - **added:** Add `body::StreamBody` for easily responding with a stream of byte chunks ([#237](https://github.com/tokio-rs/axum/pull/237))
  - **changed:** Add associated `Body` and `BodyError` types to `IntoResponse`. This is
    required for returning responses with bodies other than `hyper::Body` from
    handlers. See the docs for advice on how to implement `IntoResponse` ([#86](https://github.com/tokio-rs/axum/pull/86))
  - **changed:** `tower::util::Either` no longer implements `IntoResponse` ([#229](https://github.com/tokio-rs/axum/pull/229))

  This `IntoResponse` from 0.1:
  ```rust
  use axum::{http::Response, prelude::*, response::IntoResponse};

  struct MyResponse;

  impl IntoResponse for MyResponse {
      fn into_response(self) -> Response<Body> {
          Response::new(Body::empty())
      }
  }
  ```

  Becomes this in 0.2:
  ```rust
  use axum::{body::Body, http::Response, response::IntoResponse};

  struct MyResponse;

  impl IntoResponse for MyResponse {
      type Body = Body;
      type BodyError = <Self::Body as axum::body::HttpBody>::Error;

      fn into_response(self) -> Response<Self::Body> {
          Response::new(Body::empty())
      }
  }
  ```
- SSE:
  - **added:** Add `response::sse::Sse`. This implements SSE using a response rather than a service ([#98](https://github.com/tokio-rs/axum/pull/98))
  - **changed:** Remove `axum::sse`. It has been replaced by `axum::response::sse` ([#98](https://github.com/tokio-rs/axum/pull/98))

  Handler using SSE in 0.1:
  ```rust
  use axum::{
      prelude::*,
      sse::{sse, Event},
  };
  use std::convert::Infallible;

  let app = route(
      "/",
      sse(|| async {
          let stream = futures::stream::iter(vec![Ok::<_, Infallible>(
              Event::default().data("hi there!"),
          )]);
          Ok::<_, Infallible>(stream)
      }),
  );
  ```

  Becomes this in 0.2:

  ```rust
  use axum::{
      handler::get,
      response::sse::{Event, Sse},
      Router,
  };
  use std::convert::Infallible;

  let app = Router::new().route(
      "/",
      get(|| async {
          let stream = futures::stream::iter(vec![Ok::<_, Infallible>(
              Event::default().data("hi there!"),
          )]);
          Sse::new(stream)
      }),
  );
  ```
- WebSockets:
  - **changed:** Change WebSocket API to use an extractor plus a response ([#121](https://github.com/tokio-rs/axum/pull/121))
  - **changed:** Make WebSocket `Message` an enum ([#116](https://github.com/tokio-rs/axum/pull/116))
  - **changed:** `WebSocket` now uses `Error` as its error type ([#150](https://github.com/tokio-rs/axum/pull/150))

  Handler using WebSockets in 0.1:

  ```rust
  use axum::{
      prelude::*,
      ws::{ws, WebSocket},
  };

  let app = route(
      "/",
      ws(|socket: WebSocket| async move {
          // do stuff with socket
      }),
  );
  ```

  Becomes this in 0.2:

  ```rust
  use axum::{
      extract::ws::{WebSocket, WebSocketUpgrade},
      handler::get,
      Router,
  };

  let app = Router::new().route(
      "/",
      get(|ws: WebSocketUpgrade| async move {
          ws.on_upgrade(|socket: WebSocket| async move {
              // do stuff with socket
          })
      }),
  );
  ```
- Misc
  - **added:** Add default feature `tower-log` which exposes `tower`'s `log` feature. ([#218](https://github.com/tokio-rs/axum/pull/218))
  - **changed:** Replace `body::BoxStdError` with `axum::Error`, which supports downcasting ([#150](https://github.com/tokio-rs/axum/pull/150))
  - **changed:** `EmptyRouter` now requires the response body to implement `Send + Sync + 'static'` ([#108](https://github.com/tokio-rs/axum/pull/108))
  - **changed:** `Router::check_infallible` now returns a `CheckInfallible` service. This
    is to improve compile times ([#198](https://github.com/tokio-rs/axum/pull/198))
  - **changed:** `Router::into_make_service` now returns `routing::IntoMakeService` rather than
    `tower::make::Shared` ([#229](https://github.com/tokio-rs/axum/pull/229))
  - **changed:** All usage of `tower::BoxError` has been replaced with `axum::BoxError` ([#229](https://github.com/tokio-rs/axum/pull/229))
  - **changed:** Several response future types have been moved into dedicated
    `future` modules ([#133](https://github.com/tokio-rs/axum/pull/133))
  - **changed:** `EmptyRouter`, `ExtractorMiddleware`, `ExtractorMiddlewareLayer`,
    and `QueryStringMissing` no longer implement `Copy` ([#132](https://github.com/tokio-rs/axum/pull/132))
  - **changed:** `service::OnMethod`, `handler::OnMethod`, and `routing::Nested` have new response future types ([#157](https://github.com/tokio-rs/axum/pull/157))

# 0.1.3 (06. August, 2021)

- Fix stripping prefix when nesting services at `/` ([#91](https://github.com/tokio-rs/axum/pull/91))
- Add support for WebSocket protocol negotiation ([#83](https://github.com/tokio-rs/axum/pull/83))
- Use `pin-project-lite` instead of `pin-project` ([#95](https://github.com/tokio-rs/axum/pull/95))
- Re-export `http` crate and `hyper::Server` ([#110](https://github.com/tokio-rs/axum/pull/110))
- Fix `Query` and `Form` extractors giving bad request error when query string is empty. ([#117](https://github.com/tokio-rs/axum/pull/117))
- Add `Path` extractor. ([#124](https://github.com/tokio-rs/axum/pull/124))
- Fixed the implementation of `IntoResponse` of `(HeaderMap, T)` and `(StatusCode, HeaderMap, T)` would ignore headers from `T` ([#137](https://github.com/tokio-rs/axum/pull/137))
- Deprecate `extract::UrlParams` and `extract::UrlParamsMap`. Use `extract::Path` instead ([#138](https://github.com/tokio-rs/axum/pull/138))

# 0.1.2 (01. August, 2021)

- Implement `Stream` for `WebSocket` ([#52](https://github.com/tokio-rs/axum/pull/52))
- Implement `Sink` for `WebSocket` ([#52](https://github.com/tokio-rs/axum/pull/52))
- Implement `Deref` most extractors ([#56](https://github.com/tokio-rs/axum/pull/56))
- Return `405 Method Not Allowed` for unsupported method for route ([#63](https://github.com/tokio-rs/axum/pull/63))
- Add extractor for remote connection info ([#55](https://github.com/tokio-rs/axum/pull/55))
- Improve error message of `MissingExtension` rejections ([#72](https://github.com/tokio-rs/axum/pull/72))
- Improve documentation for routing ([#71](https://github.com/tokio-rs/axum/pull/71))
- Clarify required response body type when routing to `tower::Service`s ([#69](https://github.com/tokio-rs/axum/pull/69))
- Add `axum::body::box_body` to converting an `http_body::Body` to `axum::body::BoxBody` ([#69](https://github.com/tokio-rs/axum/pull/69))
- Add `axum::sse` for Server-Sent Events ([#75](https://github.com/tokio-rs/axum/pull/75))
- Mention required dependencies in docs ([#77](https://github.com/tokio-rs/axum/pull/77))
- Fix WebSockets failing on Firefox ([#76](https://github.com/tokio-rs/axum/pull/76))

# 0.1.1 (30. July, 2021)

- Misc readme fixes.

# 0.1.0 (30. July, 2021)

- Initial release.<|MERGE_RESOLUTION|>--- conflicted
+++ resolved
@@ -7,18 +7,13 @@
 
 # Unreleased
 
-<<<<<<< HEAD
 - **fixed:** Add `#[must_use]` attributes to types that do nothing unless used ([#1809])
-
-[#1809]: https://github.com/tokio-rs/axum/pull/1809
-=======
 - **fixed:** Add `#[must_use]` to `WebSocketUpgrade::on_upgrade` ([#1801])
 - **fixed:** Fix routing issues when loading a `Router` via a dynamic library ([#1806])
 
+[#1801]: https://github.com/tokio-rs/axum/pull/1801
 [#1806]: https://github.com/tokio-rs/axum/pull/1806
->>>>>>> 5a58edac
-
-[#1801]: https://github.com/tokio-rs/axum/pull/1801
+[#1809]: https://github.com/tokio-rs/axum/pull/1809
 
 # 0.6.9 (24. February, 2023)
 
