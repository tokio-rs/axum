# Changelog

All notable changes to this project will be documented in this file.

The format is based on [Keep a Changelog](https://keepachangelog.com/en/1.0.0/),
and this project adheres to [Semantic Versioning](https://semver.org/spec/v2.0.0.html).

# Unreleased

<<<<<<< HEAD
- - **added** Implement IntoResponse for &'static [u8; N] and [u8; N] ([#1690])
- **added:** Add `FormRejection::FailedToDeserializeFormBody` which is returned
  if the request body couldn't be deserialized into the target type, as opposed
  to `FailedToDeserializeForm` which is only for query parameters ([#1683])
=======
- None.

# 0.6.6 (12. February, 2023)

- **fixed:** Enable passing `MethodRouter` to `Router::fallback` ([#1730])

[#1730]: https://github.com/tokio-rs/axum/pull/1730

# 0.6.5 (11. February, 2023)

- **fixed:** Fix `#[debug_handler]` sometimes giving wrong borrow related suggestions ([#1710])
- Document gotchas related to using `impl IntoResponse` as the return type from handler functions ([#1736])

[#1710]: https://github.com/tokio-rs/axum/pull/1710
[#1736]: https://github.com/tokio-rs/axum/pull/1736

# 0.6.4 (22. January, 2023)

- Depend on axum-macros 0.3.2

# 0.6.3 (20. January, 2023)

- **added:** Implement `IntoResponse` for `&'static [u8; N]` and `[u8; N]` ([#1690])
- **fixed:** Make `Path` support types using `serde::Deserializer::deserialize_any` ([#1693])
- **added:** Add `RawPathParams` ([#1713])
- **added:** Implement `Clone` and `Service` for `axum::middleware::Next` ([#1712])
- **fixed:** Document required tokio features to run "Hello, World!" example ([#1715])
>>>>>>> e6ff0281

[#1683]: https://github.com/tokio-rs/axum/pull/1683
[#1690]: https://github.com/tokio-rs/axum/pull/1690
[#1693]: https://github.com/tokio-rs/axum/pull/1693
[#1712]: https://github.com/tokio-rs/axum/pull/1712
[#1713]: https://github.com/tokio-rs/axum/pull/1713
[#1715]: https://github.com/tokio-rs/axum/pull/1715

# 0.6.2 (9. January, 2023)

- **added:** Add `body_text` and `status` methods to built-in rejections ([#1612])
- **added:** Enable the `runtime` feature of `hyper` when using `tokio` ([#1671])

[#1612]: https://github.com/tokio-rs/axum/pull/1612
[#1671]: https://github.com/tokio-rs/axum/pull/1671

# 0.6.1 (29. November, 2022)

- **added:** Expand the docs for `Router::with_state` ([#1580])

[#1580]: https://github.com/tokio-rs/axum/pull/1580

# 0.6.0 (25. November, 2022)

## Routing

- **fixed:** Nested routers are now allowed to have fallbacks ([#1521]):

  ```rust
  let api_router = Router::new()
      .route("/users", get(|| { ... }))
      .fallback(api_fallback);

  let app = Router::new()
      // this would panic in 0.5 but in 0.6 it just works
      //
      // requests starting with `/api` but not handled by `api_router`
      // will go to `api_fallback`
      .nest("/api", api_router);
  ```

  The outer router's fallback will still apply if a nested router doesn't have
  its own fallback:

  ```rust
  // this time without a fallback
  let api_router = Router::new().route("/users", get(|| { ... }));

  let app = Router::new()
      .nest("/api", api_router)
      // `api_router` will inherit this fallback
      .fallback(app_fallback);
  ```

- **breaking:** The request `/foo/` no longer matches `/foo/*rest`. If you want
  to match `/foo/` you have to add a route specifically for that ([#1086])

  For example:

  ```rust
  use axum::{Router, routing::get, extract::Path};

  let app = Router::new()
      // this will match `/foo/bar/baz`
      .route("/foo/*rest", get(handler))
      // this will match `/foo/`
      .route("/foo/", get(handler))
      // if you want `/foo` to match you must also add an explicit route for it
      .route("/foo", get(handler));

  async fn handler(
      // use an `Option` because `/foo/` and `/foo` don't have any path params
      params: Option<Path<String>>,
  ) {}
  ```

- **breaking:** Path params for wildcard routes no longer include the prefix
  `/`. e.g. `/foo.js` will match `/*filepath` with a value of `foo.js`, _not_
  `/foo.js` ([#1086])

  For example:

  ```rust
  use axum::{Router, routing::get, extract::Path};

  let app = Router::new().route("/foo/*rest", get(handler));

  async fn handler(
      Path(params): Path<String>,
  ) {
      // for the request `/foo/bar/baz` the value of `params` will be `bar/baz`
      //
      // on 0.5 it would be `/bar/baz`
  }
  ```

- **fixed:** Routes like `/foo` and `/*rest` are no longer considered
  overlapping. `/foo` will take priority ([#1086])

  For example:

  ```rust
  use axum::{Router, routing::get};

  let app = Router::new()
      // this used to not be allowed but now just works
      .route("/foo/*rest", get(foo))
      .route("/foo/bar", get(bar));

  async fn foo() {}

  async fn bar() {}
  ```

- **breaking:** Automatic trailing slash redirects have been removed.
  Previously if you added a route for `/foo`, axum would redirect calls to
  `/foo/` to `/foo` (or vice versa for `/foo/`):

  ```rust
  use axum::{Router, routing::get};

  let app = Router::new()
      // a request to `GET /foo/` will now get `404 Not Found`
      // whereas in 0.5 axum would redirect to `/foo`
      //
      // same goes the other way if you had the route `/foo/`
      // axum will no longer redirect from `/foo` to `/foo/`
      .route("/foo", get(handler));

  async fn handler() {}
  ```

  Either explicitly add routes for `/foo` and `/foo/` or use
  `axum_extra::routing::RouterExt::route_with_tsr` if you want the old behavior
  ([#1119])

- **breaking:** `Router::fallback` now only accepts `Handler`s (similarly to
  what `get`, `post`, etc. accept). Use the new `Router::fallback_service` for
  setting any `Service` as the fallback ([#1155])

  This fallback on 0.5:

  ```rust
  use axum::{Router, handler::Handler};

  let app = Router::new().fallback(fallback.into_service());

  async fn fallback() {}
  ```

  Becomes this in 0.6

  ```rust
  use axum::Router;

  let app = Router::new().fallback(fallback);

  async fn fallback() {}
  ```

- **breaking:** It is no longer supported to `nest` twice at the same path, i.e.
  `.nest("/foo", a).nest("/foo", b)` will panic. Instead use `.nest("/foo", a.merge(b))`
- **breaking:** It is no longer supported to `nest` a router and add a route at
  the same path, such as `.nest("/a", _).route("/a", _)`. Instead use
  `.nest("/a/", _).route("/a", _)`.
- **changed:** `Router::nest` now only accepts `Router`s, the general-purpose
  `Service` nesting method has been renamed to `nest_service` ([#1368])
- **breaking:** Allow `Error: Into<Infallible>` for `Route::{layer, route_layer}` ([#924])
- **breaking:** `MethodRouter` now panics on overlapping routes ([#1102])
- **breaking:** `Router::route` now only accepts `MethodRouter`s created with
  `get`, `post`, etc. Use the new `Router::route_service` for routing to
  any `Service`s ([#1155])
- **breaking:** Adding a `.route_layer` onto a `Router` or `MethodRouter`
  without any routes will now result in a panic. Previously, this just did
  nothing. [#1327]
- **breaking:** `RouterService` has been removed since `Router` now implements
  `Service` when the state is `()`. Use `Router::with_state` to provide the
  state and get a `Router<()>`. Note that `RouterService` only existed in the
  pre-releases, not 0.5 ([#1552])

## Extractors

- **added:** Added new type safe `State` extractor. This can be used with
  `Router::with_state` and gives compile errors for missing states, whereas
  `Extension` would result in runtime errors ([#1155])

  We recommend migrating from `Extension` to `State` for sharing application state since that is more type
  safe and faster. That is done by using `Router::with_state` and `State`.

  This setup in 0.5

  ```rust
  use axum::{routing::get, Extension, Router};

  let app = Router::new()
      .route("/", get(handler))
      .layer(Extension(AppState {}));

  async fn handler(Extension(app_state): Extension<AppState>) {}

  #[derive(Clone)]
  struct AppState {}
  ```

  Becomes this in 0.6 using `State`:

  ```rust
  use axum::{routing::get, extract::State, Router};

  let app = Router::new()
      .route("/", get(handler))
      .with_state(AppState {});

  async fn handler(State(app_state): State<AppState>) {}

  #[derive(Clone)]
  struct AppState {}
  ```

  If you have multiple extensions, you can use fields on `AppState` and implement
  `FromRef`:

  ```rust
  use axum::{extract::{State, FromRef}, routing::get, Router};

  let state = AppState {
      client: HttpClient {},
      database: Database {},
  };

  let app = Router::new().route("/", get(handler)).with_state(state);

  async fn handler(
      State(client): State<HttpClient>,
      State(database): State<Database>,
  ) {}

  // the derive requires enabling the "macros" feature
  #[derive(Clone, FromRef)]
  struct AppState {
      client: HttpClient,
      database: Database,
  }

  #[derive(Clone)]
  struct HttpClient {}

  #[derive(Clone)]
  struct Database {}
  ```

- **breaking:** It is now only possible for one extractor per handler to consume
  the request body. In 0.5 doing so would result in runtime errors but in 0.6 it
  is a compile error ([#1272])

  axum enforces this by only allowing the _last_ extractor to consume the
  request.

  For example:

  ```rust
  use axum::{Json, http::HeaderMap};

  // This wont compile on 0.6 because both `Json` and `String` need to consume
  // the request body. You can use either `Json` or `String`, but not both.
  async fn handler_1(
      json: Json<serde_json::Value>,
      string: String,
  ) {}

  // This won't work either since `Json` is not the last extractor.
  async fn handler_2(
      json: Json<serde_json::Value>,
      headers: HeaderMap,
  ) {}

  // This works!
  async fn handler_3(
      headers: HeaderMap,
      json: Json<serde_json::Value>,
  ) {}
  ```

  This is done by reworking the `FromRequest` trait and introducing a new
  `FromRequestParts` trait.

  If your extractor needs to consume the request body then you should implement
  `FromRequest`, otherwise implement `FromRequestParts`.

  This extractor in 0.5:

  ```rust
  struct MyExtractor { /* ... */ }

  #[async_trait]
  impl<B> FromRequest<B> for MyExtractor
  where
      B: Send,
  {
      type Rejection = StatusCode;

      async fn from_request(req: &mut RequestParts<B>) -> Result<Self, Self::Rejection> {
          // ...
      }
  }
  ```

  Becomes this in 0.6:

  ```rust
  use axum::{
      extract::{FromRequest, FromRequestParts},
      http::{StatusCode, Request, request::Parts},
      async_trait,
  };

  struct MyExtractor { /* ... */ }

  // implement `FromRequestParts` if you don't need to consume the request body
  #[async_trait]
  impl<S> FromRequestParts<S> for MyExtractor
  where
      S: Send + Sync,
  {
      type Rejection = StatusCode;

      async fn from_request_parts(parts: &mut Parts, state: &S) -> Result<Self, Self::Rejection> {
          // ...
      }
  }

  // implement `FromRequest` if you do need to consume the request body
  #[async_trait]
  impl<S, B> FromRequest<S, B> for MyExtractor
  where
      S: Send + Sync,
      B: Send + 'static,
  {
      type Rejection = StatusCode;

      async fn from_request(req: Request<B>, state: &S) -> Result<Self, Self::Rejection> {
          // ...
      }
  }
  ```

  For an example of how to write an extractor that accepts different
  `Content-Types` see the [`parse-body-based-on-content-type`] example.

- **added:** `FromRequest` and `FromRequestParts` derive macro re-exports from
  [`axum-macros`] behind the `macros` feature ([#1352])
- **added:** Add `RequestExt` and `RequestPartsExt` which adds convenience
  methods for running extractors to `http::Request` and `http::request::Parts` ([#1301])
- **added**: `JsonRejection` now displays the path at which a deserialization
  error occurred ([#1371])
- **added:** Add `extract::RawForm` for accessing raw urlencoded query bytes or request body ([#1487])
- **fixed:** Used `400 Bad Request` for `FailedToDeserializeQueryString`
  rejections, instead of `422 Unprocessable Entity` ([#1387])
- **changed**: The inner error of a `JsonRejection` is now
  `serde_path_to_error::Error<serde_json::Error>`.  Previously it was
  `serde_json::Error` ([#1371])
- **changed:** The default body limit now applies to the `Multipart` extractor ([#1420])
- **breaking:** `ContentLengthLimit` has been removed. Use `DefaultBodyLimit` instead ([#1400])
- **breaking:** `RequestParts` has been removed as part of the `FromRequest`
  rework ([#1272])
- **breaking:** `BodyAlreadyExtracted` has been removed ([#1272])
- **breaking:** The following types or traits have a new `S` type param
  which represents the state ([#1155]):
  - `Router`, defaults to `()`
  - `MethodRouter`, defaults to `()`
  - `FromRequest`, no default
  - `Handler`, no default
- **breaking:** `MatchedPath` can now no longer be extracted in middleware for
  nested routes. In previous versions it returned invalid data when extracted
  from a middleware applied to a nested router. `MatchedPath` can still be
  extracted from handlers and middleware that aren't on nested routers ([#1462])
- **breaking:** Rename `FormRejection::FailedToDeserializeQueryString` to
  `FormRejection::FailedToDeserializeForm` ([#1496])

## Middleware

- **added:** Support running extractors on `middleware::from_fn` functions ([#1088])
- **added**: Add `middleware::from_fn_with_state` to enable running extractors that require
  state ([#1342])
- **added:** Add `middleware::from_extractor_with_state` ([#1396])
- **added:** Add `map_request`, `map_request_with_state` for transforming the
  request with an async function ([#1408])
- **added:** Add `map_response`, `map_response_with_state` for transforming the
  response with an async function ([#1414])
- **added:** Support any middleware response that implements `IntoResponse` ([#1152])
- **breaking:** Remove `extractor_middleware` which was previously deprecated.
  Use `axum::middleware::from_extractor` instead ([#1077])
- **breaking:** Require middleware added with `Handler::layer` to have
  `Infallible` as the error type ([#1152])

## Misc

- **added:** Support compiling to WASM. See the `simple-router-wasm` example
  for more details ([#1382])
- **added:** Add `ServiceExt` with methods for turning any `Service` into a
  `MakeService` similarly to `Router::into_make_service` ([#1302])
- **added:** String and binary `From` impls have been added to `extract::ws::Message`
  to be more inline with `tungstenite` ([#1421])
- **added:** Add `#[derive(axum::extract::FromRef)]` ([#1430])
- **added:** Add `accept_unmasked_frames` setting in WebSocketUpgrade ([#1529])
- **added:** Add `WebSocketUpgrade::on_failed_upgrade` to customize what to do
  when upgrading a connection fails ([#1539])
- **fixed:** Annotate panicking functions with `#[track_caller]` so the error
  message points to where the user added the invalid route, rather than
  somewhere internally in axum ([#1248])
- **changed:** axum's MSRV is now 1.60 ([#1239])
- **changed:** For methods that accept some `S: Service`, the bounds have been
  relaxed so the response type must implement `IntoResponse` rather than being a
  literal `Response`
- **breaking:** New `tokio` default feature needed for WASM support. If you
  don't need WASM support but have `default_features = false` for other reasons
  you likely need to re-enable the `tokio` feature ([#1382])
- **breaking:** `handler::{WithState, IntoService}` are merged into one type,
  named `HandlerService` ([#1418])

[#924]: https://github.com/tokio-rs/axum/pull/924
[#1077]: https://github.com/tokio-rs/axum/pull/1077
[#1086]: https://github.com/tokio-rs/axum/pull/1086
[#1088]: https://github.com/tokio-rs/axum/pull/1088
[#1102]: https://github.com/tokio-rs/axum/pull/1102
[#1119]: https://github.com/tokio-rs/axum/pull/1119
[#1152]: https://github.com/tokio-rs/axum/pull/1152
[#1155]: https://github.com/tokio-rs/axum/pull/1155
[#1239]: https://github.com/tokio-rs/axum/pull/1239
[#1248]: https://github.com/tokio-rs/axum/pull/1248
[#1272]: https://github.com/tokio-rs/axum/pull/1272
[#1301]: https://github.com/tokio-rs/axum/pull/1301
[#1302]: https://github.com/tokio-rs/axum/pull/1302
[#1327]: https://github.com/tokio-rs/axum/pull/1327
[#1342]: https://github.com/tokio-rs/axum/pull/1342
[#1346]: https://github.com/tokio-rs/axum/pull/1346
[#1352]: https://github.com/tokio-rs/axum/pull/1352
[#1368]: https://github.com/tokio-rs/axum/pull/1368
[#1371]: https://github.com/tokio-rs/axum/pull/1371
[#1382]: https://github.com/tokio-rs/axum/pull/1382
[#1387]: https://github.com/tokio-rs/axum/pull/1387
[#1389]: https://github.com/tokio-rs/axum/pull/1389
[#1396]: https://github.com/tokio-rs/axum/pull/1396
[#1397]: https://github.com/tokio-rs/axum/pull/1397
[#1400]: https://github.com/tokio-rs/axum/pull/1400
[#1408]: https://github.com/tokio-rs/axum/pull/1408
[#1414]: https://github.com/tokio-rs/axum/pull/1414
[#1418]: https://github.com/tokio-rs/axum/pull/1418
[#1420]: https://github.com/tokio-rs/axum/pull/1420
[#1421]: https://github.com/tokio-rs/axum/pull/1421
[#1430]: https://github.com/tokio-rs/axum/pull/1430
[#1462]: https://github.com/tokio-rs/axum/pull/1462
[#1487]: https://github.com/tokio-rs/axum/pull/1487
[#1496]: https://github.com/tokio-rs/axum/pull/1496
[#1521]: https://github.com/tokio-rs/axum/pull/1521
[#1529]: https://github.com/tokio-rs/axum/pull/1529
[#1532]: https://github.com/tokio-rs/axum/pull/1532
[#1539]: https://github.com/tokio-rs/axum/pull/1539
[#1552]: https://github.com/tokio-rs/axum/pull/1552
[`axum-macros`]: https://docs.rs/axum-macros/latest/axum_macros/
[`parse-body-based-on-content-type`]: https://github.com/tokio-rs/axum/blob/main/examples/parse-body-based-on-content-type/src/main.rs

<details>
<summary>0.6.0 Pre-Releases</summary>

# 0.6.0-rc.5 (18. November, 2022)

- **breaking:** `Router::with_state` is no longer a constructor. It is instead
  used to convert the router into a `RouterService` ([#1532])

  This nested router on 0.6.0-rc.4

  ```rust
  Router::with_state(state).route(...);
  ```

  Becomes this in 0.6.0-rc.5

  ```rust
  Router::new().route(...).with_state(state);
  ```

- **breaking:**: `Router::inherit_state` has been removed. Use
  `Router::with_state` instead ([#1532])
- **breaking:**: `Router::nest` and `Router::merge` now only supports nesting
  routers that use the same state type as the router they're being merged into.
  Use `FromRef` for substates ([#1532])

- **added:** Add `accept_unmasked_frames` setting in WebSocketUpgrade ([#1529])
- **fixed:** Nested routers will now inherit fallbacks from outer routers ([#1521])
- **added:** Add `WebSocketUpgrade::on_failed_upgrade` to customize what to do
  when upgrading a connection fails ([#1539])

[#1521]: https://github.com/tokio-rs/axum/pull/1521
[#1529]: https://github.com/tokio-rs/axum/pull/1529
[#1532]: https://github.com/tokio-rs/axum/pull/1532
[#1539]: https://github.com/tokio-rs/axum/pull/1539

# 0.6.0-rc.4 (9. November, 2022)

- **changed**: The inner error of a `JsonRejection` is now
  `serde_path_to_error::Error<serde_json::Error>`.  Previously it was
  `serde_json::Error` ([#1371])
- **added**: `JsonRejection` now displays the path at which a deserialization
  error occurred ([#1371])
- **fixed:** Support streaming/chunked requests in `ContentLengthLimit` ([#1389])
- **fixed:** Used `400 Bad Request` for `FailedToDeserializeQueryString`
  rejections, instead of `422 Unprocessable Entity` ([#1387])
- **added:** Add `middleware::from_extractor_with_state` ([#1396])
- **added:** Add `DefaultBodyLimit::max` for changing the default body limit ([#1397])
- **added:** Add `map_request`, `map_request_with_state` for transforming the
  request with an async function ([#1408])
- **added:** Add `map_response`, `map_response_with_state` for transforming the
  response with an async function ([#1414])
- **breaking:** `ContentLengthLimit` has been removed. Use `DefaultBodyLimit` instead ([#1400])
- **changed:** `Router` no longer implements `Service`, call `.into_service()`
  on it to obtain a `RouterService` that does ([#1368])
- **added:** Add `Router::inherit_state`, which creates a `Router` with an
  arbitrary state type without actually supplying the state; such a `Router`
  can't be turned into a service directly (`.into_service()` will panic), but
  can be nested or merged into a `Router` with the same state type ([#1368])
- **changed:** `Router::nest` now only accepts `Router`s, the general-purpose
  `Service` nesting method has been renamed to `nest_service` ([#1368])
- **added:** Support compiling to WASM. See the `simple-router-wasm` example
  for more details ([#1382])
- **breaking:** New `tokio` default feature needed for WASM support. If you
  don't need WASM support but have `default_features = false` for other reasons
  you likely need to re-enable the `tokio` feature ([#1382])
- **breaking:** `handler::{WithState, IntoService}` are merged into one type,
  named `HandlerService` ([#1418])
- **changed:** The default body limit now applies to the `Multipart` extractor ([#1420])
- **added:** String and binary `From` impls have been added to `extract::ws::Message`
  to be more inline with `tungstenite` ([#1421])
- **added:** Add `#[derive(axum::extract::FromRef)]` ([#1430])
- **added:** `FromRequest` and `FromRequestParts` derive macro re-exports from
  [`axum-macros`] behind the `macros` feature ([#1352])
- **breaking:** `MatchedPath` can now no longer be extracted in middleware for
  nested routes ([#1462])
- **added:** Add `extract::RawForm` for accessing raw urlencoded query bytes or request body ([#1487])
- **breaking:** Rename `FormRejection::FailedToDeserializeQueryString` to
  `FormRejection::FailedToDeserializeForm` ([#1496])

[#1352]: https://github.com/tokio-rs/axum/pull/1352
[#1368]: https://github.com/tokio-rs/axum/pull/1368
[#1371]: https://github.com/tokio-rs/axum/pull/1371
[#1382]: https://github.com/tokio-rs/axum/pull/1382
[#1387]: https://github.com/tokio-rs/axum/pull/1387
[#1389]: https://github.com/tokio-rs/axum/pull/1389
[#1396]: https://github.com/tokio-rs/axum/pull/1396
[#1397]: https://github.com/tokio-rs/axum/pull/1397
[#1400]: https://github.com/tokio-rs/axum/pull/1400
[#1408]: https://github.com/tokio-rs/axum/pull/1408
[#1414]: https://github.com/tokio-rs/axum/pull/1414
[#1418]: https://github.com/tokio-rs/axum/pull/1418
[#1420]: https://github.com/tokio-rs/axum/pull/1420
[#1421]: https://github.com/tokio-rs/axum/pull/1421
[#1430]: https://github.com/tokio-rs/axum/pull/1430
[#1462]: https://github.com/tokio-rs/axum/pull/1462
[#1487]: https://github.com/tokio-rs/axum/pull/1487
[#1496]: https://github.com/tokio-rs/axum/pull/1496

# 0.6.0-rc.3 (8. November, 2022)

Yanked, as it didn't compile in release mode.

# 0.6.0-rc.2 (10. September, 2022)

## Security

- **breaking:** Added default limit to how much data `Bytes::from_request` will
  consume. Previously it would attempt to consume the entire request body
  without checking its length. This meant if a malicious peer sent an large (or
  infinite) request body your server might run out of memory and crash.

  The default limit is at 2 MB and can be disabled by adding the new
  `DefaultBodyLimit::disable()` middleware. See its documentation for more
  details.

  This also applies to these extractors which used `Bytes::from_request`
  internally:
  - `Form`
  - `Json`
  - `String`

  ([#1346])

## Routing

- **breaking:** Adding a `.route_layer` onto a `Router` or `MethodRouter`
  without any routes will now result in a panic. Previously, this just did
  nothing. [#1327]


[`axum-macros`]: https://docs.rs/axum-macros/latest/axum_macros/

## Middleware

- **added**: Add `middleware::from_fn_with_state` and
  `middleware::from_fn_with_state_arc` to enable running extractors that require
  state ([#1342])

[#1327]: https://github.com/tokio-rs/axum/pull/1327
[#1342]: https://github.com/tokio-rs/axum/pull/1342
[#1346]: https://github.com/tokio-rs/axum/pull/1346

# 0.6.0-rc.1 (23. August, 2022)

## Routing

- **breaking:** Nested `Router`s will no longer delegate to the outer `Router`'s
  fallback. Instead you must explicitly set a fallback on the inner `Router` ([#1086])

  This nested router on 0.5:

  ```rust
  use axum::{Router, handler::Handler};

  let api_routes = Router::new();

  let app = Router::new()
      .nest("/api", api_routes)
      .fallback(fallback.into_service());

  async fn fallback() {}
  ```

  Becomes this in 0.6:

  ```rust
  use axum::Router;

  let api_routes = Router::new()
      // we have to explicitly set the fallback here
      // since nested routers no longer delegate to the outer
      // router's fallback
      .fallback(fallback);

  let app = Router::new()
      .nest("/api", api_routes)
      .fallback(fallback);

  async fn fallback() {}
  ```

- **breaking:** The request `/foo/` no longer matches `/foo/*rest`. If you want
  to match `/foo/` you have to add a route specifically for that ([#1086])

  For example:

  ```rust
  use axum::{Router, routing::get, extract::Path};

  let app = Router::new()
      // this will match `/foo/bar/baz`
      .route("/foo/*rest", get(handler))
      // this will match `/foo/`
      .route("/foo/", get(handler))
      // if you want `/foo` to match you must also add an explicit route for it
      .route("/foo", get(handler));

  async fn handler(
      // use an `Option` because `/foo/` and `/foo` don't have any path params
      params: Option<Path<String>>,
  ) {}
  ```

- **breaking:** Path params for wildcard routes no longer include the prefix
  `/`. e.g. `/foo.js` will match `/*filepath` with a value of `foo.js`, _not_
  `/foo.js` ([#1086])

  For example:

  ```rust
  use axum::{Router, routing::get, extract::Path};

  let app = Router::new().route("/foo/*rest", get(handler));

  async fn handler(
      Path(params): Path<String>,
  ) {
      // for the request `/foo/bar/baz` the value of `params` will be `bar/baz`
      //
      // on 0.5 it would be `/bar/baz`
  }
  ```

- **fixed:** Routes like `/foo` and `/*rest` are no longer considered
  overlapping. `/foo` will take priority ([#1086])

  For example:

  ```rust
  use axum::{Router, routing::get};

  let app = Router::new()
      // this used to not be allowed but now just works
      .route("/foo/*rest", get(foo))
      .route("/foo/bar", get(bar));

  async fn foo() {}

  async fn bar() {}
  ```

- **breaking:** Trailing slash redirects have been removed. Previously if you
  added a route for `/foo`, axum would redirect calls to `/foo/` to `/foo` (or
  vice versa for `/foo/`). That is no longer supported and such requests will
  now be sent to the fallback. Consider using
  `axum_extra::routing::RouterExt::route_with_tsr` if you want the old behavior
  ([#1119])

  For example:

  ```rust
  use axum::{Router, routing::get};

  let app = Router::new()
      // a request to `GET /foo/` will now get `404 Not Found`
      // whereas in 0.5 axum would redirect to `/foo`
      //
      // same goes the other way if you had the route `/foo/`
      // axum will no longer redirect from `/foo` to `/foo/`
      .route("/foo", get(handler));

  async fn handler() {}
  ```

- **breaking:** `Router::fallback` now only accepts `Handler`s (similarly to
  what `get`, `post`, etc accept). Use the new `Router::fallback_service` for
  setting any `Service` as the fallback ([#1155])

  This fallback on 0.5:

  ```rust
  use axum::{Router, handler::Handler};

  let app = Router::new().fallback(fallback.into_service());

  async fn fallback() {}
  ```

  Becomes this in 0.6

  ```rust
  use axum::Router;

  let app = Router::new().fallback(fallback);

  async fn fallback() {}
  ```

- **breaking:** Allow `Error: Into<Infallible>` for `Route::{layer, route_layer}` ([#924])
- **breaking:** `MethodRouter` now panics on overlapping routes ([#1102])
- **breaking:** `Router::route` now only accepts `MethodRouter`s created with
  `get`, `post`, etc. Use the new `Router::route_service` for routing to
  any `Service`s ([#1155])

## Extractors

- **added:** Added new type safe `State` extractor. This can be used with
  `Router::with_state` and gives compile errors for missing states, whereas
  `Extension` would result in runtime errors ([#1155])

  We recommend migrating from `Extension` to `State` since that is more type
  safe and faster. That is done by using `Router::with_state` and `State`.

  This setup in 0.5

  ```rust
  use axum::{routing::get, Extension, Router};

  let app = Router::new()
      .route("/", get(handler))
      .layer(Extension(AppState {}));

  async fn handler(Extension(app_state): Extension<AppState>) {}

  #[derive(Clone)]
  struct AppState {}
  ```

  Becomes this in 0.6 using `State`:

  ```rust
  use axum::{routing::get, extract::State, Router};

  let app = Router::with_state(AppState {})
      .route("/", get(handler));

  async fn handler(State(app_state): State<AppState>) {}

  #[derive(Clone)]
  struct AppState {}
  ```

  If you have multiple extensions you can use fields on `AppState` and implement
  `FromRef`:

  ```rust
  use axum::{extract::{State, FromRef}, routing::get, Router};

  let state = AppState {
      client: HttpClient {},
      database: Database {},
  };

  let app = Router::with_state(state).route("/", get(handler));

  async fn handler(
      State(client): State<HttpClient>,
      State(database): State<Database>,
  ) {}

  #[derive(Clone)]
  struct AppState {
      client: HttpClient,
      database: Database,
  }

  #[derive(Clone)]
  struct HttpClient {}

  impl FromRef<AppState> for HttpClient {
      fn from_ref(state: &AppState) -> Self {
          state.client.clone()
      }
  }

  #[derive(Clone)]
  struct Database {}

  impl FromRef<AppState> for Database {
      fn from_ref(state: &AppState) -> Self {
          state.database.clone()
      }
  }
  ```
- **breaking:** It is now only possible for one extractor per handler to consume
  the request body. In 0.5 doing so would result in runtime errors but in 0.6 it
  is a compile error ([#1272])

  axum enforces this by only allowing the _last_ extractor to consume the
  request.

  For example:

  ```rust
  use axum::{Json, http::HeaderMap};

  // This wont compile on 0.6 because both `Json` and `String` need to consume
  // the request body. You can use either `Json` or `String`, but not both.
  async fn handler_1(
      json: Json<serde_json::Value>,
      string: String,
  ) {}

  // This won't work either since `Json` is not the last extractor.
  async fn handler_2(
      json: Json<serde_json::Value>,
      headers: HeaderMap,
  ) {}

  // This works!
  async fn handler_3(
      headers: HeaderMap,
      json: Json<serde_json::Value>,
  ) {}
  ```

  This is done by reworking the `FromRequest` trait and introducing a new
  `FromRequestParts` trait.

  If your extractor needs to consume the request body then you should implement
  `FromRequest`, otherwise implement `FromRequestParts`.

  This extractor in 0.5:

  ```rust
  struct MyExtractor { /* ... */ }

  #[async_trait]
  impl<B> FromRequest<B> for MyExtractor
  where
      B: Send,
  {
      type Rejection = StatusCode;

      async fn from_request(req: &mut RequestParts<B>) -> Result<Self, Self::Rejection> {
          // ...
      }
  }
  ```

  Becomes this in 0.6:

  ```rust
  use axum::{
      extract::{FromRequest, FromRequestParts},
      http::{StatusCode, Request, request::Parts},
      async_trait,
  };

  struct MyExtractor { /* ... */ }

  // implement `FromRequestParts` if you don't need to consume the request body
  #[async_trait]
  impl<S> FromRequestParts<S> for MyExtractor
  where
      S: Send + Sync,
  {
      type Rejection = StatusCode;

      async fn from_request_parts(parts: &mut Parts, state: &S) -> Result<Self, Self::Rejection> {
          // ...
      }
  }

  // implement `FromRequest` if you do need to consume the request body
  #[async_trait]
  impl<S, B> FromRequest<S, B> for MyExtractor
  where
      S: Send + Sync,
      B: Send + 'static,
  {
      type Rejection = StatusCode;

      async fn from_request(req: Request<B>, state: &S) -> Result<Self, Self::Rejection> {
          // ...
      }
  }
  ```

- **breaking:** `RequestParts` has been removed as part of the `FromRequest`
  rework ([#1272])
- **breaking:** `BodyAlreadyExtracted` has been removed ([#1272])
- **breaking:** The following types or traits have a new `S` type param
  which represents the state ([#1155]):
  - `Router`, defaults to `()`
  - `MethodRouter`, defaults to `()`
  - `FromRequest`, no default
  - `Handler`, no default
- **added:** Add `RequestExt` and `RequestPartsExt` which adds convenience
  methods for running extractors to `http::Request` and `http::request::Parts` ([#1301])

## Middleware

- **breaking:** Remove `extractor_middleware` which was previously deprecated.
  Use `axum::middleware::from_extractor` instead ([#1077])
- **added:** Support running extractors on `middleware::from_fn` functions ([#1088])
- **added:** Support any middleware response that implements `IntoResponse` ([#1152])
- **breaking:** Require middleware added with `Handler::layer` to have
  `Infallible` as the error type ([#1152])

## Misc

- **changed:** axum's MSRV is now 1.60 ([#1239])
- **changed:** For methods that accept some `S: Service`, the bounds have been
  relaxed so the response type must implement `IntoResponse` rather than being a
  literal `Response`
- **fixed:** Annotate panicking functions with `#[track_caller]` so the error
  message points to where the user added the invalid route, rather than
  somewhere internally in axum ([#1248])
- **added:** Add `ServiceExt` with methods for turning any `Service` into a
  `MakeService` similarly to `Router::into_make_service` ([#1302])

[#1077]: https://github.com/tokio-rs/axum/pull/1077
[#1086]: https://github.com/tokio-rs/axum/pull/1086
[#1088]: https://github.com/tokio-rs/axum/pull/1088
[#1102]: https://github.com/tokio-rs/axum/pull/1102
[#1119]: https://github.com/tokio-rs/axum/pull/1119
[#1152]: https://github.com/tokio-rs/axum/pull/1152
[#1155]: https://github.com/tokio-rs/axum/pull/1155
[#1239]: https://github.com/tokio-rs/axum/pull/1239
[#1248]: https://github.com/tokio-rs/axum/pull/1248
[#1272]: https://github.com/tokio-rs/axum/pull/1272
[#1301]: https://github.com/tokio-rs/axum/pull/1301
[#1302]: https://github.com/tokio-rs/axum/pull/1302
[#924]: https://github.com/tokio-rs/axum/pull/924

</details>

# 0.5.16 (10. September, 2022)

## Security

- **breaking:** Added default limit to how much data `Bytes::from_request` will
  consume. Previously it would attempt to consume the entire request body
  without checking its length. This meant if a malicious peer sent an large (or
  infinite) request body your server might run out of memory and crash.

  The default limit is at 2 MB and can be disabled by adding the new
  `DefaultBodyLimit::disable()` middleware. See its documentation for more
  details.

  This also applies to these extractors which used `Bytes::from_request`
  internally:
  - `Form`
  - `Json`
  - `String`

  ([#1346])

[#1346]: https://github.com/tokio-rs/axum/pull/1346

# 0.5.15 (9. August, 2022)

- **fixed:** Don't expose internal type names in `QueryRejection` response. ([#1171])
- **fixed:** Improve performance of JSON serialization ([#1178])
- **fixed:** Improve build times by generating less IR ([#1192])

[#1171]: https://github.com/tokio-rs/axum/pull/1171
[#1178]: https://github.com/tokio-rs/axum/pull/1178
[#1192]: https://github.com/tokio-rs/axum/pull/1192

# 0.5.14 (25. July, 2022)

Yanked, as it contained an accidental breaking change.

# 0.5.13 (15. July, 2022)

- **fixed:** If `WebSocketUpgrade` cannot upgrade the connection it will return a
  `WebSocketUpgradeRejection::ConnectionNotUpgradable` rejection ([#1135])
- **changed:** `WebSocketUpgradeRejection` has a new variant `ConnectionNotUpgradable`
  variant ([#1135])

[#1135]: https://github.com/tokio-rs/axum/pull/1135

# 0.5.12 (10. July, 2022)

- **added:** Added `debug_handler` which is an attribute macro that improves
  type errors when applied to handler function. It is re-exported from
  `axum-macros` ([#1144])

[#1144]: https://github.com/tokio-rs/axum/pull/1144

# 0.5.11 (02. July, 2022)

- **added:** Implement `TryFrom<http::Method>` for `MethodFilter` and use new
  `NoMatchingMethodFilter` error in case of failure ([#1130])
- **added:** Document how to run extractors from middleware ([#1140])

[#1130]: https://github.com/tokio-rs/axum/pull/1130
[#1140]: https://github.com/tokio-rs/axum/pull/1140

# 0.5.10 (28. June, 2022)

- **fixed:** Make `Router` cheaper to clone ([#1123])
- **fixed:** Fix possible panic when doing trailing slash redirect ([#1124])

[#1123]: https://github.com/tokio-rs/axum/pull/1123
[#1124]: https://github.com/tokio-rs/axum/pull/1124

# 0.5.9 (20. June, 2022)

- **fixed:** Fix compile error when the `headers` is enabled and the `form`
  feature is disabled ([#1107])

[#1107]: https://github.com/tokio-rs/axum/pull/1107

# 0.5.8 (18. June, 2022)

- **added:** Support resolving host name via `Forwarded` header in `Host`
  extractor ([#1078])
- **added:** Implement `IntoResponse` for `Form` ([#1095])
- **changed:** axum's MSRV is now 1.56 ([#1098])

[#1078]: https://github.com/tokio-rs/axum/pull/1078
[#1095]: https://github.com/tokio-rs/axum/pull/1095
[#1098]: https://github.com/tokio-rs/axum/pull/1098

# 0.5.7 (08. June, 2022)

- **added:** Implement `Default` for `Extension` ([#1043])
- **fixed:** Support deserializing `Vec<(String, String)>` in `extract::Path<_>` to get vector of
  key/value pairs ([#1059])
- **added:** Add `extract::ws::close_code` which contains constants for close codes ([#1067])
- **fixed:** Use `impl IntoResponse` less in docs ([#1049])

[#1043]: https://github.com/tokio-rs/axum/pull/1043
[#1049]: https://github.com/tokio-rs/axum/pull/1049
[#1059]: https://github.com/tokio-rs/axum/pull/1059
[#1067]: https://github.com/tokio-rs/axum/pull/1067

# 0.5.6 (15. May, 2022)

- **added:** Add `WebSocket::protocol` to return the selected WebSocket subprotocol, if there is one. ([#1022])
- **fixed:** Improve error message for `PathRejection::WrongNumberOfParameters` to hint at using
  `Path<(String, String)>` or `Path<SomeStruct>` ([#1023])
- **fixed:** `PathRejection::WrongNumberOfParameters` now uses `500 Internal Server Error` since
  it's a programmer error and not a client error ([#1023])
- **fixed:** Fix `InvalidFormContentType` mentioning the wrong content type

[#1022]: https://github.com/tokio-rs/axum/pull/1022
[#1023]: https://github.com/tokio-rs/axum/pull/1023

# 0.5.5 (10. May, 2022)

- **fixed:** Correctly handle `GET`, `HEAD`, and `OPTIONS` requests in `ContentLengthLimit`.
  Request with these methods are now accepted if they _do not_ have a `Content-Length` header, and
  the request body will not be checked. If they do have a `Content-Length` header they'll be
  rejected. This allows `ContentLengthLimit` to be used as middleware around several routes,
  including `GET` routes ([#989])
- **added:** Add `MethodRouter::{into_make_service, into_make_service_with_connect_info}` ([#1010])

[#989]: https://github.com/tokio-rs/axum/pull/989
[#1010]: https://github.com/tokio-rs/axum/pull/1010

# 0.5.4 (26. April, 2022)

- **added:** Add `response::ErrorResponse` and `response::Result` for
  `IntoResponse`-based error handling ([#921])
- **added:** Add `middleware::from_extractor` and deprecate `extract::extractor_middleware` ([#957])
- **changed:** Update to tower-http 0.3 ([#965])

[#921]: https://github.com/tokio-rs/axum/pull/921
[#957]: https://github.com/tokio-rs/axum/pull/957
[#965]: https://github.com/tokio-rs/axum/pull/965

# 0.5.3 (19. April, 2022)

- **added:** Add `AppendHeaders` for appending headers to a response rather than overriding them ([#927])
- **added:** Add `axum::extract::multipart::Field::chunk` method for streaming a single chunk from
  the field ([#901])
- **fixed:** Fix trailing slash redirection with query parameters ([#936])

[#901]: https://github.com/tokio-rs/axum/pull/901
[#927]: https://github.com/tokio-rs/axum/pull/927
[#936]: https://github.com/tokio-rs/axum/pull/936

# 0.5.2 (19. April, 2022)

Yanked, as it contained an accidental breaking change.

# 0.5.1 (03. April, 2022)

- **added:** Add `RequestParts::extract` which allows applying an extractor as a method call ([#897])

[#897]: https://github.com/tokio-rs/axum/pull/897

# 0.5.0 (31. March, 2022)

- **added:** Document sharing state between handler and middleware ([#783])
- **added:** `Extension<_>` can now be used in tuples for building responses, and will set an
  extension on the response ([#797])
- **added:** `extract::Host` for extracting the hostname of a request ([#827])
- **added:** Add `IntoResponseParts` trait which allows defining custom response
  types for adding headers or extensions to responses ([#797])
- **added:** `TypedHeader` implements the new `IntoResponseParts` trait so they
  can be returned from handlers as parts of a response ([#797])
- **changed:** `Router::merge` now accepts `Into<Router>` ([#819])
- **breaking:** `sse::Event` now accepts types implementing `AsRef<str>` instead of `Into<String>`
  as field values.
- **breaking:** `sse::Event` now panics if a setter method is called twice instead of silently
  overwriting old values.
- **breaking:** Require `Output = ()` on `WebSocketStream::on_upgrade` ([#644])
- **breaking:** Make `TypedHeaderRejectionReason` `#[non_exhaustive]` ([#665])
- **breaking:** Using `HeaderMap` as an extractor will no longer remove the headers and thus
  they'll still be accessible to other extractors, such as `axum::extract::Json`. Instead
  `HeaderMap` will clone the headers. You should prefer to use `TypedHeader` to extract only the
  headers you need ([#698])

  This includes these breaking changes:
    - `RequestParts::take_headers` has been removed.
    - `RequestParts::headers` returns `&HeaderMap`.
    - `RequestParts::headers_mut` returns `&mut HeaderMap`.
    - `HeadersAlreadyExtracted` has been removed.
    - The `HeadersAlreadyExtracted` variant has been removed from these rejections:
        - `RequestAlreadyExtracted`
        - `RequestPartsAlreadyExtracted`
        - `JsonRejection`
        - `FormRejection`
        - `ContentLengthLimitRejection`
        - `WebSocketUpgradeRejection`
    - `<HeaderMap as FromRequest<_>>::Rejection` has been changed to `std::convert::Infallible`.
- **breaking:** `axum::http::Extensions` is no longer an extractor (ie it
  doesn't implement `FromRequest`). The `axum::extract::Extension` extractor is
  _not_ impacted by this and works the same. This change makes it harder to
  accidentally remove all extensions which would result in confusing errors
  elsewhere ([#699])
  This includes these breaking changes:
    - `RequestParts::take_extensions` has been removed.
    - `RequestParts::extensions` returns `&Extensions`.
    - `RequestParts::extensions_mut` returns `&mut Extensions`.
    - `RequestAlreadyExtracted` has been removed.
    - `<Request as FromRequest>::Rejection` is now `BodyAlreadyExtracted`.
    - `<http::request::Parts as FromRequest>::Rejection` is now `Infallible`.
    - `ExtensionsAlreadyExtracted` has been removed.
    - The `ExtensionsAlreadyExtracted` removed variant has been removed from these rejections:
        - `ExtensionRejection`
        - `PathRejection`
        - `MatchedPathRejection`
        - `WebSocketUpgradeRejection`
- **breaking:** `Redirect::found` has been removed ([#800])
- **breaking:** `AddExtensionLayer` has been removed. Use `Extension` instead. It now implements
  `tower::Layer` ([#807])
- **breaking:** `AddExtension` has been moved from the root module to `middleware`
- **breaking:** `.nest("/foo/", Router::new().route("/bar", _))` now does the right thing and
  results in a route at `/foo/bar` instead of `/foo//bar` ([#824])
- **breaking:** Routes are now required to start with `/`. Previously routes such as `:foo` would
  be accepted but most likely result in bugs ([#823])
- **breaking:** `Headers` has been removed. Arrays of tuples directly implement
  `IntoResponseParts` so `([("x-foo", "foo")], response)` now works ([#797])
- **breaking:** `InvalidJsonBody` has been replaced with `JsonDataError` to clearly signal that the
  request body was syntactically valid JSON but couldn't be deserialized into the target type
- **breaking:** `Handler` is no longer an `#[async_trait]` but instead has an
  associated `Future` type. That allows users to build their own `Handler` types
  without paying the cost of `#[async_trait]` ([#879])
- **changed:** New `JsonSyntaxError` variant added to `JsonRejection`. This is returned when the
  request body contains syntactically invalid JSON
- **fixed:** Correctly set the `Content-Length` header for response to `HEAD`
  requests ([#734])
- **fixed:** Fix wrong `content-length` for `HEAD` requests to endpoints that returns chunked
  responses ([#755])
- **fixed:** Fixed several routing bugs related to nested "opaque" tower services (i.e.
  non-`Router` services) ([#841] and [#842])
- **changed:** Update to tokio-tungstenite 0.17 ([#791])
- **breaking:** `Redirect::{to, temporary, permanent}` now accept `&str` instead
  of `Uri` ([#889])
- **breaking:** Remove second type parameter from `Router::into_make_service_with_connect_info`
  and `Handler::into_make_service_with_connect_info` to support `MakeService`s
  that accept multiple targets ([#892])

[#644]: https://github.com/tokio-rs/axum/pull/644
[#665]: https://github.com/tokio-rs/axum/pull/665
[#698]: https://github.com/tokio-rs/axum/pull/698
[#699]: https://github.com/tokio-rs/axum/pull/699
[#734]: https://github.com/tokio-rs/axum/pull/734
[#755]: https://github.com/tokio-rs/axum/pull/755
[#783]: https://github.com/tokio-rs/axum/pull/783
[#791]: https://github.com/tokio-rs/axum/pull/791
[#797]: https://github.com/tokio-rs/axum/pull/797
[#800]: https://github.com/tokio-rs/axum/pull/800
[#807]: https://github.com/tokio-rs/axum/pull/807
[#819]: https://github.com/tokio-rs/axum/pull/819
[#823]: https://github.com/tokio-rs/axum/pull/823
[#824]: https://github.com/tokio-rs/axum/pull/824
[#827]: https://github.com/tokio-rs/axum/pull/827
[#841]: https://github.com/tokio-rs/axum/pull/841
[#842]: https://github.com/tokio-rs/axum/pull/842
[#879]: https://github.com/tokio-rs/axum/pull/879
[#889]: https://github.com/tokio-rs/axum/pull/889
[#892]: https://github.com/tokio-rs/axum/pull/892

# 0.4.8 (2. March, 2022)

- Use correct path for `AddExtensionLayer` and `AddExtension::layer` deprecation
  notes ([#812])

[#812]: https://github.com/tokio-rs/axum/pull/812

# 0.4.7 (1. March, 2022)

- **added:** Implement `tower::Layer` for `Extension` ([#801])
- **changed:** Deprecate `AddExtensionLayer`. Use `Extension` instead ([#805])

[#801]: https://github.com/tokio-rs/axum/pull/801
[#805]: https://github.com/tokio-rs/axum/pull/805

# 0.4.6 (22. February, 2022)

- **added:** `middleware::from_fn` for creating middleware from async functions.
  This previously lived in axum-extra but has been moved to axum ([#719])
- **fixed:** Set `Allow` header when responding with `405 Method Not Allowed` ([#733])

[#719]: https://github.com/tokio-rs/axum/pull/719
[#733]: https://github.com/tokio-rs/axum/pull/733

# 0.4.5 (31. January, 2022)

- Reference [axum-macros] instead of [axum-debug]. The latter has been superseded by
  axum-macros and is deprecated ([#738])

[#738]: https://github.com/tokio-rs/axum/pull/738
[axum-debug]: https://docs.rs/axum-debug
[axum-macros]: https://docs.rs/axum-macros

# 0.4.4 (13. January, 2022)

- **fixed:** Fix using incorrect path prefix when nesting `Router`s at `/` ([#691])
- **fixed:** Make `nest("", service)` work and mean the same as `nest("/", service)` ([#691])
- **fixed:** Replace response code `301` with `308` for trailing slash redirects. Also deprecates
  `Redirect::found` (`302`) in favor of `Redirect::temporary` (`307`) or `Redirect::to` (`303`).
  This is to prevent clients from changing non-`GET` requests to `GET` requests ([#682])

[#691]: https://github.com/tokio-rs/axum/pull/691
[#682]: https://github.com/tokio-rs/axum/pull/682

# 0.4.3 (21. December, 2021)

- **added:** `axum::AddExtension::layer` ([#607])
- **added:** Re-export the headers crate when the headers feature is active ([#630])
- **fixed:** `sse::Event` will no longer drop the leading space of data, event ID and name values
  that have it ([#600])
- **fixed:** `sse::Event` is more strict about what field values it supports, disallowing any SSE
  events that break the specification (such as field values containing carriage returns) ([#599])
- **fixed:** Improve documentation of `sse::Event` ([#601])
- **fixed:** Make `Path` fail with `ExtensionsAlreadyExtracted` if another extractor (such as
  `Request`) has previously taken the request extensions. Thus `PathRejection` now contains a
  variant with `ExtensionsAlreadyExtracted`. This is not a breaking change since `PathRejection` is
  marked as `#[non_exhaustive]` ([#619])
- **fixed:** Fix misleading error message for `PathRejection` if extensions had
  previously been extracted ([#619])
- **fixed:** Use `AtomicU32` internally, rather than `AtomicU64`, to improve portability ([#616])

[#599]: https://github.com/tokio-rs/axum/pull/599
[#600]: https://github.com/tokio-rs/axum/pull/600
[#601]: https://github.com/tokio-rs/axum/pull/601
[#607]: https://github.com/tokio-rs/axum/pull/607
[#616]: https://github.com/tokio-rs/axum/pull/616
[#619]: https://github.com/tokio-rs/axum/pull/619
[#619]: https://github.com/tokio-rs/axum/pull/619
[#630]: https://github.com/tokio-rs/axum/pull/630

# 0.4.2 (06. December, 2021)

- **fix:** Depend on the correct version of `axum-core` ([#592])

[#592]: https://github.com/tokio-rs/axum/pull/592

# 0.4.1 (06. December, 2021)

- **added:** `axum::response::Response` now exists as a shorthand for writing `Response<BoxBody>` ([#590])

[#590]: https://github.com/tokio-rs/axum/pull/590

# 0.4.0 (02. December, 2021)

- **breaking:** New `MethodRouter` that works similarly to `Router`:
  - Route to handlers and services with the same type
  - Add middleware to some routes more easily with `MethodRouter::layer` and
    `MethodRouter::route_layer`.
  - Merge method routers with `MethodRouter::merge`
  - Customize response for unsupported methods with `MethodRouter::fallback`
- **breaking:** The default for the type parameter in `FromRequest` and
  `RequestParts` has been removed. Use `FromRequest<Body>` and
  `RequestParts<Body>` to get the previous behavior ([#564])
- **added:** `FromRequest` and `IntoResponse` are now defined in a new called
  `axum-core`. This crate is intended for library authors to depend on, rather
  than `axum` itself, if possible. `axum-core` has a smaller API and will thus
  receive fewer breaking changes. `FromRequest` and `IntoResponse` are
  re-exported from `axum` in the same location so nothing is changed for `axum`
  users ([#564])
- **breaking:** The previously deprecated `axum::body::box_body` function has
  been removed. Use `axum::body::boxed` instead.
- **fixed:** Adding the same route with different methods now works ie
  `.route("/", get(_)).route("/", post(_))`.
- **breaking:** `routing::handler_method_router` and
  `routing::service_method_router` has been removed in favor of
  `routing::{get, get_service, ..., MethodRouter}`.
- **breaking:** `HandleErrorExt` has been removed in favor of
  `MethodRouter::handle_error`.
- **breaking:** `HandleErrorLayer` now requires the handler function to be
  `async` ([#534])
- **added:** `HandleErrorLayer` now supports running extractors.
- **breaking:** The `Handler<B, T>` trait is now defined as `Handler<T, B =
  Body>`. That is the type parameters have been swapped and `B` defaults to
  `axum::body::Body` ([#527])
- **breaking:** `Router::merge` will panic if both routers have fallbacks.
  Previously the left side fallback would be silently discarded ([#529])
- **breaking:** `Router::nest` will panic if the nested router has a fallback.
  Previously it would be silently discarded ([#529])
- Update WebSockets to use tokio-tungstenite 0.16 ([#525])
- **added:** Default to return `charset=utf-8` for text content type. ([#554])
- **breaking:** The `Body` and `BodyError` associated types on the
  `IntoResponse` trait have been removed - instead, `.into_response()` will now
  always return `Response<BoxBody>` ([#571])
- **breaking:** `PathParamsRejection` has been renamed to `PathRejection` and its
  variants renamed to `FailedToDeserializePathParams` and `MissingPathParams`. This
  makes it more consistent with the rest of axum ([#574])
- **added:** `Path`'s rejection type now provides data about exactly which part of
  the path couldn't be deserialized ([#574])

[#525]: https://github.com/tokio-rs/axum/pull/525
[#527]: https://github.com/tokio-rs/axum/pull/527
[#529]: https://github.com/tokio-rs/axum/pull/529
[#534]: https://github.com/tokio-rs/axum/pull/534
[#554]: https://github.com/tokio-rs/axum/pull/554
[#564]: https://github.com/tokio-rs/axum/pull/564
[#571]: https://github.com/tokio-rs/axum/pull/571
[#574]: https://github.com/tokio-rs/axum/pull/574

# 0.3.4 (13. November, 2021)

- **changed:** `box_body` has been renamed to `boxed`. `box_body` still exists
  but is deprecated ([#530])

[#530]: https://github.com/tokio-rs/axum/pull/530

# 0.3.3 (13. November, 2021)

- Implement `FromRequest` for [`http::request::Parts`] so it can be used an
  extractor ([#489])
- Implement `IntoResponse` for `http::response::Parts` ([#490])

[#489]: https://github.com/tokio-rs/axum/pull/489
[#490]: https://github.com/tokio-rs/axum/pull/490
[`http::request::Parts`]: https://docs.rs/http/latest/http/request/struct.Parts.html

# 0.3.2 (08. November, 2021)

- **added:** Add `Router::route_layer` for applying middleware that
  will only run on requests that match a route. This is useful for middleware
  that return early, such as authorization ([#474])

[#474]: https://github.com/tokio-rs/axum/pull/474

# 0.3.1 (06. November, 2021)

- **fixed:** Implement `Clone` for `IntoMakeServiceWithConnectInfo` ([#471])

[#471]: https://github.com/tokio-rs/axum/pull/471

# 0.3.0 (02. November, 2021)

- Overall:
  - **fixed:** All known compile time issues are resolved, including those with
    `boxed` and those introduced by Rust 1.56 ([#404])
  - **breaking:** The router's type is now always `Router` regardless of how many routes or
    middleware are applied ([#404])

    This means router types are all always nameable:

    ```rust
    fn my_routes() -> Router {
        Router::new().route(
            "/users",
            post(|| async { "Hello, World!" }),
        )
    }
    ```
  - **breaking:** Added feature flags for HTTP1 and JSON. This enables removing a
    few dependencies if your app only uses HTTP2 or doesn't use JSON. This is only a
    breaking change if you depend on axum with `default_features = false`. ([#286])
  - **breaking:** `Route::boxed` and `BoxRoute` have been removed as they're no longer
    necessary ([#404])
  - **breaking:** `Nested`, `Or` types are now private. They no longer had to be
    public because `Router` is internally boxed ([#404])
  - **breaking:** Remove `routing::Layered` as it didn't actually do anything and
    thus wasn't necessary
  - **breaking:** Vendor `AddExtensionLayer` and `AddExtension` to reduce public
    dependencies
  - **breaking:** `body::BoxBody` is now a type alias for
    `http_body::combinators::UnsyncBoxBody` and thus is no longer `Sync`. This
    is because bodies are streams and requiring streams to be `Sync` is
    unnecessary.
  - **added:** Implement `IntoResponse` for `http_body::combinators::UnsyncBoxBody`.
  - **added:** Add `Handler::into_make_service` for serving a handler without a
    `Router`.
  - **added:** Add `Handler::into_make_service_with_connect_info` for serving a
    handler without a `Router`, and storing info about the incoming connection.
  - **breaking:** axum's minimum supported rust version is now 1.56
- Routing:
  - Big internal refactoring of routing leading to several improvements ([#363])
    - **added:** Wildcard routes like `.route("/api/users/*rest", service)` are now supported.
    - **fixed:** The order routes are added in no longer matters.
    - **fixed:** Adding a conflicting route will now cause a panic instead of silently making
      a route unreachable.
    - **fixed:** Route matching is faster as number of routes increases.
    - **breaking:** Handlers for multiple HTTP methods must be added in the same
      `Router::route` call. So `.route("/", get(get_handler).post(post_handler))` and
      _not_ `.route("/", get(get_handler)).route("/", post(post_handler))`.
  - **fixed:** Correctly handle trailing slashes in routes:
    - If a route with a trailing slash exists and a request without a trailing
      slash is received, axum will send a 301 redirection to the route with the
      trailing slash.
    - Or vice versa if a route without a trailing slash exists and a request
      with a trailing slash is received.
    - This can be overridden by explicitly defining two routes: One with and one
      without a trailing slash.
  - **breaking:** Method routing for handlers has been moved from `axum::handler`
    to `axum::routing`. So `axum::handler::get` now lives at `axum::routing::get`
    ([#405])
  - **breaking:** Method routing for services has been moved from `axum::service`
    to `axum::routing::service_method_routing`. So `axum::service::get` now lives at
    `axum::routing::service_method_routing::get`, etc. ([#405])
  - **breaking:** `Router::or` renamed to `Router::merge` and will now panic on
    overlapping routes. It now only accepts `Router`s and not general `Service`s.
    Use `Router::fallback` for adding fallback routes ([#408])
  - **added:** `Router::fallback` for adding handlers for request that didn't
    match any routes. `Router::fallback` must be use instead of `nest("/", _)` ([#408])
  - **breaking:** `EmptyRouter` has been renamed to `MethodNotAllowed` as it's only
    used in method routers and not in path routers (`Router`)
  - **breaking:** Remove support for routing based on the `CONNECT` method. An
    example of combining axum with and HTTP proxy can be found [here][proxy] ([#428])
- Extractors:
  - **fixed:** Expand accepted content types for JSON requests ([#378])
  - **fixed:** Support deserializing `i128` and `u128` in `extract::Path`
  - **breaking:** Automatically do percent decoding in `extract::Path`
    ([#272])
  - **breaking:** Change `Connected::connect_info` to return `Self` and remove
    the associated type `ConnectInfo` ([#396])
  - **added:** Add `extract::MatchedPath` for accessing path in router that
    matched the request ([#412])
- Error handling:
  - **breaking:** Simplify error handling model ([#402]):
    - All services part of the router are now required to be infallible.
    - Error handling utilities have been moved to an `error_handling` module.
    - `Router::check_infallible` has been removed since routers are always
      infallible with the error handling changes.
    - Error handling closures must now handle all errors and thus always return
      something that implements `IntoResponse`.

    With these changes handling errors from fallible middleware is done like so:

    ```rust,no_run
    use axum::{
        routing::get,
        http::StatusCode,
        error_handling::HandleErrorLayer,
        response::IntoResponse,
        Router, BoxError,
    };
    use tower::ServiceBuilder;
    use std::time::Duration;

    let middleware_stack = ServiceBuilder::new()
        // Handle errors from middleware
        //
        // This middleware most be added above any fallible
        // ones if you're using `ServiceBuilder`, due to how ordering works
        .layer(HandleErrorLayer::new(handle_error))
        // Return an error after 30 seconds
        .timeout(Duration::from_secs(30));

    let app = Router::new()
        .route("/", get(|| async { /* ... */ }))
        .layer(middleware_stack);

    fn handle_error(_error: BoxError) -> impl IntoResponse {
        StatusCode::REQUEST_TIMEOUT
    }
    ```

    And handling errors from fallible leaf services is done like so:

    ```rust
    use axum::{
        Router, service,
        body::Body,
        routing::service_method_routing::get,
        response::IntoResponse,
        http::{Request, Response},
        error_handling::HandleErrorExt, // for `.handle_error`
    };
    use std::{io, convert::Infallible};
    use tower::service_fn;

    let app = Router::new()
        .route(
            "/",
            get(service_fn(|_req: Request<Body>| async {
                let contents = tokio::fs::read_to_string("some_file").await?;
                Ok::<_, io::Error>(Response::new(Body::from(contents)))
            }))
            .handle_error(handle_io_error),
        );

    fn handle_io_error(error: io::Error) -> impl IntoResponse {
        // ...
    }
    ```
- Misc:
  - `InvalidWebsocketVersionHeader` has been renamed to `InvalidWebSocketVersionHeader` ([#416])
  - `WebsocketKeyHeaderMissing` has been renamed to `WebSocketKeyHeaderMissing` ([#416])

[#339]: https://github.com/tokio-rs/axum/pull/339
[#286]: https://github.com/tokio-rs/axum/pull/286
[#272]: https://github.com/tokio-rs/axum/pull/272
[#378]: https://github.com/tokio-rs/axum/pull/378
[#363]: https://github.com/tokio-rs/axum/pull/363
[#396]: https://github.com/tokio-rs/axum/pull/396
[#402]: https://github.com/tokio-rs/axum/pull/402
[#404]: https://github.com/tokio-rs/axum/pull/404
[#405]: https://github.com/tokio-rs/axum/pull/405
[#408]: https://github.com/tokio-rs/axum/pull/408
[#412]: https://github.com/tokio-rs/axum/pull/412
[#416]: https://github.com/tokio-rs/axum/pull/416
[#428]: https://github.com/tokio-rs/axum/pull/428
[proxy]: https://github.com/tokio-rs/axum/blob/main/examples/http-proxy/src/main.rs

# 0.2.8 (07. October, 2021)

- Document debugging handler type errors with "axum-debug" ([#372])

[#372]: https://github.com/tokio-rs/axum/pull/372

# 0.2.7 (06. October, 2021)

- Bump minimum version of async-trait ([#370])

[#370]: https://github.com/tokio-rs/axum/pull/370

# 0.2.6 (02. October, 2021)

- Clarify that `handler::any` and `service::any` only accepts standard HTTP
  methods ([#337])
- Document how to customize error responses from extractors ([#359])

[#337]: https://github.com/tokio-rs/axum/pull/337
[#359]: https://github.com/tokio-rs/axum/pull/359

# 0.2.5 (18. September, 2021)

- Add accessors for `TypedHeaderRejection` fields ([#317])
- Improve docs for extractors ([#327])

[#317]: https://github.com/tokio-rs/axum/pull/317
[#327]: https://github.com/tokio-rs/axum/pull/327

# 0.2.4 (10. September, 2021)

- Document using `StreamExt::split` with `WebSocket` ([#291])
- Document adding middleware to multiple groups of routes ([#293])

[#291]: https://github.com/tokio-rs/axum/pull/291
[#293]: https://github.com/tokio-rs/axum/pull/293

# 0.2.3 (26. August, 2021)

- **fixed:** Fix accidental breaking change introduced by internal refactor.
  `BoxRoute` used to be `Sync` but was accidental made `!Sync` ([#273](https://github.com/tokio-rs/axum/pull/273))

# 0.2.2 (26. August, 2021)

- **fixed:** Fix URI captures matching empty segments. This means requests with
  URI `/` will no longer be matched by `/:key` ([#264](https://github.com/tokio-rs/axum/pull/264))
- **fixed:** Remove needless trait bounds from `Router::boxed` ([#269](https://github.com/tokio-rs/axum/pull/269))

# 0.2.1 (24. August, 2021)

- **added:** Add `Redirect::to` constructor ([#255](https://github.com/tokio-rs/axum/pull/255))
- **added:** Document how to implement `IntoResponse` for custom error type ([#258](https://github.com/tokio-rs/axum/pull/258))

# 0.2.0 (23. August, 2021)

- Overall:
  - **fixed:** Overall compile time improvements. If you're having issues with compile time
    please file an issue! ([#184](https://github.com/tokio-rs/axum/pull/184)) ([#198](https://github.com/tokio-rs/axum/pull/198)) ([#220](https://github.com/tokio-rs/axum/pull/220))
  - **changed:** Remove `prelude`. Explicit imports are now required ([#195](https://github.com/tokio-rs/axum/pull/195))
- Routing:
  - **added:** Add dedicated `Router` to replace the `RoutingDsl` trait ([#214](https://github.com/tokio-rs/axum/pull/214))
  - **added:** Add `Router::or` for combining routes ([#108](https://github.com/tokio-rs/axum/pull/108))
  - **fixed:** Support matching different HTTP methods for the same route that aren't defined
    together. So `Router::new().route("/", get(...)).route("/", post(...))` now
    accepts both `GET` and `POST`. Previously only `POST` would be accepted ([#224](https://github.com/tokio-rs/axum/pull/224))
  - **fixed:** `get` routes will now also be called for `HEAD` requests but will always have
    the response body removed ([#129](https://github.com/tokio-rs/axum/pull/129))
  - **changed:** Replace `axum::route(...)` with `axum::Router::new().route(...)`. This means
    there is now only one way to create a new router. Same goes for
    `axum::routing::nest`. ([#215](https://github.com/tokio-rs/axum/pull/215))
  - **changed:** Implement `routing::MethodFilter` via [`bitflags`](https://crates.io/crates/bitflags) ([#158](https://github.com/tokio-rs/axum/pull/158))
  - **changed:** Move `handle_error` from `ServiceExt` to `service::OnMethod` ([#160](https://github.com/tokio-rs/axum/pull/160))

  With these changes this app using 0.1:

  ```rust
  use axum::{extract::Extension, prelude::*, routing::BoxRoute, AddExtensionLayer};

  let app = route("/", get(|| async { "hi" }))
      .nest("/api", api_routes())
      .layer(AddExtensionLayer::new(state));

  fn api_routes() -> BoxRoute<Body> {
      route(
          "/users",
          post(|Extension(state): Extension<State>| async { "hi from nested" }),
      )
      .boxed()
  }
  ```

  Becomes this in 0.2:

  ```rust
  use axum::{
      extract::Extension,
      handler::{get, post},
      routing::BoxRoute,
      Router,
  };

  let app = Router::new()
      .route("/", get(|| async { "hi" }))
      .nest("/api", api_routes());

  fn api_routes() -> Router<BoxRoute> {
      Router::new()
          .route(
              "/users",
              post(|Extension(state): Extension<State>| async { "hi from nested" }),
          )
          .boxed()
  }
  ```
- Extractors:
  - **added:** Make `FromRequest` default to being generic over `body::Body` ([#146](https://github.com/tokio-rs/axum/pull/146))
  - **added:** Implement `std::error::Error` for all rejections ([#153](https://github.com/tokio-rs/axum/pull/153))
  - **added:** Add `OriginalUri` for extracting original request URI in nested services ([#197](https://github.com/tokio-rs/axum/pull/197))
  - **added:** Implement `FromRequest` for `http::Extensions` ([#169](https://github.com/tokio-rs/axum/pull/169))
  - **added:** Make `RequestParts::{new, try_into_request}` public so extractors can be used outside axum ([#194](https://github.com/tokio-rs/axum/pull/194))
  - **added:** Implement `FromRequest` for `axum::body::Body` ([#241](https://github.com/tokio-rs/axum/pull/241))
  - **changed:** Removed `extract::UrlParams` and `extract::UrlParamsMap`. Use `extract::Path` instead ([#154](https://github.com/tokio-rs/axum/pull/154))
  - **changed:** `extractor_middleware` now requires `RequestBody: Default` ([#167](https://github.com/tokio-rs/axum/pull/167))
  - **changed:** Convert `RequestAlreadyExtracted` to an enum with each possible error variant ([#167](https://github.com/tokio-rs/axum/pull/167))
  - **changed:** `extract::BodyStream` is no longer generic over the request body ([#234](https://github.com/tokio-rs/axum/pull/234))
  - **changed:** `extract::Body` has been renamed to `extract::RawBody` to avoid conflicting with `body::Body` ([#233](https://github.com/tokio-rs/axum/pull/233))
  - **changed:** `RequestParts` changes ([#153](https://github.com/tokio-rs/axum/pull/153))
      - `method` new returns an `&http::Method`
      - `method_mut` new returns an `&mut http::Method`
      - `take_method` has been removed
      - `uri` new returns an `&http::Uri`
      - `uri_mut` new returns an `&mut http::Uri`
      - `take_uri` has been removed
  - **changed:** Remove several rejection types that were no longer used ([#153](https://github.com/tokio-rs/axum/pull/153)) ([#154](https://github.com/tokio-rs/axum/pull/154))
- Responses:
  - **added:** Add `Headers` for easily customizing headers on a response ([#193](https://github.com/tokio-rs/axum/pull/193))
  - **added:** Add `Redirect` response ([#192](https://github.com/tokio-rs/axum/pull/192))
  - **added:** Add `body::StreamBody` for easily responding with a stream of byte chunks ([#237](https://github.com/tokio-rs/axum/pull/237))
  - **changed:** Add associated `Body` and `BodyError` types to `IntoResponse`. This is
    required for returning responses with bodies other than `hyper::Body` from
    handlers. See the docs for advice on how to implement `IntoResponse` ([#86](https://github.com/tokio-rs/axum/pull/86))
  - **changed:** `tower::util::Either` no longer implements `IntoResponse` ([#229](https://github.com/tokio-rs/axum/pull/229))

  This `IntoResponse` from 0.1:
  ```rust
  use axum::{http::Response, prelude::*, response::IntoResponse};

  struct MyResponse;

  impl IntoResponse for MyResponse {
      fn into_response(self) -> Response<Body> {
          Response::new(Body::empty())
      }
  }
  ```

  Becomes this in 0.2:
  ```rust
  use axum::{body::Body, http::Response, response::IntoResponse};

  struct MyResponse;

  impl IntoResponse for MyResponse {
      type Body = Body;
      type BodyError = <Self::Body as axum::body::HttpBody>::Error;

      fn into_response(self) -> Response<Self::Body> {
          Response::new(Body::empty())
      }
  }
  ```
- SSE:
  - **added:** Add `response::sse::Sse`. This implements SSE using a response rather than a service ([#98](https://github.com/tokio-rs/axum/pull/98))
  - **changed:** Remove `axum::sse`. It has been replaced by `axum::response::sse` ([#98](https://github.com/tokio-rs/axum/pull/98))

  Handler using SSE in 0.1:
  ```rust
  use axum::{
      prelude::*,
      sse::{sse, Event},
  };
  use std::convert::Infallible;

  let app = route(
      "/",
      sse(|| async {
          let stream = futures::stream::iter(vec![Ok::<_, Infallible>(
              Event::default().data("hi there!"),
          )]);
          Ok::<_, Infallible>(stream)
      }),
  );
  ```

  Becomes this in 0.2:

  ```rust
  use axum::{
      handler::get,
      response::sse::{Event, Sse},
      Router,
  };
  use std::convert::Infallible;

  let app = Router::new().route(
      "/",
      get(|| async {
          let stream = futures::stream::iter(vec![Ok::<_, Infallible>(
              Event::default().data("hi there!"),
          )]);
          Sse::new(stream)
      }),
  );
  ```
- WebSockets:
  - **changed:** Change WebSocket API to use an extractor plus a response ([#121](https://github.com/tokio-rs/axum/pull/121))
  - **changed:** Make WebSocket `Message` an enum ([#116](https://github.com/tokio-rs/axum/pull/116))
  - **changed:** `WebSocket` now uses `Error` as its error type ([#150](https://github.com/tokio-rs/axum/pull/150))

  Handler using WebSockets in 0.1:

  ```rust
  use axum::{
      prelude::*,
      ws::{ws, WebSocket},
  };

  let app = route(
      "/",
      ws(|socket: WebSocket| async move {
          // do stuff with socket
      }),
  );
  ```

  Becomes this in 0.2:

  ```rust
  use axum::{
      extract::ws::{WebSocket, WebSocketUpgrade},
      handler::get,
      Router,
  };

  let app = Router::new().route(
      "/",
      get(|ws: WebSocketUpgrade| async move {
          ws.on_upgrade(|socket: WebSocket| async move {
              // do stuff with socket
          })
      }),
  );
  ```
- Misc
  - **added:** Add default feature `tower-log` which exposes `tower`'s `log` feature. ([#218](https://github.com/tokio-rs/axum/pull/218))
  - **changed:** Replace `body::BoxStdError` with `axum::Error`, which supports downcasting ([#150](https://github.com/tokio-rs/axum/pull/150))
  - **changed:** `EmptyRouter` now requires the response body to implement `Send + Sync + 'static'` ([#108](https://github.com/tokio-rs/axum/pull/108))
  - **changed:** `Router::check_infallible` now returns a `CheckInfallible` service. This
    is to improve compile times ([#198](https://github.com/tokio-rs/axum/pull/198))
  - **changed:** `Router::into_make_service` now returns `routing::IntoMakeService` rather than
    `tower::make::Shared` ([#229](https://github.com/tokio-rs/axum/pull/229))
  - **changed:** All usage of `tower::BoxError` has been replaced with `axum::BoxError` ([#229](https://github.com/tokio-rs/axum/pull/229))
  - **changed:** Several response future types have been moved into dedicated
    `future` modules ([#133](https://github.com/tokio-rs/axum/pull/133))
  - **changed:** `EmptyRouter`, `ExtractorMiddleware`, `ExtractorMiddlewareLayer`,
    and `QueryStringMissing` no longer implement `Copy` ([#132](https://github.com/tokio-rs/axum/pull/132))
  - **changed:** `service::OnMethod`, `handler::OnMethod`, and `routing::Nested` have new response future types ([#157](https://github.com/tokio-rs/axum/pull/157))

# 0.1.3 (06. August, 2021)

- Fix stripping prefix when nesting services at `/` ([#91](https://github.com/tokio-rs/axum/pull/91))
- Add support for WebSocket protocol negotiation ([#83](https://github.com/tokio-rs/axum/pull/83))
- Use `pin-project-lite` instead of `pin-project` ([#95](https://github.com/tokio-rs/axum/pull/95))
- Re-export `http` crate and `hyper::Server` ([#110](https://github.com/tokio-rs/axum/pull/110))
- Fix `Query` and `Form` extractors giving bad request error when query string is empty. ([#117](https://github.com/tokio-rs/axum/pull/117))
- Add `Path` extractor. ([#124](https://github.com/tokio-rs/axum/pull/124))
- Fixed the implementation of `IntoResponse` of `(HeaderMap, T)` and `(StatusCode, HeaderMap, T)` would ignore headers from `T` ([#137](https://github.com/tokio-rs/axum/pull/137))
- Deprecate `extract::UrlParams` and `extract::UrlParamsMap`. Use `extract::Path` instead ([#138](https://github.com/tokio-rs/axum/pull/138))

# 0.1.2 (01. August, 2021)

- Implement `Stream` for `WebSocket` ([#52](https://github.com/tokio-rs/axum/pull/52))
- Implement `Sink` for `WebSocket` ([#52](https://github.com/tokio-rs/axum/pull/52))
- Implement `Deref` most extractors ([#56](https://github.com/tokio-rs/axum/pull/56))
- Return `405 Method Not Allowed` for unsupported method for route ([#63](https://github.com/tokio-rs/axum/pull/63))
- Add extractor for remote connection info ([#55](https://github.com/tokio-rs/axum/pull/55))
- Improve error message of `MissingExtension` rejections ([#72](https://github.com/tokio-rs/axum/pull/72))
- Improve documentation for routing ([#71](https://github.com/tokio-rs/axum/pull/71))
- Clarify required response body type when routing to `tower::Service`s ([#69](https://github.com/tokio-rs/axum/pull/69))
- Add `axum::body::box_body` to converting an `http_body::Body` to `axum::body::BoxBody` ([#69](https://github.com/tokio-rs/axum/pull/69))
- Add `axum::sse` for Server-Sent Events ([#75](https://github.com/tokio-rs/axum/pull/75))
- Mention required dependencies in docs ([#77](https://github.com/tokio-rs/axum/pull/77))
- Fix WebSockets failing on Firefox ([#76](https://github.com/tokio-rs/axum/pull/76))

# 0.1.1 (30. July, 2021)

- Misc readme fixes.

# 0.1.0 (30. July, 2021)

- Initial release.<|MERGE_RESOLUTION|>--- conflicted
+++ resolved
@@ -7,40 +7,9 @@
 
 # Unreleased
 
-<<<<<<< HEAD
-- - **added** Implement IntoResponse for &'static [u8; N] and [u8; N] ([#1690])
 - **added:** Add `FormRejection::FailedToDeserializeFormBody` which is returned
   if the request body couldn't be deserialized into the target type, as opposed
   to `FailedToDeserializeForm` which is only for query parameters ([#1683])
-=======
-- None.
-
-# 0.6.6 (12. February, 2023)
-
-- **fixed:** Enable passing `MethodRouter` to `Router::fallback` ([#1730])
-
-[#1730]: https://github.com/tokio-rs/axum/pull/1730
-
-# 0.6.5 (11. February, 2023)
-
-- **fixed:** Fix `#[debug_handler]` sometimes giving wrong borrow related suggestions ([#1710])
-- Document gotchas related to using `impl IntoResponse` as the return type from handler functions ([#1736])
-
-[#1710]: https://github.com/tokio-rs/axum/pull/1710
-[#1736]: https://github.com/tokio-rs/axum/pull/1736
-
-# 0.6.4 (22. January, 2023)
-
-- Depend on axum-macros 0.3.2
-
-# 0.6.3 (20. January, 2023)
-
-- **added:** Implement `IntoResponse` for `&'static [u8; N]` and `[u8; N]` ([#1690])
-- **fixed:** Make `Path` support types using `serde::Deserializer::deserialize_any` ([#1693])
-- **added:** Add `RawPathParams` ([#1713])
-- **added:** Implement `Clone` and `Service` for `axum::middleware::Next` ([#1712])
-- **fixed:** Document required tokio features to run "Hello, World!" example ([#1715])
->>>>>>> e6ff0281
 
 [#1683]: https://github.com/tokio-rs/axum/pull/1683
 [#1690]: https://github.com/tokio-rs/axum/pull/1690
