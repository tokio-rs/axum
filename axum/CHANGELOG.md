--- conflicted
+++ resolved
@@ -8,7 +8,6 @@
 # Unreleased
 
 - **breaking:** The following types/traits are no longer generic over the request body
-<<<<<<< HEAD
   (i.e. the `B` type param has been removed) ([#1751] and [#1789]):
   - `FromRequestParts`
   - `FromRequest`
@@ -22,20 +21,6 @@
   - `RequestExt`
   - `RouteFuture`
   - `Route`
-=======
-  (i.e. the `B` type param has been removed) ([#1751]):
-  - `FromRequest`
-  - `FromRequestParts`
-  - `Handler`
-  - `HandlerService`
-  - `HandlerWithoutStateExt`
-  - `Layered`
-  - `LayeredFuture`
-  - `MethodRouter`
-  - `RequestExt`
-  - `Route`
-  - `RouteFuture`
->>>>>>> dcdc32c3
   - `Router`
 - **breaking:** axum no longer re-exports `hyper::Body` as that type is removed
   in hyper 1.0. Instead axum has its own body type at `axum::body::Body` ([#1751])
@@ -44,8 +29,6 @@
 - **breaking:** Change `sse::Event::json_data` to use `axum_core::Error` as its error type ([#1762])
 - **breaking:** Rename `DefaultOnFailedUpdgrade` to `DefaultOnFailedUpgrade` ([#1664])
 - **breaking:** Rename `OnFailedUpdgrade` to `OnFailedUpgrade` ([#1664])
-<<<<<<< HEAD
-- **breaking:** `extract::BodyStream` has been removed as `body::Body` implements `Stream` directly ([#1789])
 - **breaking:** Removed re-exports of `Empty` and `Full`. Use
   `axum::body::Body::empty` and `axum::body::Body::from` respectively ([#1789])
 - **breaking:** The response returned by `IntoResponse::into_response` must use
@@ -55,8 +38,6 @@
   constructor. Use `axum::body::Body::new` instead ([#1789])
 - **breaking:** Remove `RawBody` extractor. `axum::body::Body` implements `FromRequest` directly ([#1789])
 - **added:** Add `axum::extract::Request` type alias where the body is `axum::body::Body` ([#1789])
-=======
->>>>>>> dcdc32c3
 - **added:** Add `Router::as_service` and `Router::into_service` to workaround
   type inference issues when calling `ServiceExt` methods on a `Router` ([#1835])
 
@@ -64,9 +45,7 @@
 [#1751]: https://github.com/tokio-rs/axum/pull/1751
 [#1762]: https://github.com/tokio-rs/axum/pull/1762
 [#1835]: https://github.com/tokio-rs/axum/pull/1835
-<<<<<<< HEAD
 [#1789]: https://github.com/tokio-rs/axum/pull/1789
-=======
 
 # 0.6.11 (13. March, 2023)
 
@@ -77,7 +56,6 @@
 [#1815]: https://github.com/tokio-rs/axum/pull/1815
 [#1836]: https://github.com/tokio-rs/axum/pull/1836
 [#1837]: https://github.com/tokio-rs/axum/pull/1837
->>>>>>> dcdc32c3
 
 # 0.6.10 (03. March, 2023)
 
