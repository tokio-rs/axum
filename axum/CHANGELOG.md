--- conflicted
+++ resolved
@@ -7,14 +7,12 @@
 
 # Unreleased
 
-<<<<<<< HEAD
 - **fixed:** `sse::Event` is more strict about what field values it supports, disallowing any SSE
-  events that break the specification (such as field values containing carriage returns).
-=======
+  events that break the specification (such as field values containing carriage returns) ([#599])
 - **added:** `axum::AddExtension::layer` ([#607])
 
+[#599]: https://github.com/tokio-rs/axum/pull/599
 [#607]: https://github.com/tokio-rs/axum/pull/607
->>>>>>> 9ed18d92
 
 # 0.4.2 (06. December, 2021)
 
