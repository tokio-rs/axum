--- conflicted
+++ resolved
@@ -7,6 +7,7 @@
 
 # Unreleased
 
+- **breaking:** Move `Host` extractor to `axum-extra` ([#2956])
 - **added:** Add `method_not_allowed_fallback` to set a fallback when a path matches but there is no handler for the given HTTP method ([#2903])
 - **added:** Add `NoContent` as a self-described shortcut for `StatusCode::NO_CONTENT` ([#2978])
 - **added:** Add support for WebSockets over HTTP/2.
@@ -21,6 +22,7 @@
 [#2897]: https://github.com/tokio-rs/axum/pull/2897
 [#2903]: https://github.com/tokio-rs/axum/pull/2903
 [#2894]: https://github.com/tokio-rs/axum/pull/2894
+[#2956]: https://github.com/tokio-rs/axum/pull/2956
 [#2961]: https://github.com/tokio-rs/axum/pull/2961
 [#2974]: https://github.com/tokio-rs/axum/pull/2974
 [#2978]: https://github.com/tokio-rs/axum/pull/2978
@@ -32,19 +34,14 @@
 - **breaking:** Require `Sync` for all handlers and services added to `Router`
   and `MethodRouter` ([#2473])
 - **breaking:** The tuple and tuple_struct `Path` extractor deserializers now check that the number of parameters matches the tuple length exactly ([#2931])
-<<<<<<< HEAD
-- **breaking:** Move `Host` extractor to `axum-extra` ([#2956])
-=======
 - **breaking:** Upgrade matchit to 0.8, changing the path parameter syntax from `/:single` and `/*many`
   to `/{single}` and `/{*many}`; the old syntax produces a panic to avoid silent change in behavior ([#2645])
->>>>>>> 24d24f4c
 - **change:** Update minimum rust version to 1.75 ([#2943])
 
 [#2473]: https://github.com/tokio-rs/axum/pull/2473
 [#2645]: https://github.com/tokio-rs/axum/pull/2645
 [#2931]: https://github.com/tokio-rs/axum/pull/2931
 [#2943]: https://github.com/tokio-rs/axum/pull/2943
-[#2956]: https://github.com/tokio-rs/axum/pull/2956
 
 # 0.7.7
 
