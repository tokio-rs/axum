# Changelog

All notable changes to this project will be documented in this file.

The format is based on [Keep a Changelog](https://keepachangelog.com/en/1.0.0/),
and this project adheres to [Semantic Versioning](https://semver.org/spec/v2.0.0.html).

# Unreleased

<<<<<<< HEAD
- **breaking:** Require `Sync` for all handlers and services added to `Router`
  and `MethodRouter` ([#2473])
=======
- **breaking:** The tuple and tuple_struct `Path` extractor deserializers now check that the number of parameters matches the tuple length exactly ([#2931])

[#2931]: https://github.com/tokio-rs/axum/pull/2931

# 0.7.7

- **change**: Remove manual tables of content from the documentation, since
  rustdoc now generates tables of content in the sidebar ([#2921])

[#2921]: https://github.com/tokio-rs/axum/pull/2921

# 0.7.6

- **change:** Avoid cloning `Arc` during deserialization of `Path`
- **added:** `axum::serve::Serve::tcp_nodelay` and `axum::serve::WithGracefulShutdown::tcp_nodelay` ([#2653])
- **added:** `Router::has_routes` function ([#2790])
- **change:** Update tokio-tungstenite to 0.23 ([#2841])
- **added:** `Serve::local_addr` and `WithGracefulShutdown::local_addr` functions ([#2881])

[#2653]: https://github.com/tokio-rs/axum/pull/2653
[#2790]: https://github.com/tokio-rs/axum/pull/2790
[#2841]: https://github.com/tokio-rs/axum/pull/2841
[#2881]: https://github.com/tokio-rs/axum/pull/2881

# 0.7.5 (24. March, 2024)

>>>>>>> e784977a
- **fixed:** Fixed layers being cloned when calling `axum::serve` directly with
  a `Router` or `MethodRouter` ([#2586])
- **fixed:** `h2` is no longer pulled as a dependency unless the `http2` feature
  is enabled ([#2605])
- **added:** Add `#[debug_middleware]` ([#1993], [#2725])

<<<<<<< HEAD
[#2473]: https://github.com/tokio-rs/axum/pull/2473
=======
[#1993]: https://github.com/tokio-rs/axum/pull/1993
[#2725]: https://github.com/tokio-rs/axum/pull/2725
>>>>>>> e784977a
[#2586]: https://github.com/tokio-rs/axum/pull/2586
[#2605]: https://github.com/tokio-rs/axum/pull/2605

# 0.7.4 (13. January, 2024)

- **fixed:** Fix performance regression present since axum 0.7.0 ([#2483])
- **fixed:** Improve `debug_handler` on tuple response types ([#2201])
- **added:** Add `must_use` attribute to `Serve` and `WithGracefulShutdown` ([#2484])
- **added:** Re-export `axum_core::body::BodyDataStream` from axum

[#2201]: https://github.com/tokio-rs/axum/pull/2201
[#2483]: https://github.com/tokio-rs/axum/pull/2483
[#2484]: https://github.com/tokio-rs/axum/pull/2484

# 0.7.3 (29. December, 2023)

- **added:** `Body` implements `From<()>` now ([#2411])
- **change:** Update version of multer used internally for multipart ([#2433])
- **change:** Update tokio-tungstenite to 0.21 ([#2435])
- **added:** Enable `tracing` feature by default ([#2460])
- **added:** Support graceful shutdown on `serve` ([#2398])
- **added:** `RouterIntoService` implements `Clone` ([#2456])

[#2411]: https://github.com/tokio-rs/axum/pull/2411
[#2433]: https://github.com/tokio-rs/axum/pull/2433
[#2435]: https://github.com/tokio-rs/axum/pull/2435
[#2460]: https://github.com/tokio-rs/axum/pull/2460
[#2398]: https://github.com/tokio-rs/axum/pull/2398
[#2456]: https://github.com/tokio-rs/axum/pull/2456

# 0.7.2 (03. December, 2023)

- **added:** Add `axum::body::to_bytes` ([#2373])
- **fixed:** Gracefully handle accept errors in `serve` ([#2400])

[#2373]: https://github.com/tokio-rs/axum/pull/2373
[#2400]: https://github.com/tokio-rs/axum/pull/2400

# 0.7.1 (27. November, 2023)

- **fix**: Fix readme.

# 0.7.0 (27. November, 2023)

- **breaking:** Update public dependencies. axum now requires
    - [hyper](https://crates.io/crates/hyper) 1.0
    - [http](https://crates.io/crates/http) 1.0
    - [http-body](https://crates.io/crates/http-body) 1.0
- **breaking:** axum now requires [tower-http](https://crates.io/crates/tower-http) 0.5
- **breaking:** Remove deprecated `WebSocketUpgrade::max_send_queue`
- **breaking:** The following types/traits are no longer generic over the request body
  (i.e. the `B` type param has been removed) ([#1751] and [#1789]):
  - `FromRequestParts`
  - `FromRequest`
  - `HandlerService`
  - `HandlerWithoutStateExt`
  - `Handler`
  - `LayeredFuture`
  - `Layered`
  - `MethodRouter`
  - `Next`
  - `RequestExt`
  - `RouteFuture`
  - `Route`
  - `Router`
- **breaking:** axum no longer re-exports `hyper::Body` as that type is removed
  in hyper 1.0. Instead axum has its own body type at `axum::body::Body` ([#1751])
- **breaking:** `extract::BodyStream` has been removed as `body::Body`
  implements `Stream` and `FromRequest` directly ([#1751])
- **breaking:** Change `sse::Event::json_data` to use `axum_core::Error` as its error type ([#1762])
- **breaking:** Rename `DefaultOnFailedUpdgrade` to `DefaultOnFailedUpgrade` ([#1664])
- **breaking:** Rename `OnFailedUpdgrade` to `OnFailedUpgrade` ([#1664])
- **breaking:** `TypedHeader` has been moved to `axum-extra` as `axum_extra::TypedHeader` and requires enabling the `typed-header` feature on `axum-extra`. The `headers` feature has been removed from axum; what it provided under `axum::headers` is now found in `axum_extra::headers` by default. ([#1850])
- **breaking:** Removed re-exports of `Empty` and `Full`. Use
  `axum::body::Body::empty` and `axum::body::Body::from` respectively ([#1789])
- **breaking:** The response returned by `IntoResponse::into_response` must use
  `axum::body::Body` as the body type. `axum::response::Response` does this
  ([#1789])
- **breaking:** Removed the `BoxBody` type alias and its `box_body`
  constructor. Use `axum::body::Body::new` instead ([#1789])
- **breaking:** Remove `RawBody` extractor. `axum::body::Body` implements `FromRequest` directly ([#1789])
- **breaking:** The following types from `http-body` no longer implement `IntoResponse`:
  - `Full`, use `Body::from` instead
  - `Empty`, use `Body::empty` instead
  - `BoxBody`, use `Body::new` instead
  - `UnsyncBoxBody`, use `Body::new` instead
  - `MapData`, use `Body::new` instead
  - `MapErr`, use `Body::new` instead
- **added:** Add `axum::extract::Request` type alias where the body is `axum::body::Body` ([#1789])
- **added:** Add `Router::as_service` and `Router::into_service` to workaround
  type inference issues when calling `ServiceExt` methods on a `Router` ([#1835])
- **breaking:** Removed `axum::Server` as it was removed in hyper 1.0. Instead
  use `axum::serve(listener, service)` or hyper/hyper-util for more configuration options ([#1868])
- **breaking:** Only inherit fallbacks for routers nested with `Router::nest`.
  Routers nested with `Router::nest_service` will no longer inherit fallbacks ([#1956])
- **fixed:** Don't remove the `Sec-WebSocket-Key` header in `WebSocketUpgrade` ([#1972])
- **added:** Add `axum::extract::Query::try_from_uri` ([#2058])
- **added:** Implement `IntoResponse` for `Box<str>` and `Box<[u8]>` ([#2035])
- **breaking:** Simplify `MethodFilter`. It no longer uses bitflags ([#2073])
- **fixed:** Fix bugs around merging routers with nested fallbacks ([#2096])
- **fixed:** Fix `.source()` of composite rejections ([#2030])
- **fixed:** Allow unreachable code in `#[debug_handler]` ([#2014])
- **change:** axum's MSRV is now 1.66 ([#1882])
- **added:** Implement `IntoResponse` for `(R,) where R: IntoResponse` ([#2143])
- **changed:** For SSE, add space between field and value for compatibility ([#2149])
- **added:** Add `NestedPath` extractor ([#1924])
- **added:** Add `handle_error` function to existing `ServiceExt` trait ([#2235])
- **breaking:** `impl<T> IntoResponse(Parts) for Extension<T>` now requires
  `T: Clone`, as that is required by the http crate ([#1882])
- **added:** Add `axum::Json::from_bytes` ([#2244])
- **added:** Implement `FromRequestParts` for `http::request::Parts` ([#2328])
- **added:** Implement `FromRequestParts` for `http::Extensions` ([#2328])
- **fixed:** Clearly document applying `DefaultBodyLimit` to individual routes ([#2157])

[#1664]: https://github.com/tokio-rs/axum/pull/1664
[#1751]: https://github.com/tokio-rs/axum/pull/1751
[#1762]: https://github.com/tokio-rs/axum/pull/1762
[#1789]: https://github.com/tokio-rs/axum/pull/1789
[#1835]: https://github.com/tokio-rs/axum/pull/1835
[#1850]: https://github.com/tokio-rs/axum/pull/1850
[#1868]: https://github.com/tokio-rs/axum/pull/1868
[#1882]: https://github.com/tokio-rs/axum/pull/1882
[#1924]: https://github.com/tokio-rs/axum/pull/1924
[#1956]: https://github.com/tokio-rs/axum/pull/1956
[#1972]: https://github.com/tokio-rs/axum/pull/1972
[#2014]: https://github.com/tokio-rs/axum/pull/2014
[#2021]: https://github.com/tokio-rs/axum/pull/2021
[#2030]: https://github.com/tokio-rs/axum/pull/2030
[#2058]: https://github.com/tokio-rs/axum/pull/2058
[#2073]: https://github.com/tokio-rs/axum/pull/2073
[#2096]: https://github.com/tokio-rs/axum/pull/2096
[#2140]: https://github.com/tokio-rs/axum/pull/2140
[#2143]: https://github.com/tokio-rs/axum/pull/2143
[#2149]: https://github.com/tokio-rs/axum/pull/2149
[#2157]: https://github.com/tokio-rs/axum/pull/2157
[#2235]: https://github.com/tokio-rs/axum/pull/2235
[#2244]: https://github.com/tokio-rs/axum/pull/2244
[#2328]: https://github.com/tokio-rs/axum/pull/2328

# 0.6.20 (03. August, 2023)

- **added:** `WebSocketUpgrade::write_buffer_size` and `WebSocketUpgrade::max_write_buffer_size`
- **changed:** Deprecate `WebSocketUpgrade::max_send_queue`
- **change:** Update tokio-tungstenite to 0.20
- **added:** Implement `Handler` for `T: IntoResponse` ([#2140])

[#2140]: https://github.com/tokio-rs/axum/pull/2140

# 0.6.19 (17. July, 2023)

- **added:** Add `axum::extract::Query::try_from_uri` ([#2058])
- **added:** Implement `IntoResponse` for `Box<str>` and `Box<[u8]>` ([#2035])
- **fixed:** Fix bugs around merging routers with nested fallbacks ([#2096])
- **fixed:** Fix `.source()` of composite rejections ([#2030])
- **fixed:** Allow unreachable code in `#[debug_handler]` ([#2014])
- **change:** Update tokio-tungstenite to 0.19 ([#2021])
- **change:** axum's MSRV is now 1.63 ([#2021])

[#2014]: https://github.com/tokio-rs/axum/pull/2014
[#2021]: https://github.com/tokio-rs/axum/pull/2021
[#2030]: https://github.com/tokio-rs/axum/pull/2030
[#2035]: https://github.com/tokio-rs/axum/pull/2035
[#2058]: https://github.com/tokio-rs/axum/pull/2058
[#2096]: https://github.com/tokio-rs/axum/pull/2096

# 0.6.18 (30. April, 2023)

- **fixed:** Don't remove the `Sec-WebSocket-Key` header in `WebSocketUpgrade` ([#1972])

[#1972]: https://github.com/tokio-rs/axum/pull/1972

# 0.6.17 (25. April, 2023)

- **fixed:** Fix fallbacks causing a panic on `CONNECT` requests ([#1958])

[#1958]: https://github.com/tokio-rs/axum/pull/1958

# 0.6.16 (18. April, 2023)

- **fixed:** Don't allow extracting `MatchedPath` in fallbacks ([#1934])
- **fixed:** Fix panic if `Router` with something nested at `/` was used as a fallback ([#1934])
- **added:** Document that `Router::new().fallback(...)` isn't optimal ([#1940])

[#1934]: https://github.com/tokio-rs/axum/pull/1934
[#1940]: https://github.com/tokio-rs/axum/pull/1940

# 0.6.15 (12. April, 2023)

- **fixed:** Removed additional leftover debug messages ([#1927])

[#1927]: https://github.com/tokio-rs/axum/pull/1927

# 0.6.14 (11. April, 2023)

- **fixed:** Removed leftover "path_router hit" debug message ([#1925])

[#1925]: https://github.com/tokio-rs/axum/pull/1925

# 0.6.13 (11. April, 2023)

- **added:** Log rejections from built-in extractors with the
  `axum::rejection=trace` target ([#1890])
- **fixed:** Fixed performance regression with `Router::nest` introduced in
  0.6.0. `nest` now flattens the routes which performs better ([#1711])
- **fixed:** Extracting `MatchedPath` in nested handlers now gives the full
  matched path, including the nested path ([#1711])
- **added:** Implement `Deref` and `DerefMut` for built-in extractors ([#1922])

[#1711]: https://github.com/tokio-rs/axum/pull/1711
[#1890]: https://github.com/tokio-rs/axum/pull/1890
[#1922]: https://github.com/tokio-rs/axum/pull/1922

# 0.6.12 (22. March, 2023)

- **added:** Implement `IntoResponse` for `MultipartError` ([#1861])
- **fixed:** More clearly document what wildcards matches ([#1873])

[#1861]: https://github.com/tokio-rs/axum/pull/1861
[#1873]: https://github.com/tokio-rs/axum/pull/1873

# 0.6.11 (13. March, 2023)

- **fixed:** Don't require `S: Debug` for `impl Debug for Router<S>` ([#1836])
- **fixed:** Clone state a bit less when handling requests ([#1837])
- **fixed:** Unpin itoa dependency ([#1815])

[#1815]: https://github.com/tokio-rs/axum/pull/1815
[#1836]: https://github.com/tokio-rs/axum/pull/1836
[#1837]: https://github.com/tokio-rs/axum/pull/1837

# 0.6.10 (03. March, 2023)

- **fixed:** Add `#[must_use]` attributes to types that do nothing unless used ([#1809])
- **fixed:** Gracefully handle missing headers in the `TypedHeader` extractor ([#1810])
- **fixed:** Fix routing issues when loading a `Router` via a dynamic library ([#1806])

[#1806]: https://github.com/tokio-rs/axum/pull/1806
[#1809]: https://github.com/tokio-rs/axum/pull/1809
[#1810]: https://github.com/tokio-rs/axum/pull/1810

# 0.6.9 (24. February, 2023)

- **changed:** Update to tower-http 0.4. axum is still compatible with tower-http 0.3 ([#1783])

[#1783]: https://github.com/tokio-rs/axum/pull/1783

# 0.6.8 (24. February, 2023)

- **fixed:** Fix `Allow` missing from routers with middleware ([#1773])
- **added:** Add `KeepAlive::event` for customizing the event sent for SSE keep alive ([#1729])

[#1729]: https://github.com/tokio-rs/axum/pull/1729
[#1773]: https://github.com/tokio-rs/axum/pull/1773

# 0.6.7 (17. February, 2023)

- **added:** Add `FormRejection::FailedToDeserializeFormBody` which is returned
  if the request body couldn't be deserialized into the target type, as opposed
  to `FailedToDeserializeForm` which is only for query parameters ([#1683])
- **added:** Add `MockConnectInfo` for setting `ConnectInfo` during tests ([#1767])

[#1683]: https://github.com/tokio-rs/axum/pull/1683
[#1767]: https://github.com/tokio-rs/axum/pull/1767

# 0.6.6 (12. February, 2023)

- **fixed:** Enable passing `MethodRouter` to `Router::fallback` ([#1730])

[#1730]: https://github.com/tokio-rs/axum/pull/1730

# 0.6.5 (11. February, 2023)

- **fixed:** Fix `#[debug_handler]` sometimes giving wrong borrow related suggestions ([#1710])
- Document gotchas related to using `impl IntoResponse` as the return type from handler functions ([#1736])

[#1710]: https://github.com/tokio-rs/axum/pull/1710
[#1736]: https://github.com/tokio-rs/axum/pull/1736

# 0.6.4 (22. January, 2023)

- Depend on axum-macros 0.3.2

# 0.6.3 (20. January, 2023)

- **added:** Implement `IntoResponse` for `&'static [u8; N]` and `[u8; N]` ([#1690])
- **fixed:** Make `Path` support types using `serde::Deserializer::deserialize_any` ([#1693])
- **added:** Add `RawPathParams` ([#1713])
- **added:** Implement `Clone` and `Service` for `axum::middleware::Next` ([#1712])
- **fixed:** Document required tokio features to run "Hello, World!" example ([#1715])

[#1690]: https://github.com/tokio-rs/axum/pull/1690
[#1693]: https://github.com/tokio-rs/axum/pull/1693
[#1712]: https://github.com/tokio-rs/axum/pull/1712
[#1713]: https://github.com/tokio-rs/axum/pull/1713
[#1715]: https://github.com/tokio-rs/axum/pull/1715

# 0.6.2 (9. January, 2023)

- **added:** Add `body_text` and `status` methods to built-in rejections ([#1612])
- **added:** Enable the `runtime` feature of `hyper` when using `tokio` ([#1671])

[#1612]: https://github.com/tokio-rs/axum/pull/1612
[#1671]: https://github.com/tokio-rs/axum/pull/1671

# 0.6.1 (29. November, 2022)

- **added:** Expand the docs for `Router::with_state` ([#1580])

[#1580]: https://github.com/tokio-rs/axum/pull/1580

# 0.6.0 (25. November, 2022)

## Routing

- **fixed:** Nested routers are now allowed to have fallbacks ([#1521]):

  ```rust
  let api_router = Router::new()
      .route("/users", get(|| { ... }))
      .fallback(api_fallback);

  let app = Router::new()
      // this would panic in 0.5 but in 0.6 it just works
      //
      // requests starting with `/api` but not handled by `api_router`
      // will go to `api_fallback`
      .nest("/api", api_router);
  ```

  The outer router's fallback will still apply if a nested router doesn't have
  its own fallback:

  ```rust
  // this time without a fallback
  let api_router = Router::new().route("/users", get(|| { ... }));

  let app = Router::new()
      .nest("/api", api_router)
      // `api_router` will inherit this fallback
      .fallback(app_fallback);
  ```

- **breaking:** The request `/foo/` no longer matches `/foo/*rest`. If you want
  to match `/foo/` you have to add a route specifically for that ([#1086])

  For example:

  ```rust
  use axum::{Router, routing::get, extract::Path};

  let app = Router::new()
      // this will match `/foo/bar/baz`
      .route("/foo/*rest", get(handler))
      // this will match `/foo/`
      .route("/foo/", get(handler))
      // if you want `/foo` to match you must also add an explicit route for it
      .route("/foo", get(handler));

  async fn handler(
      // use an `Option` because `/foo/` and `/foo` don't have any path params
      params: Option<Path<String>>,
  ) {}
  ```

- **breaking:** Path params for wildcard routes no longer include the prefix
  `/`. e.g. `/foo.js` will match `/*filepath` with a value of `foo.js`, _not_
  `/foo.js` ([#1086])

  For example:

  ```rust
  use axum::{Router, routing::get, extract::Path};

  let app = Router::new().route("/foo/*rest", get(handler));

  async fn handler(
      Path(params): Path<String>,
  ) {
      // for the request `/foo/bar/baz` the value of `params` will be `bar/baz`
      //
      // on 0.5 it would be `/bar/baz`
  }
  ```

- **fixed:** Routes like `/foo` and `/*rest` are no longer considered
  overlapping. `/foo` will take priority ([#1086])

  For example:

  ```rust
  use axum::{Router, routing::get};

  let app = Router::new()
      // this used to not be allowed but now just works
      .route("/foo/*rest", get(foo))
      .route("/foo/bar", get(bar));

  async fn foo() {}

  async fn bar() {}
  ```

- **breaking:** Automatic trailing slash redirects have been removed.
  Previously if you added a route for `/foo`, axum would redirect calls to
  `/foo/` to `/foo` (or vice versa for `/foo/`):

  ```rust
  use axum::{Router, routing::get};

  let app = Router::new()
      // a request to `GET /foo/` will now get `404 Not Found`
      // whereas in 0.5 axum would redirect to `/foo`
      //
      // same goes the other way if you had the route `/foo/`
      // axum will no longer redirect from `/foo` to `/foo/`
      .route("/foo", get(handler));

  async fn handler() {}
  ```

  Either explicitly add routes for `/foo` and `/foo/` or use
  `axum_extra::routing::RouterExt::route_with_tsr` if you want the old behavior
  ([#1119])

- **breaking:** `Router::fallback` now only accepts `Handler`s (similarly to
  what `get`, `post`, etc. accept). Use the new `Router::fallback_service` for
  setting any `Service` as the fallback ([#1155])

  This fallback on 0.5:

  ```rust
  use axum::{Router, handler::Handler};

  let app = Router::new().fallback(fallback.into_service());

  async fn fallback() {}
  ```

  Becomes this in 0.6

  ```rust
  use axum::Router;

  let app = Router::new().fallback(fallback);

  async fn fallback() {}
  ```

- **breaking:** It is no longer supported to `nest` twice at the same path, i.e.
  `.nest("/foo", a).nest("/foo", b)` will panic. Instead use `.nest("/foo", a.merge(b))`
- **breaking:** It is no longer supported to `nest` a router and add a route at
  the same path, such as `.nest("/a", _).route("/a", _)`. Instead use
  `.nest("/a/", _).route("/a", _)`.
- **changed:** `Router::nest` now only accepts `Router`s, the general-purpose
  `Service` nesting method has been renamed to `nest_service` ([#1368])
- **breaking:** Allow `Error: Into<Infallible>` for `Route::{layer, route_layer}` ([#924])
- **breaking:** `MethodRouter` now panics on overlapping routes ([#1102])
- **breaking:** `Router::route` now only accepts `MethodRouter`s created with
  `get`, `post`, etc. Use the new `Router::route_service` for routing to
  any `Service`s ([#1155])
- **breaking:** Adding a `.route_layer` onto a `Router` or `MethodRouter`
  without any routes will now result in a panic. Previously, this just did
  nothing. [#1327]
- **breaking:** `RouterService` has been removed since `Router` now implements
  `Service` when the state is `()`. Use `Router::with_state` to provide the
  state and get a `Router<()>`. Note that `RouterService` only existed in the
  pre-releases, not 0.5 ([#1552])

## Extractors

- **added:** Added new type safe `State` extractor. This can be used with
  `Router::with_state` and gives compile errors for missing states, whereas
  `Extension` would result in runtime errors ([#1155])

  We recommend migrating from `Extension` to `State` for sharing application state since that is more type
  safe and faster. That is done by using `Router::with_state` and `State`.

  This setup in 0.5

  ```rust
  use axum::{routing::get, Extension, Router};

  let app = Router::new()
      .route("/", get(handler))
      .layer(Extension(AppState {}));

  async fn handler(Extension(app_state): Extension<AppState>) {}

  #[derive(Clone)]
  struct AppState {}
  ```

  Becomes this in 0.6 using `State`:

  ```rust
  use axum::{routing::get, extract::State, Router};

  let app = Router::new()
      .route("/", get(handler))
      .with_state(AppState {});

  async fn handler(State(app_state): State<AppState>) {}

  #[derive(Clone)]
  struct AppState {}
  ```

  If you have multiple extensions, you can use fields on `AppState` and implement
  `FromRef`:

  ```rust
  use axum::{extract::{State, FromRef}, routing::get, Router};

  let state = AppState {
      client: HttpClient {},
      database: Database {},
  };

  let app = Router::new().route("/", get(handler)).with_state(state);

  async fn handler(
      State(client): State<HttpClient>,
      State(database): State<Database>,
  ) {}

  // the derive requires enabling the "macros" feature
  #[derive(Clone, FromRef)]
  struct AppState {
      client: HttpClient,
      database: Database,
  }

  #[derive(Clone)]
  struct HttpClient {}

  #[derive(Clone)]
  struct Database {}
  ```

- **breaking:** It is now only possible for one extractor per handler to consume
  the request body. In 0.5 doing so would result in runtime errors but in 0.6 it
  is a compile error ([#1272])

  axum enforces this by only allowing the _last_ extractor to consume the
  request.

  For example:

  ```rust
  use axum::{Json, http::HeaderMap};

  // This won't compile on 0.6 because both `Json` and `String` need to consume
  // the request body. You can use either `Json` or `String`, but not both.
  async fn handler_1(
      json: Json<serde_json::Value>,
      string: String,
  ) {}

  // This won't work either since `Json` is not the last extractor.
  async fn handler_2(
      json: Json<serde_json::Value>,
      headers: HeaderMap,
  ) {}

  // This works!
  async fn handler_3(
      headers: HeaderMap,
      json: Json<serde_json::Value>,
  ) {}
  ```

  This is done by reworking the `FromRequest` trait and introducing a new
  `FromRequestParts` trait.

  If your extractor needs to consume the request body then you should implement
  `FromRequest`, otherwise implement `FromRequestParts`.

  This extractor in 0.5:

  ```rust
  struct MyExtractor { /* ... */ }

  #[async_trait]
  impl<B> FromRequest<B> for MyExtractor
  where
      B: Send,
  {
      type Rejection = StatusCode;

      async fn from_request(req: &mut RequestParts<B>) -> Result<Self, Self::Rejection> {
          // ...
      }
  }
  ```

  Becomes this in 0.6:

  ```rust
  use axum::{
      extract::{FromRequest, FromRequestParts},
      http::{StatusCode, Request, request::Parts},
      async_trait,
  };

  struct MyExtractor { /* ... */ }

  // implement `FromRequestParts` if you don't need to consume the request body
  #[async_trait]
  impl<S> FromRequestParts<S> for MyExtractor
  where
      S: Send + Sync,
  {
      type Rejection = StatusCode;

      async fn from_request_parts(parts: &mut Parts, state: &S) -> Result<Self, Self::Rejection> {
          // ...
      }
  }

  // implement `FromRequest` if you do need to consume the request body
  #[async_trait]
  impl<S, B> FromRequest<S, B> for MyExtractor
  where
      S: Send + Sync,
      B: Send + 'static,
  {
      type Rejection = StatusCode;

      async fn from_request(req: Request<B>, state: &S) -> Result<Self, Self::Rejection> {
          // ...
      }
  }
  ```

  For an example of how to write an extractor that accepts different
  `Content-Types` see the [`parse-body-based-on-content-type`] example.

- **added:** `FromRequest` and `FromRequestParts` derive macro re-exports from
  [`axum-macros`] behind the `macros` feature ([#1352])
- **added:** Add `RequestExt` and `RequestPartsExt` which adds convenience
  methods for running extractors to `http::Request` and `http::request::Parts` ([#1301])
- **added**: `JsonRejection` now displays the path at which a deserialization
  error occurred ([#1371])
- **added:** Add `extract::RawForm` for accessing raw urlencoded query bytes or request body ([#1487])
- **fixed:** Used `400 Bad Request` for `FailedToDeserializeQueryString`
  rejections, instead of `422 Unprocessable Entity` ([#1387])
- **changed**: The inner error of a `JsonRejection` is now
  `serde_path_to_error::Error<serde_json::Error>`.  Previously it was
  `serde_json::Error` ([#1371])
- **changed:** The default body limit now applies to the `Multipart` extractor ([#1420])
- **breaking:** `ContentLengthLimit` has been removed. Use `DefaultBodyLimit` instead ([#1400])
- **breaking:** `RequestParts` has been removed as part of the `FromRequest`
  rework ([#1272])
- **breaking:** `BodyAlreadyExtracted` has been removed ([#1272])
- **breaking:** The following types or traits have a new `S` type param
  which represents the state ([#1155]):
  - `Router`, defaults to `()`
  - `MethodRouter`, defaults to `()`
  - `FromRequest`, no default
  - `Handler`, no default
- **breaking:** `MatchedPath` can now no longer be extracted in middleware for
  nested routes. In previous versions it returned invalid data when extracted
  from a middleware applied to a nested router. `MatchedPath` can still be
  extracted from handlers and middleware that aren't on nested routers ([#1462])
- **breaking:** Rename `FormRejection::FailedToDeserializeQueryString` to
  `FormRejection::FailedToDeserializeForm` ([#1496])

## Middleware

- **added:** Support running extractors on `middleware::from_fn` functions ([#1088])
- **added**: Add `middleware::from_fn_with_state` to enable running extractors that require
  state ([#1342])
- **added:** Add `middleware::from_extractor_with_state` ([#1396])
- **added:** Add `map_request`, `map_request_with_state` for transforming the
  request with an async function ([#1408])
- **added:** Add `map_response`, `map_response_with_state` for transforming the
  response with an async function ([#1414])
- **added:** Support any middleware response that implements `IntoResponse` ([#1152])
- **breaking:** Remove `extractor_middleware` which was previously deprecated.
  Use `axum::middleware::from_extractor` instead ([#1077])
- **breaking:** Require middleware added with `Handler::layer` to have
  `Infallible` as the error type ([#1152])

## Misc

- **added:** Support compiling to WASM. See the `simple-router-wasm` example
  for more details ([#1382])
- **added:** Add `ServiceExt` with methods for turning any `Service` into a
  `MakeService` similarly to `Router::into_make_service` ([#1302])
- **added:** String and binary `From` impls have been added to `extract::ws::Message`
  to be more inline with `tungstenite` ([#1421])
- **added:** Add `#[derive(axum::extract::FromRef)]` ([#1430])
- **added:** Add `accept_unmasked_frames` setting in WebSocketUpgrade ([#1529])
- **added:** Add `WebSocketUpgrade::on_failed_upgrade` to customize what to do
  when upgrading a connection fails ([#1539])
- **fixed:** Annotate panicking functions with `#[track_caller]` so the error
  message points to where the user added the invalid route, rather than
  somewhere internally in axum ([#1248])
- **changed:** axum's MSRV is now 1.60 ([#1239])
- **changed:** For methods that accept some `S: Service`, the bounds have been
  relaxed so the response type must implement `IntoResponse` rather than being a
  literal `Response`
- **breaking:** New `tokio` default feature needed for WASM support. If you
  don't need WASM support but have `default_features = false` for other reasons
  you likely need to re-enable the `tokio` feature ([#1382])
- **breaking:** `handler::{WithState, IntoService}` are merged into one type,
  named `HandlerService` ([#1418])

[#924]: https://github.com/tokio-rs/axum/pull/924
[#1077]: https://github.com/tokio-rs/axum/pull/1077
[#1086]: https://github.com/tokio-rs/axum/pull/1086
[#1088]: https://github.com/tokio-rs/axum/pull/1088
[#1102]: https://github.com/tokio-rs/axum/pull/1102
[#1119]: https://github.com/tokio-rs/axum/pull/1119
[#1152]: https://github.com/tokio-rs/axum/pull/1152
[#1155]: https://github.com/tokio-rs/axum/pull/1155
[#1239]: https://github.com/tokio-rs/axum/pull/1239
[#1248]: https://github.com/tokio-rs/axum/pull/1248
[#1272]: https://github.com/tokio-rs/axum/pull/1272
[#1301]: https://github.com/tokio-rs/axum/pull/1301
[#1302]: https://github.com/tokio-rs/axum/pull/1302
[#1327]: https://github.com/tokio-rs/axum/pull/1327
[#1342]: https://github.com/tokio-rs/axum/pull/1342
[#1346]: https://github.com/tokio-rs/axum/pull/1346
[#1352]: https://github.com/tokio-rs/axum/pull/1352
[#1368]: https://github.com/tokio-rs/axum/pull/1368
[#1371]: https://github.com/tokio-rs/axum/pull/1371
[#1382]: https://github.com/tokio-rs/axum/pull/1382
[#1387]: https://github.com/tokio-rs/axum/pull/1387
[#1389]: https://github.com/tokio-rs/axum/pull/1389
[#1396]: https://github.com/tokio-rs/axum/pull/1396
[#1397]: https://github.com/tokio-rs/axum/pull/1397
[#1400]: https://github.com/tokio-rs/axum/pull/1400
[#1408]: https://github.com/tokio-rs/axum/pull/1408
[#1414]: https://github.com/tokio-rs/axum/pull/1414
[#1418]: https://github.com/tokio-rs/axum/pull/1418
[#1420]: https://github.com/tokio-rs/axum/pull/1420
[#1421]: https://github.com/tokio-rs/axum/pull/1421
[#1430]: https://github.com/tokio-rs/axum/pull/1430
[#1462]: https://github.com/tokio-rs/axum/pull/1462
[#1487]: https://github.com/tokio-rs/axum/pull/1487
[#1496]: https://github.com/tokio-rs/axum/pull/1496
[#1521]: https://github.com/tokio-rs/axum/pull/1521
[#1529]: https://github.com/tokio-rs/axum/pull/1529
[#1532]: https://github.com/tokio-rs/axum/pull/1532
[#1539]: https://github.com/tokio-rs/axum/pull/1539
[#1552]: https://github.com/tokio-rs/axum/pull/1552
[`axum-macros`]: https://docs.rs/axum-macros/latest/axum_macros/
[`parse-body-based-on-content-type`]: https://github.com/tokio-rs/axum/blob/main/examples/parse-body-based-on-content-type/src/main.rs

<details>
<summary>0.6.0 Pre-Releases</summary>

# 0.6.0-rc.5 (18. November, 2022)

- **breaking:** `Router::with_state` is no longer a constructor. It is instead
  used to convert the router into a `RouterService` ([#1532])

  This nested router on 0.6.0-rc.4

  ```rust
  Router::with_state(state).route(...);
  ```

  Becomes this in 0.6.0-rc.5

  ```rust
  Router::new().route(...).with_state(state);
  ```

- **breaking:**: `Router::inherit_state` has been removed. Use
  `Router::with_state` instead ([#1532])
- **breaking:**: `Router::nest` and `Router::merge` now only supports nesting
  routers that use the same state type as the router they're being merged into.
  Use `FromRef` for substates ([#1532])

- **added:** Add `accept_unmasked_frames` setting in WebSocketUpgrade ([#1529])
- **fixed:** Nested routers will now inherit fallbacks from outer routers ([#1521])
- **added:** Add `WebSocketUpgrade::on_failed_upgrade` to customize what to do
  when upgrading a connection fails ([#1539])

[#1521]: https://github.com/tokio-rs/axum/pull/1521
[#1529]: https://github.com/tokio-rs/axum/pull/1529
[#1532]: https://github.com/tokio-rs/axum/pull/1532
[#1539]: https://github.com/tokio-rs/axum/pull/1539

# 0.6.0-rc.4 (9. November, 2022)

- **changed**: The inner error of a `JsonRejection` is now
  `serde_path_to_error::Error<serde_json::Error>`.  Previously it was
  `serde_json::Error` ([#1371])
- **added**: `JsonRejection` now displays the path at which a deserialization
  error occurred ([#1371])
- **fixed:** Support streaming/chunked requests in `ContentLengthLimit` ([#1389])
- **fixed:** Used `400 Bad Request` for `FailedToDeserializeQueryString`
  rejections, instead of `422 Unprocessable Entity` ([#1387])
- **added:** Add `middleware::from_extractor_with_state` ([#1396])
- **added:** Add `DefaultBodyLimit::max` for changing the default body limit ([#1397])
- **added:** Add `map_request`, `map_request_with_state` for transforming the
  request with an async function ([#1408])
- **added:** Add `map_response`, `map_response_with_state` for transforming the
  response with an async function ([#1414])
- **breaking:** `ContentLengthLimit` has been removed. Use `DefaultBodyLimit` instead ([#1400])
- **changed:** `Router` no longer implements `Service`, call `.into_service()`
  on it to obtain a `RouterService` that does ([#1368])
- **added:** Add `Router::inherit_state`, which creates a `Router` with an
  arbitrary state type without actually supplying the state; such a `Router`
  can't be turned into a service directly (`.into_service()` will panic), but
  can be nested or merged into a `Router` with the same state type ([#1368])
- **changed:** `Router::nest` now only accepts `Router`s, the general-purpose
  `Service` nesting method has been renamed to `nest_service` ([#1368])
- **added:** Support compiling to WASM. See the `simple-router-wasm` example
  for more details ([#1382])
- **breaking:** New `tokio` default feature needed for WASM support. If you
  don't need WASM support but have `default_features = false` for other reasons
  you likely need to re-enable the `tokio` feature ([#1382])
- **breaking:** `handler::{WithState, IntoService}` are merged into one type,
  named `HandlerService` ([#1418])
- **changed:** The default body limit now applies to the `Multipart` extractor ([#1420])
- **added:** String and binary `From` impls have been added to `extract::ws::Message`
  to be more inline with `tungstenite` ([#1421])
- **added:** Add `#[derive(axum::extract::FromRef)]` ([#1430])
- **added:** `FromRequest` and `FromRequestParts` derive macro re-exports from
  [`axum-macros`] behind the `macros` feature ([#1352])
- **breaking:** `MatchedPath` can now no longer be extracted in middleware for
  nested routes ([#1462])
- **added:** Add `extract::RawForm` for accessing raw urlencoded query bytes or request body ([#1487])
- **breaking:** Rename `FormRejection::FailedToDeserializeQueryString` to
  `FormRejection::FailedToDeserializeForm` ([#1496])

[#1352]: https://github.com/tokio-rs/axum/pull/1352
[#1368]: https://github.com/tokio-rs/axum/pull/1368
[#1371]: https://github.com/tokio-rs/axum/pull/1371
[#1382]: https://github.com/tokio-rs/axum/pull/1382
[#1387]: https://github.com/tokio-rs/axum/pull/1387
[#1389]: https://github.com/tokio-rs/axum/pull/1389
[#1396]: https://github.com/tokio-rs/axum/pull/1396
[#1397]: https://github.com/tokio-rs/axum/pull/1397
[#1400]: https://github.com/tokio-rs/axum/pull/1400
[#1408]: https://github.com/tokio-rs/axum/pull/1408
[#1414]: https://github.com/tokio-rs/axum/pull/1414
[#1418]: https://github.com/tokio-rs/axum/pull/1418
[#1420]: https://github.com/tokio-rs/axum/pull/1420
[#1421]: https://github.com/tokio-rs/axum/pull/1421
[#1430]: https://github.com/tokio-rs/axum/pull/1430
[#1462]: https://github.com/tokio-rs/axum/pull/1462
[#1487]: https://github.com/tokio-rs/axum/pull/1487
[#1496]: https://github.com/tokio-rs/axum/pull/1496

# 0.6.0-rc.3 (8. November, 2022)

Yanked, as it didn't compile in release mode.

# 0.6.0-rc.2 (10. September, 2022)

## Security

- **breaking:** Added default limit to how much data `Bytes::from_request` will
  consume. Previously it would attempt to consume the entire request body
  without checking its length. This meant if a malicious peer sent an large (or
  infinite) request body your server might run out of memory and crash.

  The default limit is at 2 MB and can be disabled by adding the new
  `DefaultBodyLimit::disable()` middleware. See its documentation for more
  details.

  This also applies to these extractors which used `Bytes::from_request`
  internally:
  - `Form`
  - `Json`
  - `String`

  ([#1346])

## Routing

- **breaking:** Adding a `.route_layer` onto a `Router` or `MethodRouter`
  without any routes will now result in a panic. Previously, this just did
  nothing. [#1327]


[`axum-macros`]: https://docs.rs/axum-macros/latest/axum_macros/

## Middleware

- **added**: Add `middleware::from_fn_with_state` and
  `middleware::from_fn_with_state_arc` to enable running extractors that require
  state ([#1342])

[#1327]: https://github.com/tokio-rs/axum/pull/1327
[#1342]: https://github.com/tokio-rs/axum/pull/1342
[#1346]: https://github.com/tokio-rs/axum/pull/1346

# 0.6.0-rc.1 (23. August, 2022)

## Routing

- **breaking:** Nested `Router`s will no longer delegate to the outer `Router`'s
  fallback. Instead you must explicitly set a fallback on the inner `Router` ([#1086])

  This nested router on 0.5:

  ```rust
  use axum::{Router, handler::Handler};

  let api_routes = Router::new();

  let app = Router::new()
      .nest("/api", api_routes)
      .fallback(fallback.into_service());

  async fn fallback() {}
  ```

  Becomes this in 0.6:

  ```rust
  use axum::Router;

  let api_routes = Router::new()
      // we have to explicitly set the fallback here
      // since nested routers no longer delegate to the outer
      // router's fallback
      .fallback(fallback);

  let app = Router::new()
      .nest("/api", api_routes)
      .fallback(fallback);

  async fn fallback() {}
  ```

- **breaking:** The request `/foo/` no longer matches `/foo/*rest`. If you want
  to match `/foo/` you have to add a route specifically for that ([#1086])

  For example:

  ```rust
  use axum::{Router, routing::get, extract::Path};

  let app = Router::new()
      // this will match `/foo/bar/baz`
      .route("/foo/*rest", get(handler))
      // this will match `/foo/`
      .route("/foo/", get(handler))
      // if you want `/foo` to match you must also add an explicit route for it
      .route("/foo", get(handler));

  async fn handler(
      // use an `Option` because `/foo/` and `/foo` don't have any path params
      params: Option<Path<String>>,
  ) {}
  ```

- **breaking:** Path params for wildcard routes no longer include the prefix
  `/`. e.g. `/foo.js` will match `/*filepath` with a value of `foo.js`, _not_
  `/foo.js` ([#1086])

  For example:

  ```rust
  use axum::{Router, routing::get, extract::Path};

  let app = Router::new().route("/foo/*rest", get(handler));

  async fn handler(
      Path(params): Path<String>,
  ) {
      // for the request `/foo/bar/baz` the value of `params` will be `bar/baz`
      //
      // on 0.5 it would be `/bar/baz`
  }
  ```

- **fixed:** Routes like `/foo` and `/*rest` are no longer considered
  overlapping. `/foo` will take priority ([#1086])

  For example:

  ```rust
  use axum::{Router, routing::get};

  let app = Router::new()
      // this used to not be allowed but now just works
      .route("/foo/*rest", get(foo))
      .route("/foo/bar", get(bar));

  async fn foo() {}

  async fn bar() {}
  ```

- **breaking:** Trailing slash redirects have been removed. Previously if you
  added a route for `/foo`, axum would redirect calls to `/foo/` to `/foo` (or
  vice versa for `/foo/`). That is no longer supported and such requests will
  now be sent to the fallback. Consider using
  `axum_extra::routing::RouterExt::route_with_tsr` if you want the old behavior
  ([#1119])

  For example:

  ```rust
  use axum::{Router, routing::get};

  let app = Router::new()
      // a request to `GET /foo/` will now get `404 Not Found`
      // whereas in 0.5 axum would redirect to `/foo`
      //
      // same goes the other way if you had the route `/foo/`
      // axum will no longer redirect from `/foo` to `/foo/`
      .route("/foo", get(handler));

  async fn handler() {}
  ```

- **breaking:** `Router::fallback` now only accepts `Handler`s (similarly to
  what `get`, `post`, etc accept). Use the new `Router::fallback_service` for
  setting any `Service` as the fallback ([#1155])

  This fallback on 0.5:

  ```rust
  use axum::{Router, handler::Handler};

  let app = Router::new().fallback(fallback.into_service());

  async fn fallback() {}
  ```

  Becomes this in 0.6

  ```rust
  use axum::Router;

  let app = Router::new().fallback(fallback);

  async fn fallback() {}
  ```

- **breaking:** Allow `Error: Into<Infallible>` for `Route::{layer, route_layer}` ([#924])
- **breaking:** `MethodRouter` now panics on overlapping routes ([#1102])
- **breaking:** `Router::route` now only accepts `MethodRouter`s created with
  `get`, `post`, etc. Use the new `Router::route_service` for routing to
  any `Service`s ([#1155])

## Extractors

- **added:** Added new type safe `State` extractor. This can be used with
  `Router::with_state` and gives compile errors for missing states, whereas
  `Extension` would result in runtime errors ([#1155])

  We recommend migrating from `Extension` to `State` since that is more type
  safe and faster. That is done by using `Router::with_state` and `State`.

  This setup in 0.5

  ```rust
  use axum::{routing::get, Extension, Router};

  let app = Router::new()
      .route("/", get(handler))
      .layer(Extension(AppState {}));

  async fn handler(Extension(app_state): Extension<AppState>) {}

  #[derive(Clone)]
  struct AppState {}
  ```

  Becomes this in 0.6 using `State`:

  ```rust
  use axum::{routing::get, extract::State, Router};

  let app = Router::with_state(AppState {})
      .route("/", get(handler));

  async fn handler(State(app_state): State<AppState>) {}

  #[derive(Clone)]
  struct AppState {}
  ```

  If you have multiple extensions you can use fields on `AppState` and implement
  `FromRef`:

  ```rust
  use axum::{extract::{State, FromRef}, routing::get, Router};

  let state = AppState {
      client: HttpClient {},
      database: Database {},
  };

  let app = Router::with_state(state).route("/", get(handler));

  async fn handler(
      State(client): State<HttpClient>,
      State(database): State<Database>,
  ) {}

  #[derive(Clone)]
  struct AppState {
      client: HttpClient,
      database: Database,
  }

  #[derive(Clone)]
  struct HttpClient {}

  impl FromRef<AppState> for HttpClient {
      fn from_ref(state: &AppState) -> Self {
          state.client.clone()
      }
  }

  #[derive(Clone)]
  struct Database {}

  impl FromRef<AppState> for Database {
      fn from_ref(state: &AppState) -> Self {
          state.database.clone()
      }
  }
  ```
- **breaking:** It is now only possible for one extractor per handler to consume
  the request body. In 0.5 doing so would result in runtime errors but in 0.6 it
  is a compile error ([#1272])

  axum enforces this by only allowing the _last_ extractor to consume the
  request.

  For example:

  ```rust
  use axum::{Json, http::HeaderMap};

  // This won't compile on 0.6 because both `Json` and `String` need to consume
  // the request body. You can use either `Json` or `String`, but not both.
  async fn handler_1(
      json: Json<serde_json::Value>,
      string: String,
  ) {}

  // This won't work either since `Json` is not the last extractor.
  async fn handler_2(
      json: Json<serde_json::Value>,
      headers: HeaderMap,
  ) {}

  // This works!
  async fn handler_3(
      headers: HeaderMap,
      json: Json<serde_json::Value>,
  ) {}
  ```

  This is done by reworking the `FromRequest` trait and introducing a new
  `FromRequestParts` trait.

  If your extractor needs to consume the request body then you should implement
  `FromRequest`, otherwise implement `FromRequestParts`.

  This extractor in 0.5:

  ```rust
  struct MyExtractor { /* ... */ }

  #[async_trait]
  impl<B> FromRequest<B> for MyExtractor
  where
      B: Send,
  {
      type Rejection = StatusCode;

      async fn from_request(req: &mut RequestParts<B>) -> Result<Self, Self::Rejection> {
          // ...
      }
  }
  ```

  Becomes this in 0.6:

  ```rust
  use axum::{
      extract::{FromRequest, FromRequestParts},
      http::{StatusCode, Request, request::Parts},
      async_trait,
  };

  struct MyExtractor { /* ... */ }

  // implement `FromRequestParts` if you don't need to consume the request body
  #[async_trait]
  impl<S> FromRequestParts<S> for MyExtractor
  where
      S: Send + Sync,
  {
      type Rejection = StatusCode;

      async fn from_request_parts(parts: &mut Parts, state: &S) -> Result<Self, Self::Rejection> {
          // ...
      }
  }

  // implement `FromRequest` if you do need to consume the request body
  #[async_trait]
  impl<S, B> FromRequest<S, B> for MyExtractor
  where
      S: Send + Sync,
      B: Send + 'static,
  {
      type Rejection = StatusCode;

      async fn from_request(req: Request<B>, state: &S) -> Result<Self, Self::Rejection> {
          // ...
      }
  }
  ```

- **breaking:** `RequestParts` has been removed as part of the `FromRequest`
  rework ([#1272])
- **breaking:** `BodyAlreadyExtracted` has been removed ([#1272])
- **breaking:** The following types or traits have a new `S` type param
  which represents the state ([#1155]):
  - `Router`, defaults to `()`
  - `MethodRouter`, defaults to `()`
  - `FromRequest`, no default
  - `Handler`, no default
- **added:** Add `RequestExt` and `RequestPartsExt` which adds convenience
  methods for running extractors to `http::Request` and `http::request::Parts` ([#1301])

## Middleware

- **breaking:** Remove `extractor_middleware` which was previously deprecated.
  Use `axum::middleware::from_extractor` instead ([#1077])
- **added:** Support running extractors on `middleware::from_fn` functions ([#1088])
- **added:** Support any middleware response that implements `IntoResponse` ([#1152])
- **breaking:** Require middleware added with `Handler::layer` to have
  `Infallible` as the error type ([#1152])

## Misc

- **changed:** axum's MSRV is now 1.60 ([#1239])
- **changed:** For methods that accept some `S: Service`, the bounds have been
  relaxed so the response type must implement `IntoResponse` rather than being a
  literal `Response`
- **fixed:** Annotate panicking functions with `#[track_caller]` so the error
  message points to where the user added the invalid route, rather than
  somewhere internally in axum ([#1248])
- **added:** Add `ServiceExt` with methods for turning any `Service` into a
  `MakeService` similarly to `Router::into_make_service` ([#1302])

[#1077]: https://github.com/tokio-rs/axum/pull/1077
[#1086]: https://github.com/tokio-rs/axum/pull/1086
[#1088]: https://github.com/tokio-rs/axum/pull/1088
[#1102]: https://github.com/tokio-rs/axum/pull/1102
[#1119]: https://github.com/tokio-rs/axum/pull/1119
[#1152]: https://github.com/tokio-rs/axum/pull/1152
[#1155]: https://github.com/tokio-rs/axum/pull/1155
[#1239]: https://github.com/tokio-rs/axum/pull/1239
[#1248]: https://github.com/tokio-rs/axum/pull/1248
[#1272]: https://github.com/tokio-rs/axum/pull/1272
[#1301]: https://github.com/tokio-rs/axum/pull/1301
[#1302]: https://github.com/tokio-rs/axum/pull/1302
[#924]: https://github.com/tokio-rs/axum/pull/924

</details>

# 0.5.16 (10. September, 2022)

## Security

- **breaking:** Added default limit to how much data `Bytes::from_request` will
  consume. Previously it would attempt to consume the entire request body
  without checking its length. This meant if a malicious peer sent an large (or
  infinite) request body your server might run out of memory and crash.

  The default limit is at 2 MB and can be disabled by adding the new
  `DefaultBodyLimit::disable()` middleware. See its documentation for more
  details.

  This also applies to these extractors which used `Bytes::from_request`
  internally:
  - `Form`
  - `Json`
  - `String`

  ([#1346])

[#1346]: https://github.com/tokio-rs/axum/pull/1346

# 0.5.15 (9. August, 2022)

- **fixed:** Don't expose internal type names in `QueryRejection` response. ([#1171])
- **fixed:** Improve performance of JSON serialization ([#1178])
- **fixed:** Improve build times by generating less IR ([#1192])

[#1171]: https://github.com/tokio-rs/axum/pull/1171
[#1178]: https://github.com/tokio-rs/axum/pull/1178
[#1192]: https://github.com/tokio-rs/axum/pull/1192

# 0.5.14 (25. July, 2022)

Yanked, as it contained an accidental breaking change.

# 0.5.13 (15. July, 2022)

- **fixed:** If `WebSocketUpgrade` cannot upgrade the connection it will return a
  `WebSocketUpgradeRejection::ConnectionNotUpgradable` rejection ([#1135])
- **changed:** `WebSocketUpgradeRejection` has a new variant `ConnectionNotUpgradable`
  variant ([#1135])

[#1135]: https://github.com/tokio-rs/axum/pull/1135

# 0.5.12 (10. July, 2022)

- **added:** Added `debug_handler` which is an attribute macro that improves
  type errors when applied to handler function. It is re-exported from
  `axum-macros` ([#1144])

[#1144]: https://github.com/tokio-rs/axum/pull/1144

# 0.5.11 (02. July, 2022)

- **added:** Implement `TryFrom<http::Method>` for `MethodFilter` and use new
  `NoMatchingMethodFilter` error in case of failure ([#1130])
- **added:** Document how to run extractors from middleware ([#1140])

[#1130]: https://github.com/tokio-rs/axum/pull/1130
[#1140]: https://github.com/tokio-rs/axum/pull/1140

# 0.5.10 (28. June, 2022)

- **fixed:** Make `Router` cheaper to clone ([#1123])
- **fixed:** Fix possible panic when doing trailing slash redirect ([#1124])

[#1123]: https://github.com/tokio-rs/axum/pull/1123
[#1124]: https://github.com/tokio-rs/axum/pull/1124

# 0.5.9 (20. June, 2022)

- **fixed:** Fix compile error when the `headers` is enabled and the `form`
  feature is disabled ([#1107])

[#1107]: https://github.com/tokio-rs/axum/pull/1107

# 0.5.8 (18. June, 2022)

- **added:** Support resolving host name via `Forwarded` header in `Host`
  extractor ([#1078])
- **added:** Implement `IntoResponse` for `Form` ([#1095])
- **changed:** axum's MSRV is now 1.56 ([#1098])

[#1078]: https://github.com/tokio-rs/axum/pull/1078
[#1095]: https://github.com/tokio-rs/axum/pull/1095
[#1098]: https://github.com/tokio-rs/axum/pull/1098

# 0.5.7 (08. June, 2022)

- **added:** Implement `Default` for `Extension` ([#1043])
- **fixed:** Support deserializing `Vec<(String, String)>` in `extract::Path<_>` to get vector of
  key/value pairs ([#1059])
- **added:** Add `extract::ws::close_code` which contains constants for close codes ([#1067])
- **fixed:** Use `impl IntoResponse` less in docs ([#1049])

[#1043]: https://github.com/tokio-rs/axum/pull/1043
[#1049]: https://github.com/tokio-rs/axum/pull/1049
[#1059]: https://github.com/tokio-rs/axum/pull/1059
[#1067]: https://github.com/tokio-rs/axum/pull/1067

# 0.5.6 (15. May, 2022)

- **added:** Add `WebSocket::protocol` to return the selected WebSocket subprotocol, if there is one. ([#1022])
- **fixed:** Improve error message for `PathRejection::WrongNumberOfParameters` to hint at using
  `Path<(String, String)>` or `Path<SomeStruct>` ([#1023])
- **fixed:** `PathRejection::WrongNumberOfParameters` now uses `500 Internal Server Error` since
  it's a programmer error and not a client error ([#1023])
- **fixed:** Fix `InvalidFormContentType` mentioning the wrong content type

[#1022]: https://github.com/tokio-rs/axum/pull/1022
[#1023]: https://github.com/tokio-rs/axum/pull/1023

# 0.5.5 (10. May, 2022)

- **fixed:** Correctly handle `GET`, `HEAD`, and `OPTIONS` requests in `ContentLengthLimit`.
  Request with these methods are now accepted if they _do not_ have a `Content-Length` header, and
  the request body will not be checked. If they do have a `Content-Length` header they'll be
  rejected. This allows `ContentLengthLimit` to be used as middleware around several routes,
  including `GET` routes ([#989])
- **added:** Add `MethodRouter::{into_make_service, into_make_service_with_connect_info}` ([#1010])

[#989]: https://github.com/tokio-rs/axum/pull/989
[#1010]: https://github.com/tokio-rs/axum/pull/1010

# 0.5.4 (26. April, 2022)

- **added:** Add `response::ErrorResponse` and `response::Result` for
  `IntoResponse`-based error handling ([#921])
- **added:** Add `middleware::from_extractor` and deprecate `extract::extractor_middleware` ([#957])
- **changed:** Update to tower-http 0.3 ([#965])

[#921]: https://github.com/tokio-rs/axum/pull/921
[#957]: https://github.com/tokio-rs/axum/pull/957
[#965]: https://github.com/tokio-rs/axum/pull/965

# 0.5.3 (19. April, 2022)

- **added:** Add `AppendHeaders` for appending headers to a response rather than overriding them ([#927])
- **added:** Add `axum::extract::multipart::Field::chunk` method for streaming a single chunk from
  the field ([#901])
- **fixed:** Fix trailing slash redirection with query parameters ([#936])

[#901]: https://github.com/tokio-rs/axum/pull/901
[#927]: https://github.com/tokio-rs/axum/pull/927
[#936]: https://github.com/tokio-rs/axum/pull/936

# 0.5.2 (19. April, 2022)

Yanked, as it contained an accidental breaking change.

# 0.5.1 (03. April, 2022)

- **added:** Add `RequestParts::extract` which allows applying an extractor as a method call ([#897])

[#897]: https://github.com/tokio-rs/axum/pull/897

# 0.5.0 (31. March, 2022)

- **added:** Document sharing state between handler and middleware ([#783])
- **added:** `Extension<_>` can now be used in tuples for building responses, and will set an
  extension on the response ([#797])
- **added:** `extract::Host` for extracting the hostname of a request ([#827])
- **added:** Add `IntoResponseParts` trait which allows defining custom response
  types for adding headers or extensions to responses ([#797])
- **added:** `TypedHeader` implements the new `IntoResponseParts` trait so they
  can be returned from handlers as parts of a response ([#797])
- **changed:** `Router::merge` now accepts `Into<Router>` ([#819])
- **breaking:** `sse::Event` now accepts types implementing `AsRef<str>` instead of `Into<String>`
  as field values.
- **breaking:** `sse::Event` now panics if a setter method is called twice instead of silently
  overwriting old values.
- **breaking:** Require `Output = ()` on `WebSocketStream::on_upgrade` ([#644])
- **breaking:** Make `TypedHeaderRejectionReason` `#[non_exhaustive]` ([#665])
- **breaking:** Using `HeaderMap` as an extractor will no longer remove the headers and thus
  they'll still be accessible to other extractors, such as `axum::extract::Json`. Instead
  `HeaderMap` will clone the headers. You should prefer to use `TypedHeader` to extract only the
  headers you need ([#698])

  This includes these breaking changes:
    - `RequestParts::take_headers` has been removed.
    - `RequestParts::headers` returns `&HeaderMap`.
    - `RequestParts::headers_mut` returns `&mut HeaderMap`.
    - `HeadersAlreadyExtracted` has been removed.
    - The `HeadersAlreadyExtracted` variant has been removed from these rejections:
        - `RequestAlreadyExtracted`
        - `RequestPartsAlreadyExtracted`
        - `JsonRejection`
        - `FormRejection`
        - `ContentLengthLimitRejection`
        - `WebSocketUpgradeRejection`
    - `<HeaderMap as FromRequest<_>>::Rejection` has been changed to `std::convert::Infallible`.
- **breaking:** `axum::http::Extensions` is no longer an extractor (ie it
  doesn't implement `FromRequest`). The `axum::extract::Extension` extractor is
  _not_ impacted by this and works the same. This change makes it harder to
  accidentally remove all extensions which would result in confusing errors
  elsewhere ([#699])
  This includes these breaking changes:
    - `RequestParts::take_extensions` has been removed.
    - `RequestParts::extensions` returns `&Extensions`.
    - `RequestParts::extensions_mut` returns `&mut Extensions`.
    - `RequestAlreadyExtracted` has been removed.
    - `<Request as FromRequest>::Rejection` is now `BodyAlreadyExtracted`.
    - `<http::request::Parts as FromRequest>::Rejection` is now `Infallible`.
    - `ExtensionsAlreadyExtracted` has been removed.
    - The `ExtensionsAlreadyExtracted` removed variant has been removed from these rejections:
        - `ExtensionRejection`
        - `PathRejection`
        - `MatchedPathRejection`
        - `WebSocketUpgradeRejection`
- **breaking:** `Redirect::found` has been removed ([#800])
- **breaking:** `AddExtensionLayer` has been removed. Use `Extension` instead. It now implements
  `tower::Layer` ([#807])
- **breaking:** `AddExtension` has been moved from the root module to `middleware`
- **breaking:** `.nest("/foo/", Router::new().route("/bar", _))` now does the right thing and
  results in a route at `/foo/bar` instead of `/foo//bar` ([#824])
- **breaking:** Routes are now required to start with `/`. Previously routes such as `:foo` would
  be accepted but most likely result in bugs ([#823])
- **breaking:** `Headers` has been removed. Arrays of tuples directly implement
  `IntoResponseParts` so `([("x-foo", "foo")], response)` now works ([#797])
- **breaking:** `InvalidJsonBody` has been replaced with `JsonDataError` to clearly signal that the
  request body was syntactically valid JSON but couldn't be deserialized into the target type
- **breaking:** `Handler` is no longer an `#[async_trait]` but instead has an
  associated `Future` type. That allows users to build their own `Handler` types
  without paying the cost of `#[async_trait]` ([#879])
- **changed:** New `JsonSyntaxError` variant added to `JsonRejection`. This is returned when the
  request body contains syntactically invalid JSON
- **fixed:** Correctly set the `Content-Length` header for response to `HEAD`
  requests ([#734])
- **fixed:** Fix wrong `content-length` for `HEAD` requests to endpoints that returns chunked
  responses ([#755])
- **fixed:** Fixed several routing bugs related to nested "opaque" tower services (i.e.
  non-`Router` services) ([#841] and [#842])
- **changed:** Update to tokio-tungstenite 0.17 ([#791])
- **breaking:** `Redirect::{to, temporary, permanent}` now accept `&str` instead
  of `Uri` ([#889])
- **breaking:** Remove second type parameter from `Router::into_make_service_with_connect_info`
  and `Handler::into_make_service_with_connect_info` to support `MakeService`s
  that accept multiple targets ([#892])

[#644]: https://github.com/tokio-rs/axum/pull/644
[#665]: https://github.com/tokio-rs/axum/pull/665
[#698]: https://github.com/tokio-rs/axum/pull/698
[#699]: https://github.com/tokio-rs/axum/pull/699
[#734]: https://github.com/tokio-rs/axum/pull/734
[#755]: https://github.com/tokio-rs/axum/pull/755
[#783]: https://github.com/tokio-rs/axum/pull/783
[#791]: https://github.com/tokio-rs/axum/pull/791
[#797]: https://github.com/tokio-rs/axum/pull/797
[#800]: https://github.com/tokio-rs/axum/pull/800
[#807]: https://github.com/tokio-rs/axum/pull/807
[#819]: https://github.com/tokio-rs/axum/pull/819
[#823]: https://github.com/tokio-rs/axum/pull/823
[#824]: https://github.com/tokio-rs/axum/pull/824
[#827]: https://github.com/tokio-rs/axum/pull/827
[#841]: https://github.com/tokio-rs/axum/pull/841
[#842]: https://github.com/tokio-rs/axum/pull/842
[#879]: https://github.com/tokio-rs/axum/pull/879
[#889]: https://github.com/tokio-rs/axum/pull/889
[#892]: https://github.com/tokio-rs/axum/pull/892

# 0.4.8 (2. March, 2022)

- Use correct path for `AddExtensionLayer` and `AddExtension::layer` deprecation
  notes ([#812])

[#812]: https://github.com/tokio-rs/axum/pull/812

# 0.4.7 (1. March, 2022)

- **added:** Implement `tower::Layer` for `Extension` ([#801])
- **changed:** Deprecate `AddExtensionLayer`. Use `Extension` instead ([#805])

[#801]: https://github.com/tokio-rs/axum/pull/801
[#805]: https://github.com/tokio-rs/axum/pull/805

# 0.4.6 (22. February, 2022)

- **added:** `middleware::from_fn` for creating middleware from async functions.
  This previously lived in axum-extra but has been moved to axum ([#719])
- **fixed:** Set `Allow` header when responding with `405 Method Not Allowed` ([#733])

[#719]: https://github.com/tokio-rs/axum/pull/719
[#733]: https://github.com/tokio-rs/axum/pull/733

# 0.4.5 (31. January, 2022)

- Reference [axum-macros] instead of [axum-debug]. The latter has been superseded by
  axum-macros and is deprecated ([#738])

[#738]: https://github.com/tokio-rs/axum/pull/738
[axum-debug]: https://docs.rs/axum-debug
[axum-macros]: https://docs.rs/axum-macros

# 0.4.4 (13. January, 2022)

- **fixed:** Fix using incorrect path prefix when nesting `Router`s at `/` ([#691])
- **fixed:** Make `nest("", service)` work and mean the same as `nest("/", service)` ([#691])
- **fixed:** Replace response code `301` with `308` for trailing slash redirects. Also deprecates
  `Redirect::found` (`302`) in favor of `Redirect::temporary` (`307`) or `Redirect::to` (`303`).
  This is to prevent clients from changing non-`GET` requests to `GET` requests ([#682])

[#691]: https://github.com/tokio-rs/axum/pull/691
[#682]: https://github.com/tokio-rs/axum/pull/682

# 0.4.3 (21. December, 2021)

- **added:** `axum::AddExtension::layer` ([#607])
- **added:** Re-export the headers crate when the headers feature is active ([#630])
- **fixed:** `sse::Event` will no longer drop the leading space of data, event ID and name values
  that have it ([#600])
- **fixed:** `sse::Event` is more strict about what field values it supports, disallowing any SSE
  events that break the specification (such as field values containing carriage returns) ([#599])
- **fixed:** Improve documentation of `sse::Event` ([#601])
- **fixed:** Make `Path` fail with `ExtensionsAlreadyExtracted` if another extractor (such as
  `Request`) has previously taken the request extensions. Thus `PathRejection` now contains a
  variant with `ExtensionsAlreadyExtracted`. This is not a breaking change since `PathRejection` is
  marked as `#[non_exhaustive]` ([#619])
- **fixed:** Fix misleading error message for `PathRejection` if extensions had
  previously been extracted ([#619])
- **fixed:** Use `AtomicU32` internally, rather than `AtomicU64`, to improve portability ([#616])

[#599]: https://github.com/tokio-rs/axum/pull/599
[#600]: https://github.com/tokio-rs/axum/pull/600
[#601]: https://github.com/tokio-rs/axum/pull/601
[#607]: https://github.com/tokio-rs/axum/pull/607
[#616]: https://github.com/tokio-rs/axum/pull/616
[#619]: https://github.com/tokio-rs/axum/pull/619
[#619]: https://github.com/tokio-rs/axum/pull/619
[#630]: https://github.com/tokio-rs/axum/pull/630

# 0.4.2 (06. December, 2021)

- **fix:** Depend on the correct version of `axum-core` ([#592])

[#592]: https://github.com/tokio-rs/axum/pull/592

# 0.4.1 (06. December, 2021)

- **added:** `axum::response::Response` now exists as a shorthand for writing `Response<BoxBody>` ([#590])

[#590]: https://github.com/tokio-rs/axum/pull/590

# 0.4.0 (02. December, 2021)

- **breaking:** New `MethodRouter` that works similarly to `Router`:
  - Route to handlers and services with the same type
  - Add middleware to some routes more easily with `MethodRouter::layer` and
    `MethodRouter::route_layer`.
  - Merge method routers with `MethodRouter::merge`
  - Customize response for unsupported methods with `MethodRouter::fallback`
- **breaking:** The default for the type parameter in `FromRequest` and
  `RequestParts` has been removed. Use `FromRequest<Body>` and
  `RequestParts<Body>` to get the previous behavior ([#564])
- **added:** `FromRequest` and `IntoResponse` are now defined in a new called
  `axum-core`. This crate is intended for library authors to depend on, rather
  than `axum` itself, if possible. `axum-core` has a smaller API and will thus
  receive fewer breaking changes. `FromRequest` and `IntoResponse` are
  re-exported from `axum` in the same location so nothing is changed for `axum`
  users ([#564])
- **breaking:** The previously deprecated `axum::body::box_body` function has
  been removed. Use `axum::body::boxed` instead.
- **fixed:** Adding the same route with different methods now works ie
  `.route("/", get(_)).route("/", post(_))`.
- **breaking:** `routing::handler_method_router` and
  `routing::service_method_router` has been removed in favor of
  `routing::{get, get_service, ..., MethodRouter}`.
- **breaking:** `HandleErrorExt` has been removed in favor of
  `MethodRouter::handle_error`.
- **breaking:** `HandleErrorLayer` now requires the handler function to be
  `async` ([#534])
- **added:** `HandleErrorLayer` now supports running extractors.
- **breaking:** The `Handler<B, T>` trait is now defined as `Handler<T, B =
  Body>`. That is the type parameters have been swapped and `B` defaults to
  `axum::body::Body` ([#527])
- **breaking:** `Router::merge` will panic if both routers have fallbacks.
  Previously the left side fallback would be silently discarded ([#529])
- **breaking:** `Router::nest` will panic if the nested router has a fallback.
  Previously it would be silently discarded ([#529])
- Update WebSockets to use tokio-tungstenite 0.16 ([#525])
- **added:** Default to return `charset=utf-8` for text content type. ([#554])
- **breaking:** The `Body` and `BodyError` associated types on the
  `IntoResponse` trait have been removed - instead, `.into_response()` will now
  always return `Response<BoxBody>` ([#571])
- **breaking:** `PathParamsRejection` has been renamed to `PathRejection` and its
  variants renamed to `FailedToDeserializePathParams` and `MissingPathParams`. This
  makes it more consistent with the rest of axum ([#574])
- **added:** `Path`'s rejection type now provides data about exactly which part of
  the path couldn't be deserialized ([#574])

[#525]: https://github.com/tokio-rs/axum/pull/525
[#527]: https://github.com/tokio-rs/axum/pull/527
[#529]: https://github.com/tokio-rs/axum/pull/529
[#534]: https://github.com/tokio-rs/axum/pull/534
[#554]: https://github.com/tokio-rs/axum/pull/554
[#564]: https://github.com/tokio-rs/axum/pull/564
[#571]: https://github.com/tokio-rs/axum/pull/571
[#574]: https://github.com/tokio-rs/axum/pull/574

# 0.3.4 (13. November, 2021)

- **changed:** `box_body` has been renamed to `boxed`. `box_body` still exists
  but is deprecated ([#530])

[#530]: https://github.com/tokio-rs/axum/pull/530

# 0.3.3 (13. November, 2021)

- Implement `FromRequest` for [`http::request::Parts`] so it can be used an
  extractor ([#489])
- Implement `IntoResponse` for `http::response::Parts` ([#490])

[#489]: https://github.com/tokio-rs/axum/pull/489
[#490]: https://github.com/tokio-rs/axum/pull/490
[`http::request::Parts`]: https://docs.rs/http/latest/http/request/struct.Parts.html

# 0.3.2 (08. November, 2021)

- **added:** Add `Router::route_layer` for applying middleware that
  will only run on requests that match a route. This is useful for middleware
  that return early, such as authorization ([#474])

[#474]: https://github.com/tokio-rs/axum/pull/474

# 0.3.1 (06. November, 2021)

- **fixed:** Implement `Clone` for `IntoMakeServiceWithConnectInfo` ([#471])

[#471]: https://github.com/tokio-rs/axum/pull/471

# 0.3.0 (02. November, 2021)

- Overall:
  - **fixed:** All known compile time issues are resolved, including those with
    `boxed` and those introduced by Rust 1.56 ([#404])
  - **breaking:** The router's type is now always `Router` regardless of how many routes or
    middleware are applied ([#404])

    This means router types are all always nameable:

    ```rust
    fn my_routes() -> Router {
        Router::new().route(
            "/users",
            post(|| async { "Hello, World!" }),
        )
    }
    ```
  - **breaking:** Added feature flags for HTTP1 and JSON. This enables removing a
    few dependencies if your app only uses HTTP2 or doesn't use JSON. This is only a
    breaking change if you depend on axum with `default_features = false`. ([#286])
  - **breaking:** `Route::boxed` and `BoxRoute` have been removed as they're no longer
    necessary ([#404])
  - **breaking:** `Nested`, `Or` types are now private. They no longer had to be
    public because `Router` is internally boxed ([#404])
  - **breaking:** Remove `routing::Layered` as it didn't actually do anything and
    thus wasn't necessary
  - **breaking:** Vendor `AddExtensionLayer` and `AddExtension` to reduce public
    dependencies
  - **breaking:** `body::BoxBody` is now a type alias for
    `http_body::combinators::UnsyncBoxBody` and thus is no longer `Sync`. This
    is because bodies are streams and requiring streams to be `Sync` is
    unnecessary.
  - **added:** Implement `IntoResponse` for `http_body::combinators::UnsyncBoxBody`.
  - **added:** Add `Handler::into_make_service` for serving a handler without a
    `Router`.
  - **added:** Add `Handler::into_make_service_with_connect_info` for serving a
    handler without a `Router`, and storing info about the incoming connection.
  - **breaking:** axum's minimum supported rust version is now 1.56
- Routing:
  - Big internal refactoring of routing leading to several improvements ([#363])
    - **added:** Wildcard routes like `.route("/api/users/*rest", service)` are now supported.
    - **fixed:** The order routes are added in no longer matters.
    - **fixed:** Adding a conflicting route will now cause a panic instead of silently making
      a route unreachable.
    - **fixed:** Route matching is faster as number of routes increases.
    - **breaking:** Handlers for multiple HTTP methods must be added in the same
      `Router::route` call. So `.route("/", get(get_handler).post(post_handler))` and
      _not_ `.route("/", get(get_handler)).route("/", post(post_handler))`.
  - **fixed:** Correctly handle trailing slashes in routes:
    - If a route with a trailing slash exists and a request without a trailing
      slash is received, axum will send a 301 redirection to the route with the
      trailing slash.
    - Or vice versa if a route without a trailing slash exists and a request
      with a trailing slash is received.
    - This can be overridden by explicitly defining two routes: One with and one
      without a trailing slash.
  - **breaking:** Method routing for handlers has been moved from `axum::handler`
    to `axum::routing`. So `axum::handler::get` now lives at `axum::routing::get`
    ([#405])
  - **breaking:** Method routing for services has been moved from `axum::service`
    to `axum::routing::service_method_routing`. So `axum::service::get` now lives at
    `axum::routing::service_method_routing::get`, etc. ([#405])
  - **breaking:** `Router::or` renamed to `Router::merge` and will now panic on
    overlapping routes. It now only accepts `Router`s and not general `Service`s.
    Use `Router::fallback` for adding fallback routes ([#408])
  - **added:** `Router::fallback` for adding handlers for request that didn't
    match any routes. `Router::fallback` must be use instead of `nest("/", _)` ([#408])
  - **breaking:** `EmptyRouter` has been renamed to `MethodNotAllowed` as it's only
    used in method routers and not in path routers (`Router`)
  - **breaking:** Remove support for routing based on the `CONNECT` method. An
    example of combining axum with and HTTP proxy can be found [here][proxy] ([#428])
- Extractors:
  - **fixed:** Expand accepted content types for JSON requests ([#378])
  - **fixed:** Support deserializing `i128` and `u128` in `extract::Path`
  - **breaking:** Automatically do percent decoding in `extract::Path`
    ([#272])
  - **breaking:** Change `Connected::connect_info` to return `Self` and remove
    the associated type `ConnectInfo` ([#396])
  - **added:** Add `extract::MatchedPath` for accessing path in router that
    matched the request ([#412])
- Error handling:
  - **breaking:** Simplify error handling model ([#402]):
    - All services part of the router are now required to be infallible.
    - Error handling utilities have been moved to an `error_handling` module.
    - `Router::check_infallible` has been removed since routers are always
      infallible with the error handling changes.
    - Error handling closures must now handle all errors and thus always return
      something that implements `IntoResponse`.

    With these changes handling errors from fallible middleware is done like so:

    ```rust,no_run
    use axum::{
        routing::get,
        http::StatusCode,
        error_handling::HandleErrorLayer,
        response::IntoResponse,
        Router, BoxError,
    };
    use tower::ServiceBuilder;
    use std::time::Duration;

    let middleware_stack = ServiceBuilder::new()
        // Handle errors from middleware
        //
        // This middleware most be added above any fallible
        // ones if you're using `ServiceBuilder`, due to how ordering works
        .layer(HandleErrorLayer::new(handle_error))
        // Return an error after 30 seconds
        .timeout(Duration::from_secs(30));

    let app = Router::new()
        .route("/", get(|| async { /* ... */ }))
        .layer(middleware_stack);

    fn handle_error(_error: BoxError) -> impl IntoResponse {
        StatusCode::REQUEST_TIMEOUT
    }
    ```

    And handling errors from fallible leaf services is done like so:

    ```rust
    use axum::{
        Router, service,
        body::Body,
        routing::service_method_routing::get,
        response::IntoResponse,
        http::{Request, Response},
        error_handling::HandleErrorExt, // for `.handle_error`
    };
    use std::{io, convert::Infallible};
    use tower::service_fn;

    let app = Router::new()
        .route(
            "/",
            get(service_fn(|_req: Request<Body>| async {
                let contents = tokio::fs::read_to_string("some_file").await?;
                Ok::<_, io::Error>(Response::new(Body::from(contents)))
            }))
            .handle_error(handle_io_error),
        );

    fn handle_io_error(error: io::Error) -> impl IntoResponse {
        // ...
    }
    ```
- Misc:
  - `InvalidWebsocketVersionHeader` has been renamed to `InvalidWebSocketVersionHeader` ([#416])
  - `WebsocketKeyHeaderMissing` has been renamed to `WebSocketKeyHeaderMissing` ([#416])

[#339]: https://github.com/tokio-rs/axum/pull/339
[#286]: https://github.com/tokio-rs/axum/pull/286
[#272]: https://github.com/tokio-rs/axum/pull/272
[#378]: https://github.com/tokio-rs/axum/pull/378
[#363]: https://github.com/tokio-rs/axum/pull/363
[#396]: https://github.com/tokio-rs/axum/pull/396
[#402]: https://github.com/tokio-rs/axum/pull/402
[#404]: https://github.com/tokio-rs/axum/pull/404
[#405]: https://github.com/tokio-rs/axum/pull/405
[#408]: https://github.com/tokio-rs/axum/pull/408
[#412]: https://github.com/tokio-rs/axum/pull/412
[#416]: https://github.com/tokio-rs/axum/pull/416
[#428]: https://github.com/tokio-rs/axum/pull/428
[proxy]: https://github.com/tokio-rs/axum/blob/main/examples/http-proxy/src/main.rs

# 0.2.8 (07. October, 2021)

- Document debugging handler type errors with "axum-debug" ([#372])

[#372]: https://github.com/tokio-rs/axum/pull/372

# 0.2.7 (06. October, 2021)

- Bump minimum version of async-trait ([#370])

[#370]: https://github.com/tokio-rs/axum/pull/370

# 0.2.6 (02. October, 2021)

- Clarify that `handler::any` and `service::any` only accepts standard HTTP
  methods ([#337])
- Document how to customize error responses from extractors ([#359])

[#337]: https://github.com/tokio-rs/axum/pull/337
[#359]: https://github.com/tokio-rs/axum/pull/359

# 0.2.5 (18. September, 2021)

- Add accessors for `TypedHeaderRejection` fields ([#317])
- Improve docs for extractors ([#327])

[#317]: https://github.com/tokio-rs/axum/pull/317
[#327]: https://github.com/tokio-rs/axum/pull/327

# 0.2.4 (10. September, 2021)

- Document using `StreamExt::split` with `WebSocket` ([#291])
- Document adding middleware to multiple groups of routes ([#293])

[#291]: https://github.com/tokio-rs/axum/pull/291
[#293]: https://github.com/tokio-rs/axum/pull/293

# 0.2.3 (26. August, 2021)

- **fixed:** Fix accidental breaking change introduced by internal refactor.
  `BoxRoute` used to be `Sync` but was accidental made `!Sync` ([#273](https://github.com/tokio-rs/axum/pull/273))

# 0.2.2 (26. August, 2021)

- **fixed:** Fix URI captures matching empty segments. This means requests with
  URI `/` will no longer be matched by `/:key` ([#264](https://github.com/tokio-rs/axum/pull/264))
- **fixed:** Remove needless trait bounds from `Router::boxed` ([#269](https://github.com/tokio-rs/axum/pull/269))

# 0.2.1 (24. August, 2021)

- **added:** Add `Redirect::to` constructor ([#255](https://github.com/tokio-rs/axum/pull/255))
- **added:** Document how to implement `IntoResponse` for custom error type ([#258](https://github.com/tokio-rs/axum/pull/258))

# 0.2.0 (23. August, 2021)

- Overall:
  - **fixed:** Overall compile time improvements. If you're having issues with compile time
    please file an issue! ([#184](https://github.com/tokio-rs/axum/pull/184)) ([#198](https://github.com/tokio-rs/axum/pull/198)) ([#220](https://github.com/tokio-rs/axum/pull/220))
  - **changed:** Remove `prelude`. Explicit imports are now required ([#195](https://github.com/tokio-rs/axum/pull/195))
- Routing:
  - **added:** Add dedicated `Router` to replace the `RoutingDsl` trait ([#214](https://github.com/tokio-rs/axum/pull/214))
  - **added:** Add `Router::or` for combining routes ([#108](https://github.com/tokio-rs/axum/pull/108))
  - **fixed:** Support matching different HTTP methods for the same route that aren't defined
    together. So `Router::new().route("/", get(...)).route("/", post(...))` now
    accepts both `GET` and `POST`. Previously only `POST` would be accepted ([#224](https://github.com/tokio-rs/axum/pull/224))
  - **fixed:** `get` routes will now also be called for `HEAD` requests but will always have
    the response body removed ([#129](https://github.com/tokio-rs/axum/pull/129))
  - **changed:** Replace `axum::route(...)` with `axum::Router::new().route(...)`. This means
    there is now only one way to create a new router. Same goes for
    `axum::routing::nest`. ([#215](https://github.com/tokio-rs/axum/pull/215))
  - **changed:** Implement `routing::MethodFilter` via [`bitflags`](https://crates.io/crates/bitflags) ([#158](https://github.com/tokio-rs/axum/pull/158))
  - **changed:** Move `handle_error` from `ServiceExt` to `service::OnMethod` ([#160](https://github.com/tokio-rs/axum/pull/160))

  With these changes this app using 0.1:

  ```rust
  use axum::{extract::Extension, prelude::*, routing::BoxRoute, AddExtensionLayer};

  let app = route("/", get(|| async { "hi" }))
      .nest("/api", api_routes())
      .layer(AddExtensionLayer::new(state));

  fn api_routes() -> BoxRoute<Body> {
      route(
          "/users",
          post(|Extension(state): Extension<State>| async { "hi from nested" }),
      )
      .boxed()
  }
  ```

  Becomes this in 0.2:

  ```rust
  use axum::{
      extract::Extension,
      handler::{get, post},
      routing::BoxRoute,
      Router,
  };

  let app = Router::new()
      .route("/", get(|| async { "hi" }))
      .nest("/api", api_routes());

  fn api_routes() -> Router<BoxRoute> {
      Router::new()
          .route(
              "/users",
              post(|Extension(state): Extension<State>| async { "hi from nested" }),
          )
          .boxed()
  }
  ```
- Extractors:
  - **added:** Make `FromRequest` default to being generic over `body::Body` ([#146](https://github.com/tokio-rs/axum/pull/146))
  - **added:** Implement `std::error::Error` for all rejections ([#153](https://github.com/tokio-rs/axum/pull/153))
  - **added:** Add `OriginalUri` for extracting original request URI in nested services ([#197](https://github.com/tokio-rs/axum/pull/197))
  - **added:** Implement `FromRequest` for `http::Extensions` ([#169](https://github.com/tokio-rs/axum/pull/169))
  - **added:** Make `RequestParts::{new, try_into_request}` public so extractors can be used outside axum ([#194](https://github.com/tokio-rs/axum/pull/194))
  - **added:** Implement `FromRequest` for `axum::body::Body` ([#241](https://github.com/tokio-rs/axum/pull/241))
  - **changed:** Removed `extract::UrlParams` and `extract::UrlParamsMap`. Use `extract::Path` instead ([#154](https://github.com/tokio-rs/axum/pull/154))
  - **changed:** `extractor_middleware` now requires `RequestBody: Default` ([#167](https://github.com/tokio-rs/axum/pull/167))
  - **changed:** Convert `RequestAlreadyExtracted` to an enum with each possible error variant ([#167](https://github.com/tokio-rs/axum/pull/167))
  - **changed:** `extract::BodyStream` is no longer generic over the request body ([#234](https://github.com/tokio-rs/axum/pull/234))
  - **changed:** `extract::Body` has been renamed to `extract::RawBody` to avoid conflicting with `body::Body` ([#233](https://github.com/tokio-rs/axum/pull/233))
  - **changed:** `RequestParts` changes ([#153](https://github.com/tokio-rs/axum/pull/153))
      - `method` new returns an `&http::Method`
      - `method_mut` new returns an `&mut http::Method`
      - `take_method` has been removed
      - `uri` new returns an `&http::Uri`
      - `uri_mut` new returns an `&mut http::Uri`
      - `take_uri` has been removed
  - **changed:** Remove several rejection types that were no longer used ([#153](https://github.com/tokio-rs/axum/pull/153)) ([#154](https://github.com/tokio-rs/axum/pull/154))
- Responses:
  - **added:** Add `Headers` for easily customizing headers on a response ([#193](https://github.com/tokio-rs/axum/pull/193))
  - **added:** Add `Redirect` response ([#192](https://github.com/tokio-rs/axum/pull/192))
  - **added:** Add `body::StreamBody` for easily responding with a stream of byte chunks ([#237](https://github.com/tokio-rs/axum/pull/237))
  - **changed:** Add associated `Body` and `BodyError` types to `IntoResponse`. This is
    required for returning responses with bodies other than `hyper::Body` from
    handlers. See the docs for advice on how to implement `IntoResponse` ([#86](https://github.com/tokio-rs/axum/pull/86))
  - **changed:** `tower::util::Either` no longer implements `IntoResponse` ([#229](https://github.com/tokio-rs/axum/pull/229))

  This `IntoResponse` from 0.1:
  ```rust
  use axum::{http::Response, prelude::*, response::IntoResponse};

  struct MyResponse;

  impl IntoResponse for MyResponse {
      fn into_response(self) -> Response<Body> {
          Response::new(Body::empty())
      }
  }
  ```

  Becomes this in 0.2:
  ```rust
  use axum::{body::Body, http::Response, response::IntoResponse};

  struct MyResponse;

  impl IntoResponse for MyResponse {
      type Body = Body;
      type BodyError = <Self::Body as axum::body::HttpBody>::Error;

      fn into_response(self) -> Response<Self::Body> {
          Response::new(Body::empty())
      }
  }
  ```
- SSE:
  - **added:** Add `response::sse::Sse`. This implements SSE using a response rather than a service ([#98](https://github.com/tokio-rs/axum/pull/98))
  - **changed:** Remove `axum::sse`. It has been replaced by `axum::response::sse` ([#98](https://github.com/tokio-rs/axum/pull/98))

  Handler using SSE in 0.1:
  ```rust
  use axum::{
      prelude::*,
      sse::{sse, Event},
  };
  use std::convert::Infallible;

  let app = route(
      "/",
      sse(|| async {
          let stream = futures::stream::iter(vec![Ok::<_, Infallible>(
              Event::default().data("hi there!"),
          )]);
          Ok::<_, Infallible>(stream)
      }),
  );
  ```

  Becomes this in 0.2:

  ```rust
  use axum::{
      handler::get,
      response::sse::{Event, Sse},
      Router,
  };
  use std::convert::Infallible;

  let app = Router::new().route(
      "/",
      get(|| async {
          let stream = futures::stream::iter(vec![Ok::<_, Infallible>(
              Event::default().data("hi there!"),
          )]);
          Sse::new(stream)
      }),
  );
  ```
- WebSockets:
  - **changed:** Change WebSocket API to use an extractor plus a response ([#121](https://github.com/tokio-rs/axum/pull/121))
  - **changed:** Make WebSocket `Message` an enum ([#116](https://github.com/tokio-rs/axum/pull/116))
  - **changed:** `WebSocket` now uses `Error` as its error type ([#150](https://github.com/tokio-rs/axum/pull/150))

  Handler using WebSockets in 0.1:

  ```rust
  use axum::{
      prelude::*,
      ws::{ws, WebSocket},
  };

  let app = route(
      "/",
      ws(|socket: WebSocket| async move {
          // do stuff with socket
      }),
  );
  ```

  Becomes this in 0.2:

  ```rust
  use axum::{
      extract::ws::{WebSocket, WebSocketUpgrade},
      handler::get,
      Router,
  };

  let app = Router::new().route(
      "/",
      get(|ws: WebSocketUpgrade| async move {
          ws.on_upgrade(|socket: WebSocket| async move {
              // do stuff with socket
          })
      }),
  );
  ```
- Misc
  - **added:** Add default feature `tower-log` which exposes `tower`'s `log` feature. ([#218](https://github.com/tokio-rs/axum/pull/218))
  - **changed:** Replace `body::BoxStdError` with `axum::Error`, which supports downcasting ([#150](https://github.com/tokio-rs/axum/pull/150))
  - **changed:** `EmptyRouter` now requires the response body to implement `Send + Sync + 'static'` ([#108](https://github.com/tokio-rs/axum/pull/108))
  - **changed:** `Router::check_infallible` now returns a `CheckInfallible` service. This
    is to improve compile times ([#198](https://github.com/tokio-rs/axum/pull/198))
  - **changed:** `Router::into_make_service` now returns `routing::IntoMakeService` rather than
    `tower::make::Shared` ([#229](https://github.com/tokio-rs/axum/pull/229))
  - **changed:** All usage of `tower::BoxError` has been replaced with `axum::BoxError` ([#229](https://github.com/tokio-rs/axum/pull/229))
  - **changed:** Several response future types have been moved into dedicated
    `future` modules ([#133](https://github.com/tokio-rs/axum/pull/133))
  - **changed:** `EmptyRouter`, `ExtractorMiddleware`, `ExtractorMiddlewareLayer`,
    and `QueryStringMissing` no longer implement `Copy` ([#132](https://github.com/tokio-rs/axum/pull/132))
  - **changed:** `service::OnMethod`, `handler::OnMethod`, and `routing::Nested` have new response future types ([#157](https://github.com/tokio-rs/axum/pull/157))

# 0.1.3 (06. August, 2021)

- Fix stripping prefix when nesting services at `/` ([#91](https://github.com/tokio-rs/axum/pull/91))
- Add support for WebSocket protocol negotiation ([#83](https://github.com/tokio-rs/axum/pull/83))
- Use `pin-project-lite` instead of `pin-project` ([#95](https://github.com/tokio-rs/axum/pull/95))
- Re-export `http` crate and `hyper::Server` ([#110](https://github.com/tokio-rs/axum/pull/110))
- Fix `Query` and `Form` extractors giving bad request error when query string is empty. ([#117](https://github.com/tokio-rs/axum/pull/117))
- Add `Path` extractor. ([#124](https://github.com/tokio-rs/axum/pull/124))
- Fixed the implementation of `IntoResponse` of `(HeaderMap, T)` and `(StatusCode, HeaderMap, T)` would ignore headers from `T` ([#137](https://github.com/tokio-rs/axum/pull/137))
- Deprecate `extract::UrlParams` and `extract::UrlParamsMap`. Use `extract::Path` instead ([#138](https://github.com/tokio-rs/axum/pull/138))

# 0.1.2 (01. August, 2021)

- Implement `Stream` for `WebSocket` ([#52](https://github.com/tokio-rs/axum/pull/52))
- Implement `Sink` for `WebSocket` ([#52](https://github.com/tokio-rs/axum/pull/52))
- Implement `Deref` most extractors ([#56](https://github.com/tokio-rs/axum/pull/56))
- Return `405 Method Not Allowed` for unsupported method for route ([#63](https://github.com/tokio-rs/axum/pull/63))
- Add extractor for remote connection info ([#55](https://github.com/tokio-rs/axum/pull/55))
- Improve error message of `MissingExtension` rejections ([#72](https://github.com/tokio-rs/axum/pull/72))
- Improve documentation for routing ([#71](https://github.com/tokio-rs/axum/pull/71))
- Clarify required response body type when routing to `tower::Service`s ([#69](https://github.com/tokio-rs/axum/pull/69))
- Add `axum::body::box_body` to converting an `http_body::Body` to `axum::body::BoxBody` ([#69](https://github.com/tokio-rs/axum/pull/69))
- Add `axum::sse` for Server-Sent Events ([#75](https://github.com/tokio-rs/axum/pull/75))
- Mention required dependencies in docs ([#77](https://github.com/tokio-rs/axum/pull/77))
- Fix WebSockets failing on Firefox ([#76](https://github.com/tokio-rs/axum/pull/76))

# 0.1.1 (30. July, 2021)

- Misc readme fixes.

# 0.1.0 (30. July, 2021)

- Initial release.<|MERGE_RESOLUTION|>--- conflicted
+++ resolved
@@ -7,12 +7,11 @@
 
 # Unreleased
 
-<<<<<<< HEAD
 - **breaking:** Require `Sync` for all handlers and services added to `Router`
   and `MethodRouter` ([#2473])
-=======
 - **breaking:** The tuple and tuple_struct `Path` extractor deserializers now check that the number of parameters matches the tuple length exactly ([#2931])
 
+[#2473]: https://github.com/tokio-rs/axum/pull/2473
 [#2931]: https://github.com/tokio-rs/axum/pull/2931
 
 # 0.7.7
@@ -37,19 +36,14 @@
 
 # 0.7.5 (24. March, 2024)
 
->>>>>>> e784977a
 - **fixed:** Fixed layers being cloned when calling `axum::serve` directly with
   a `Router` or `MethodRouter` ([#2586])
 - **fixed:** `h2` is no longer pulled as a dependency unless the `http2` feature
   is enabled ([#2605])
 - **added:** Add `#[debug_middleware]` ([#1993], [#2725])
 
-<<<<<<< HEAD
-[#2473]: https://github.com/tokio-rs/axum/pull/2473
-=======
 [#1993]: https://github.com/tokio-rs/axum/pull/1993
 [#2725]: https://github.com/tokio-rs/axum/pull/2725
->>>>>>> e784977a
 [#2586]: https://github.com/tokio-rs/axum/pull/2586
 [#2605]: https://github.com/tokio-rs/axum/pull/2605
 
