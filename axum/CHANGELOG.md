# Changelog

All notable changes to this project will be documented in this file.

The format is based on [Keep a Changelog](https://keepachangelog.com/en/1.0.0/),
and this project adheres to [Semantic Versioning](https://semver.org/spec/v2.0.0.html).

# Unreleased

<<<<<<< HEAD
- **fixed:** `sse::Event` will no longer drop the leading space of data, event ID and name values
  that have it.
=======
- **fixed:** `sse::Event` is more strict about what field values it supports, disallowing any SSE
  events that break the specification (such as field values containing carriage returns) ([#599])
- **added:** `axum::AddExtension::layer` ([#607])

[#599]: https://github.com/tokio-rs/axum/pull/599
[#607]: https://github.com/tokio-rs/axum/pull/607
>>>>>>> 980a0a46

# 0.4.2 (06. December, 2021)

- **fix:** Depend on the correct version of `axum-core` ([#592])

[#592]: https://github.com/tokio-rs/axum/pull/592

# 0.4.1 (06. December, 2021)

- **added:** `axum::response::Response` now exists as a shorthand for writing `Response<BoxBody>` ([#590])

[#590]: https://github.com/tokio-rs/axum/pull/590

# 0.4.0 (02. December, 2021)

- **breaking:** New `MethodRouter` that works similarly to `Router`:
  - Route to handlers and services with the same type
  - Add middleware to some routes more easily with `MethodRouter::layer` and
    `MethodRouter::route_layer`.
  - Merge method routers with `MethodRouter::merge`
  - Customize response for unsupported methods with `MethodRouter::fallback`
- **breaking:** The default for the type parameter in `FromRequest` and
  `RequestParts` has been removed. Use `FromRequest<Body>` and
  `RequestParts<Body>` to get the previous behavior ([#564])
- **added:** `FromRequest` and `IntoResponse` are now defined in a new called
  `axum-core`. This crate is intended for library authors to depend on, rather
  than `axum` itself, if possible. `axum-core` has a smaller API and will thus
  receive fewer breaking changes. `FromRequest` and `IntoResponse` are
  re-exported from `axum` in the same location so nothing is changed for `axum`
  users ([#564])
- **breaking:** The previously deprecated `axum::body::box_body` function has
  been removed. Use `axum::body::boxed` instead.
- **fixed:** Adding the same route with different methods now works ie
  `.route("/", get(_)).route("/", post(_))`.
- **breaking:** `routing::handler_method_router` and
  `routing::service_method_router` has been removed in favor of
  `routing::{get, get_service, ..., MethodRouter}`.
- **breaking:** `HandleErrorExt` has been removed in favor of
  `MethodRouter::handle_error`.
- **breaking:** `HandleErrorLayer` now requires the handler function to be
  `async` ([#534])
- **added:** `HandleErrorLayer` now supports running extractors.
- **breaking:** The `Handler<B, T>` trait is now defined as `Handler<T, B =
  Body>`. That is the type parameters have been swapped and `B` defaults to
  `axum::body::Body` ([#527])
- **breaking:** `Router::merge` will panic if both routers have fallbacks.
  Previously the left side fallback would be silently discarded ([#529])
- **breaking:** `Router::nest` will panic if the nested router has a fallback.
  Previously it would be silently discarded ([#529])
- Update WebSockets to use tokio-tungstenite 0.16 ([#525])
- **added:** Default to return `charset=utf-8` for text content type. ([#554])
- **breaking:** The `Body` and `BodyError` associated types on the
  `IntoResponse` trait have been removed - instead, `.into_response()` will now
  always return `Response<BoxBody>` ([#571])
- **breaking:** `PathParamsRejection` has been renamed to `PathRejection` and its
  variants renamed to `FailedToDeserializePathParams` and `MissingPathParams`. This
  makes it more consistent with the rest of axum ([#574])
- **added:** `Path`'s rejection type now provides data about exactly which part of
  the path couldn't be deserialized ([#574])

[#525]: https://github.com/tokio-rs/axum/pull/525
[#527]: https://github.com/tokio-rs/axum/pull/527
[#529]: https://github.com/tokio-rs/axum/pull/529
[#534]: https://github.com/tokio-rs/axum/pull/534
[#554]: https://github.com/tokio-rs/axum/pull/554
[#564]: https://github.com/tokio-rs/axum/pull/564
[#571]: https://github.com/tokio-rs/axum/pull/571
[#574]: https://github.com/tokio-rs/axum/pull/574

# 0.3.4 (13. November, 2021)

- **change:** `box_body` has been renamed to `boxed`. `box_body` still exists
  but is deprecated ([#530])

[#530]: https://github.com/tokio-rs/axum/pull/530

# 0.3.3 (13. November, 2021)

- Implement `FromRequest` for [`http::request::Parts`] so it can be used an
  extractor ([#489])
- Implement `IntoResponse` for `http::response::Parts` ([#490])

[#489]: https://github.com/tokio-rs/axum/pull/489
[#490]: https://github.com/tokio-rs/axum/pull/490
[`http::request::Parts`]: https://docs.rs/http/latest/http/request/struct.Parts.html

# 0.3.2 (08. November, 2021)

- **added:** Add `Router::route_layer` for applying middleware that
  will only run on requests that match a route. This is useful for middleware
  that return early, such as authorization ([#474])

[#474]: https://github.com/tokio-rs/axum/pull/474

# 0.3.1 (06. November, 2021)

- **fixed:** Implement `Clone` for `IntoMakeServiceWithConnectInfo` ([#471])

[#471]: https://github.com/tokio-rs/axum/pull/471

# 0.3.0 (02. November, 2021)

- Overall:
  - **fixed:** All known compile time issues are resolved, including those with
    `boxed` and those introduced by Rust 1.56 ([#404])
  - **breaking:** The router's type is now always `Router` regardless of how many routes or
    middleware are applied ([#404])

    This means router types are all always nameable:

    ```rust
    fn my_routes() -> Router {
        Router::new().route(
            "/users",
            post(|| async { "Hello, World!" }),
        )
    }
    ```
  - **breaking:** Added feature flags for HTTP1 and JSON. This enables removing a
    few dependencies if your app only uses HTTP2 or doesn't use JSON. This is only a
    breaking change if you depend on axum with `default_features = false`. ([#286])
  - **breaking:** `Route::boxed` and `BoxRoute` have been removed as they're no longer
    necessary ([#404])
  - **breaking:** `Nested`, `Or` types are now private. They no longer had to be
    public because `Router` is internally boxed ([#404])
  - **breaking:** Remove `routing::Layered` as it didn't actually do anything and
    thus wasn't necessary
  - **breaking:** Vendor `AddExtensionLayer` and `AddExtension` to reduce public
    dependencies
  - **breaking:** `body::BoxBody` is now a type alias for
    `http_body::combinators::UnsyncBoxBody` and thus is no longer `Sync`. This
    is because bodies are streams and requiring streams to be `Sync` is
    unnecessary.
  - **added:** Implement `IntoResponse` for `http_body::combinators::UnsyncBoxBody`.
  - **added:** Add `Handler::into_make_service` for serving a handler without a
    `Router`.
  - **added:** Add `Handler::into_make_service_with_connect_info` for serving a
    handler without a `Router`, and storing info about the incoming connection.
  - **breaking:** axum's minimum supported rust version is now 1.54
- Routing:
  - Big internal refactoring of routing leading to several improvements ([#363])
    - **added:** Wildcard routes like `.route("/api/users/*rest", service)` are now supported.
    - **fixed:** The order routes are added in no longer matters.
    - **fixed:** Adding a conflicting route will now cause a panic instead of silently making
      a route unreachable.
    - **fixed:** Route matching is faster as number of routes increases.
    - **breaking:** Handlers for multiple HTTP methods must be added in the same
      `Router::route` call. So `.route("/", get(get_handler).post(post_handler))` and
      _not_ `.route("/", get(get_handler)).route("/", post(post_handler))`.
  - **fixed:** Correctly handle trailing slashes in routes:
    - If a route with a trailing slash exists and a request without a trailing
      slash is received, axum will send a 301 redirection to the route with the
      trailing slash.
    - Or vice versa if a route without a trailing slash exists and a request
      with a trailing slash is received.
    - This can be overridden by explicitly defining two routes: One with and one
      without a trailing slash.
  - **breaking:** Method routing for handlers has been moved from `axum::handler`
    to `axum::routing`. So `axum::handler::get` now lives at `axum::routing::get`
    ([#405])
  - **breaking:** Method routing for services has been moved from `axum::service`
    to `axum::routing::service_method_routing`. So `axum::service::get` now lives at
    `axum::routing::service_method_routing::get`, etc. ([#405])
  - **breaking:** `Router::or` renamed to `Router::merge` and will now panic on
    overlapping routes. It now only accepts `Router`s and not general `Service`s.
    Use `Router::fallback` for adding fallback routes ([#408])
  - **added:** `Router::fallback` for adding handlers for request that didn't
    match any routes. `Router::fallback` must be use instead of `nest("/", _)` ([#408])
  - **breaking:** `EmptyRouter` has been renamed to `MethodNotAllowed` as it's only
    used in method routers and not in path routers (`Router`)
  - **breaking:** Remove support for routing based on the `CONNECT` method. An
    example of combining axum with and HTTP proxy can be found [here][proxy] ([#428])
- Extractors:
  - **fixed:** Expand accepted content types for JSON requests ([#378])
  - **fixed:** Support deserializing `i128` and `u128` in `extract::Path`
  - **breaking:** Automatically do percent decoding in `extract::Path`
    ([#272])
  - **breaking:** Change `Connected::connect_info` to return `Self` and remove
    the associated type `ConnectInfo` ([#396])
  - **added:** Add `extract::MatchedPath` for accessing path in router that
    matched the request ([#412])
- Error handling:
  - **breaking:** Simplify error handling model ([#402]):
    - All services part of the router are now required to be infallible.
    - Error handling utilities have been moved to an `error_handling` module.
    - `Router::check_infallible` has been removed since routers are always
      infallible with the error handling changes.
    - Error handling closures must now handle all errors and thus always return
      something that implements `IntoResponse`.

    With these changes handling errors from fallible middleware is done like so:

    ```rust,no_run
    use axum::{
        routing::get,
        http::StatusCode,
        error_handling::HandleErrorLayer,
        response::IntoResponse,
        Router, BoxError,
    };
    use tower::ServiceBuilder;
    use std::time::Duration;

    let middleware_stack = ServiceBuilder::new()
        // Handle errors from middleware
        //
        // This middleware most be added above any fallible
        // ones if you're using `ServiceBuilder`, due to how ordering works
        .layer(HandleErrorLayer::new(handle_error))
        // Return an error after 30 seconds
        .timeout(Duration::from_secs(30));

    let app = Router::new()
        .route("/", get(|| async { /* ... */ }))
        .layer(middleware_stack);

    fn handle_error(_error: BoxError) -> impl IntoResponse {
        StatusCode::REQUEST_TIMEOUT
    }
    ```

    And handling errors from fallible leaf services is done like so:

    ```rust
    use axum::{
        Router, service,
        body::Body,
        routing::service_method_routing::get,
        response::IntoResponse,
        http::{Request, Response},
        error_handling::HandleErrorExt, // for `.handle_error`
    };
    use std::{io, convert::Infallible};
    use tower::service_fn;

    let app = Router::new()
        .route(
            "/",
            get(service_fn(|_req: Request<Body>| async {
                let contents = tokio::fs::read_to_string("some_file").await?;
                Ok::<_, io::Error>(Response::new(Body::from(contents)))
            }))
            .handle_error(handle_io_error),
        );

    fn handle_io_error(error: io::Error) -> impl IntoResponse {
        // ...
    }
    ```
- Misc:
  - `InvalidWebsocketVersionHeader` has been renamed to `InvalidWebSocketVersionHeader` ([#416])
  - `WebsocketKeyHeaderMissing` has been renamed to `WebSocketKeyHeaderMissing` ([#416])

[#339]: https://github.com/tokio-rs/axum/pull/339
[#286]: https://github.com/tokio-rs/axum/pull/286
[#272]: https://github.com/tokio-rs/axum/pull/272
[#378]: https://github.com/tokio-rs/axum/pull/378
[#363]: https://github.com/tokio-rs/axum/pull/363
[#396]: https://github.com/tokio-rs/axum/pull/396
[#402]: https://github.com/tokio-rs/axum/pull/402
[#404]: https://github.com/tokio-rs/axum/pull/404
[#405]: https://github.com/tokio-rs/axum/pull/405
[#408]: https://github.com/tokio-rs/axum/pull/408
[#412]: https://github.com/tokio-rs/axum/pull/412
[#416]: https://github.com/tokio-rs/axum/pull/416
[#428]: https://github.com/tokio-rs/axum/pull/428
[proxy]: https://github.com/tokio-rs/axum/blob/main/examples/http-proxy/src/main.rs

# 0.2.8 (07. October, 2021)

- Document debugging handler type errors with "axum-debug" ([#372])

[#372]: https://github.com/tokio-rs/axum/pull/372

# 0.2.7 (06. October, 2021)

- Bump minimum version of async-trait ([#370])

[#370]: https://github.com/tokio-rs/axum/pull/370

# 0.2.6 (02. October, 2021)

- Clarify that `handler::any` and `service::any` only accepts standard HTTP
  methods ([#337])
- Document how to customize error responses from extractors ([#359])

[#337]: https://github.com/tokio-rs/axum/pull/337
[#359]: https://github.com/tokio-rs/axum/pull/359

# 0.2.5 (18. September, 2021)

- Add accessors for `TypedHeaderRejection` fields ([#317])
- Improve docs for extractors ([#327])

[#317]: https://github.com/tokio-rs/axum/pull/317
[#327]: https://github.com/tokio-rs/axum/pull/327

# 0.2.4 (10. September, 2021)

- Document using `StreamExt::split` with `WebSocket` ([#291])
- Document adding middleware to multiple groups of routes ([#293])

[#291]: https://github.com/tokio-rs/axum/pull/291
[#293]: https://github.com/tokio-rs/axum/pull/293

# 0.2.3 (26. August, 2021)

- **fixed:** Fix accidental breaking change introduced by internal refactor.
  `BoxRoute` used to be `Sync` but was accidental made `!Sync` ([#273](https://github.com/tokio-rs/axum/pull/273))

# 0.2.2 (26. August, 2021)

- **fixed:** Fix URI captures matching empty segments. This means requests with
  URI `/` will no longer be matched by `/:key` ([#264](https://github.com/tokio-rs/axum/pull/264))
- **fixed:** Remove needless trait bounds from `Router::boxed` ([#269](https://github.com/tokio-rs/axum/pull/269))

# 0.2.1 (24. August, 2021)

- **added:** Add `Redirect::to` constructor ([#255](https://github.com/tokio-rs/axum/pull/255))
- **added:** Document how to implement `IntoResponse` for custom error type ([#258](https://github.com/tokio-rs/axum/pull/258))

# 0.2.0 (23. August, 2021)

- Overall:
  - **fixed:** Overall compile time improvements. If you're having issues with compile time
    please file an issue! ([#184](https://github.com/tokio-rs/axum/pull/184)) ([#198](https://github.com/tokio-rs/axum/pull/198)) ([#220](https://github.com/tokio-rs/axum/pull/220))
  - **changed:** Remove `prelude`. Explicit imports are now required ([#195](https://github.com/tokio-rs/axum/pull/195))
- Routing:
  - **added:** Add dedicated `Router` to replace the `RoutingDsl` trait ([#214](https://github.com/tokio-rs/axum/pull/214))
  - **added:** Add `Router::or` for combining routes ([#108](https://github.com/tokio-rs/axum/pull/108))
  - **fixed:** Support matching different HTTP methods for the same route that aren't defined
    together. So `Router::new().route("/", get(...)).route("/", post(...))` now
    accepts both `GET` and `POST`. Previously only `POST` would be accepted ([#224](https://github.com/tokio-rs/axum/pull/224))
  - **fixed:** `get` routes will now also be called for `HEAD` requests but will always have
    the response body removed ([#129](https://github.com/tokio-rs/axum/pull/129))
  - **changed:** Replace `axum::route(...)` with `axum::Router::new().route(...)`. This means
    there is now only one way to create a new router. Same goes for
    `axum::routing::nest`. ([#215](https://github.com/tokio-rs/axum/pull/215))
  - **changed:** Implement `routing::MethodFilter` via [`bitflags`](https://crates.io/crates/bitflags) ([#158](https://github.com/tokio-rs/axum/pull/158))
  - **changed:** Move `handle_error` from `ServiceExt` to `service::OnMethod` ([#160](https://github.com/tokio-rs/axum/pull/160))

  With these changes this app using 0.1:

  ```rust
  use axum::{extract::Extension, prelude::*, routing::BoxRoute, AddExtensionLayer};

  let app = route("/", get(|| async { "hi" }))
      .nest("/api", api_routes())
      .layer(AddExtensionLayer::new(state));

  fn api_routes() -> BoxRoute<Body> {
      route(
          "/users",
          post(|Extension(state): Extension<State>| async { "hi from nested" }),
      )
      .boxed()
  }
  ```

  Becomes this in 0.2:

  ```rust
  use axum::{
      extract::Extension,
      handler::{get, post},
      routing::BoxRoute,
      Router,
  };

  let app = Router::new()
      .route("/", get(|| async { "hi" }))
      .nest("/api", api_routes());

  fn api_routes() -> Router<BoxRoute> {
      Router::new()
          .route(
              "/users",
              post(|Extension(state): Extension<State>| async { "hi from nested" }),
          )
          .boxed()
  }
  ```
- Extractors:
  - **added:** Make `FromRequest` default to being generic over `body::Body` ([#146](https://github.com/tokio-rs/axum/pull/146))
  - **added:** Implement `std::error::Error` for all rejections ([#153](https://github.com/tokio-rs/axum/pull/153))
  - **added:** Add `OriginalUri` for extracting original request URI in nested services ([#197](https://github.com/tokio-rs/axum/pull/197))
  - **added:** Implement `FromRequest` for `http::Extensions` ([#169](https://github.com/tokio-rs/axum/pull/169))
  - **added:** Make `RequestParts::{new, try_into_request}` public so extractors can be used outside axum ([#194](https://github.com/tokio-rs/axum/pull/194))
  - **added:** Implement `FromRequest` for `axum::body::Body` ([#241](https://github.com/tokio-rs/axum/pull/241))
  - **changed:** Removed `extract::UrlParams` and `extract::UrlParamsMap`. Use `extract::Path` instead ([#154](https://github.com/tokio-rs/axum/pull/154))
  - **changed:** `extractor_middleware` now requires `RequestBody: Default` ([#167](https://github.com/tokio-rs/axum/pull/167))
  - **changed:** Convert `RequestAlreadyExtracted` to an enum with each possible error variant ([#167](https://github.com/tokio-rs/axum/pull/167))
  - **changed:** `extract::BodyStream` is no longer generic over the request body ([#234](https://github.com/tokio-rs/axum/pull/234))
  - **changed:** `extract::Body` has been renamed to `extract::RawBody` to avoid conflicting with `body::Body` ([#233](https://github.com/tokio-rs/axum/pull/233))
  - **changed:** `RequestParts` changes ([#153](https://github.com/tokio-rs/axum/pull/153))
      - `method` new returns an `&http::Method`
      - `method_mut` new returns an `&mut http::Method`
      - `take_method` has been removed
      - `uri` new returns an `&http::Uri`
      - `uri_mut` new returns an `&mut http::Uri`
      - `take_uri` has been removed
  - **changed:** Remove several rejection types that were no longer used ([#153](https://github.com/tokio-rs/axum/pull/153)) ([#154](https://github.com/tokio-rs/axum/pull/154))
- Responses:
  - **added:** Add `Headers` for easily customizing headers on a response ([#193](https://github.com/tokio-rs/axum/pull/193))
  - **added:** Add `Redirect` response ([#192](https://github.com/tokio-rs/axum/pull/192))
  - **added:** Add `body::StreamBody` for easily responding with a stream of byte chunks ([#237](https://github.com/tokio-rs/axum/pull/237))
  - **changed:** Add associated `Body` and `BodyError` types to `IntoResponse`. This is
    required for returning responses with bodies other than `hyper::Body` from
    handlers. See the docs for advice on how to implement `IntoResponse` ([#86](https://github.com/tokio-rs/axum/pull/86))
  - **changed:** `tower::util::Either` no longer implements `IntoResponse` ([#229](https://github.com/tokio-rs/axum/pull/229))

  This `IntoResponse` from 0.1:
  ```rust
  use axum::{http::Response, prelude::*, response::IntoResponse};

  struct MyResponse;

  impl IntoResponse for MyResponse {
      fn into_response(self) -> Response<Body> {
          Response::new(Body::empty())
      }
  }
  ```

  Becomes this in 0.2:
  ```rust
  use axum::{body::Body, http::Response, response::IntoResponse};

  struct MyResponse;

  impl IntoResponse for MyResponse {
      type Body = Body;
      type BodyError = <Self::Body as axum::body::HttpBody>::Error;

      fn into_response(self) -> Response<Self::Body> {
          Response::new(Body::empty())
      }
  }
  ```
- SSE:
  - **added:** Add `response::sse::Sse`. This implements SSE using a response rather than a service ([#98](https://github.com/tokio-rs/axum/pull/98))
  - **changed:** Remove `axum::sse`. It has been replaced by `axum::response::sse` ([#98](https://github.com/tokio-rs/axum/pull/98))

  Handler using SSE in 0.1:
  ```rust
  use axum::{
      prelude::*,
      sse::{sse, Event},
  };
  use std::convert::Infallible;

  let app = route(
      "/",
      sse(|| async {
          let stream = futures::stream::iter(vec![Ok::<_, Infallible>(
              Event::default().data("hi there!"),
          )]);
          Ok::<_, Infallible>(stream)
      }),
  );
  ```

  Becomes this in 0.2:

  ```rust
  use axum::{
      handler::get,
      response::sse::{Event, Sse},
      Router,
  };
  use std::convert::Infallible;

  let app = Router::new().route(
      "/",
      get(|| async {
          let stream = futures::stream::iter(vec![Ok::<_, Infallible>(
              Event::default().data("hi there!"),
          )]);
          Sse::new(stream)
      }),
  );
  ```
- WebSockets:
  - **changed:** Change WebSocket API to use an extractor plus a response ([#121](https://github.com/tokio-rs/axum/pull/121))
  - **changed:** Make WebSocket `Message` an enum ([#116](https://github.com/tokio-rs/axum/pull/116))
  - **changed:** `WebSocket` now uses `Error` as its error type ([#150](https://github.com/tokio-rs/axum/pull/150))

  Handler using WebSockets in 0.1:

  ```rust
  use axum::{
      prelude::*,
      ws::{ws, WebSocket},
  };

  let app = route(
      "/",
      ws(|socket: WebSocket| async move {
          // do stuff with socket
      }),
  );
  ```

  Becomes this in 0.2:

  ```rust
  use axum::{
      extract::ws::{WebSocket, WebSocketUpgrade},
      handler::get,
      Router,
  };

  let app = Router::new().route(
      "/",
      get(|ws: WebSocketUpgrade| async move {
          ws.on_upgrade(|socket: WebSocket| async move {
              // do stuff with socket
          })
      }),
  );
  ```
- Misc
  - **added:** Add default feature `tower-log` which exposes `tower`'s `log` feature. ([#218](https://github.com/tokio-rs/axum/pull/218))
  - **changed:** Replace `body::BoxStdError` with `axum::Error`, which supports downcasting ([#150](https://github.com/tokio-rs/axum/pull/150))
  - **changed:** `EmptyRouter` now requires the response body to implement `Send + Sync + 'static'` ([#108](https://github.com/tokio-rs/axum/pull/108))
  - **changed:** `Router::check_infallible` now returns a `CheckInfallible` service. This
    is to improve compile times ([#198](https://github.com/tokio-rs/axum/pull/198))
  - **changed:** `Router::into_make_service` now returns `routing::IntoMakeService` rather than
    `tower::make::Shared` ([#229](https://github.com/tokio-rs/axum/pull/229))
  - **changed:** All usage of `tower::BoxError` has been replaced with `axum::BoxError` ([#229](https://github.com/tokio-rs/axum/pull/229))
  - **changed:** Several response future types have been moved into dedicated
    `future` modules ([#133](https://github.com/tokio-rs/axum/pull/133))
  - **changed:** `EmptyRouter`, `ExtractorMiddleware`, `ExtractorMiddlewareLayer`,
    and `QueryStringMissing` no longer implement `Copy` ([#132](https://github.com/tokio-rs/axum/pull/132))
  - **changed:** `service::OnMethod`, `handler::OnMethod`, and `routing::Nested` have new response future types ([#157](https://github.com/tokio-rs/axum/pull/157))

# 0.1.3 (06. August, 2021)

- Fix stripping prefix when nesting services at `/` ([#91](https://github.com/tokio-rs/axum/pull/91))
- Add support for WebSocket protocol negotiation ([#83](https://github.com/tokio-rs/axum/pull/83))
- Use `pin-project-lite` instead of `pin-project` ([#95](https://github.com/tokio-rs/axum/pull/95))
- Re-export `http` crate and `hyper::Server` ([#110](https://github.com/tokio-rs/axum/pull/110))
- Fix `Query` and `Form` extractors giving bad request error when query string is empty. ([#117](https://github.com/tokio-rs/axum/pull/117))
- Add `Path` extractor. ([#124](https://github.com/tokio-rs/axum/pull/124))
- Fixed the implementation of `IntoResponse` of `(HeaderMap, T)` and `(StatusCode, HeaderMap, T)` would ignore headers from `T` ([#137](https://github.com/tokio-rs/axum/pull/137))
- Deprecate `extract::UrlParams` and `extract::UrlParamsMap`. Use `extract::Path` instead ([#138](https://github.com/tokio-rs/axum/pull/138))

# 0.1.2 (01. August, 2021)

- Implement `Stream` for `WebSocket` ([#52](https://github.com/tokio-rs/axum/pull/52))
- Implement `Sink` for `WebSocket` ([#52](https://github.com/tokio-rs/axum/pull/52))
- Implement `Deref` most extractors ([#56](https://github.com/tokio-rs/axum/pull/56))
- Return `405 Method Not Allowed` for unsupported method for route ([#63](https://github.com/tokio-rs/axum/pull/63))
- Add extractor for remote connection info ([#55](https://github.com/tokio-rs/axum/pull/55))
- Improve error message of `MissingExtension` rejections ([#72](https://github.com/tokio-rs/axum/pull/72))
- Improve documentation for routing ([#71](https://github.com/tokio-rs/axum/pull/71))
- Clarify required response body type when routing to `tower::Service`s ([#69](https://github.com/tokio-rs/axum/pull/69))
- Add `axum::body::box_body` to converting an `http_body::Body` to `axum::body::BoxBody` ([#69](https://github.com/tokio-rs/axum/pull/69))
- Add `axum::sse` for Server-Sent Events ([#75](https://github.com/tokio-rs/axum/pull/75))
- Mention required dependencies in docs ([#77](https://github.com/tokio-rs/axum/pull/77))
- Fix WebSockets failing on Firefox ([#76](https://github.com/tokio-rs/axum/pull/76))

# 0.1.1 (30. July, 2021)

- Misc readme fixes.

# 0.1.0 (30. July, 2021)

- Initial release.<|MERGE_RESOLUTION|>--- conflicted
+++ resolved
@@ -7,17 +7,15 @@
 
 # Unreleased
 
-<<<<<<< HEAD
 - **fixed:** `sse::Event` will no longer drop the leading space of data, event ID and name values
-  that have it.
-=======
+  that have it ([#600])
 - **fixed:** `sse::Event` is more strict about what field values it supports, disallowing any SSE
   events that break the specification (such as field values containing carriage returns) ([#599])
 - **added:** `axum::AddExtension::layer` ([#607])
 
 [#599]: https://github.com/tokio-rs/axum/pull/599
+[#600]: https://github.com/tokio-rs/axum/pull/600
 [#607]: https://github.com/tokio-rs/axum/pull/607
->>>>>>> 980a0a46
 
 # 0.4.2 (06. December, 2021)
 
