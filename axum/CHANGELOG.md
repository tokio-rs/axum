--- conflicted
+++ resolved
@@ -7,21 +7,17 @@
 
 # Unreleased
 
-<<<<<<< HEAD
+- **breaking:** Router fallbacks are now properly merged for nested routers ([#3158])
 - **breaking:** `#[from_request(via(Extractor))]` now uses the extractor's
   rejection type instead of `axum::response::Response` ([#3261])
-
-[#3261]: https://github.com/tokio-rs/axum/pull/3261
-=======
-- **breaking:** Router fallbacks are now properly merged for nested routers ([#3158])
 - **added:** Implement `OptionalFromRequest` for `Multipart` ([#3220])
 - **changed:** `serve` has an additional generic argument and can now work with any response body
   type, not just `axum::body::Body` ([#3205])
 
 [#3158]: https://github.com/tokio-rs/axum/pull/3158
+[#3261]: https://github.com/tokio-rs/axum/pull/3261
 [#3205]: https://github.com/tokio-rs/axum/pull/3205
 [#3220]: https://github.com/tokio-rs/axum/pull/3220
->>>>>>> 6bc0717b
 
 # 0.8.4
 
