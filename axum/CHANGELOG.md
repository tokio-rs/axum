--- conflicted
+++ resolved
@@ -43,12 +43,9 @@
 - **changed:** The default body limit now applies to the `Multipart` extractor ([#1420])
 - **added:** String and binary `From` impls have been added to `extract::ws::Message`
   to be more inline with `tungstenite` ([#1421])
-<<<<<<< HEAD
 - **added:** Add `#[derive(axum::extract::FromRef)]` ([#1430])
-=======
 - **added:** `FromRequest` and `FromRequestParts` derive macro re-exports from
   [`axum-macros`] behind the `macros` feature ([#1352])
->>>>>>> 7420721f
 
 [#1352]: https://github.com/tokio-rs/axum/pull/1352
 [#1368]: https://github.com/tokio-rs/axum/pull/1368
