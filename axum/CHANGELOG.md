--- conflicted
+++ resolved
@@ -7,12 +7,8 @@
 
 # Unreleased
 
-<<<<<<< HEAD
 - **added:** Log rejections from built-in extractors with the
   `axum::rejection=trace` target ([#1890])
-
-[#1890]: https://github.com/tokio-rs/axum/pull/1890
-=======
 - **fixed:** Fixed performance regression with `Router::nest` introduced in
   0.6.0. `nest` now flattens the routes which performs better ([#1711])
 - **fixed:** Extracting `MatchedPath` in nested handlers now gives the full
@@ -20,8 +16,8 @@
 - **added:** Implement `Deref` and `DerefMut` for built-in extractors ([#1922])
 
 [#1711]: https://github.com/tokio-rs/axum/pull/1711
+[#1890]: https://github.com/tokio-rs/axum/pull/1890
 [#1922]: https://github.com/tokio-rs/axum/pull/1922
->>>>>>> 2c2cf361
 
 # 0.6.12 (22. March, 2023)
 
