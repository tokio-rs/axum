--- conflicted
+++ resolved
@@ -7,13 +7,10 @@
 
 # Unreleased
 
-<<<<<<< HEAD
 - **fixed:** Nested routers will now inherit fallbacks from outer routers ([#1521])
+- **added:** Add `accept_unmasked_frames` setting in WebSocketUpgrade ([#1529])
 
 [#1521]: https://github.com/tokio-rs/axum/pull/1521
-=======
-- **added:** Add `accept_unmasked_frames` setting in WebSocketUpgrade ([#1529])
->>>>>>> 2e8a7e51
 
 # 0.6.0-rc.4 (9. November, 2022)
 
