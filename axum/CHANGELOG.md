# Changelog

All notable changes to this project will be documented in this file.

The format is based on [Keep a Changelog](https://keepachangelog.com/en/1.0.0/),
and this project adheres to [Semantic Versioning](https://semver.org/spec/v2.0.0.html).

# Unreleased

<<<<<<< HEAD
- **added:** `axum::serve::Serve::tcp_nodelay` and `axum::serve::WithGracefulShutdown::tcp_nodelay` ([#2653])
=======
- **change:** Avoid cloning `Arc` during deserialization of `Path`

# 0.7.5 (24. March, 2024)

>>>>>>> dbd61783
- **fixed:** Fixed layers being cloned when calling `axum::serve` directly with
  a `Router` or `MethodRouter` ([#2586])
- **fixed:** `h2` is no longer pulled as a dependency unless the `http2` feature
  is enabled ([#2605])

[#2653]: https://github.com/tokio-rs/axum/pull/2653
[#2586]: https://github.com/tokio-rs/axum/pull/2586
[#2605]: https://github.com/tokio-rs/axum/pull/2605

# 0.7.4 (13. January, 2024)

- **fixed:** Fix performance regression present since axum 0.7.0 ([#2483])
- **fixed:** Improve `debug_handler` on tuple response types ([#2201])
- **added:** Add `must_use` attribute to `Serve` and `WithGracefulShutdown` ([#2484])
- **added:** Re-export `axum_core::body::BodyDataStream` from axum

[#2201]: https://github.com/tokio-rs/axum/pull/2201
[#2483]: https://github.com/tokio-rs/axum/pull/2483
[#2201]: https://github.com/tokio-rs/axum/pull/2201
[#2484]: https://github.com/tokio-rs/axum/pull/2484

# 0.7.3 (29. December, 2023)

- **added:** `Body` implements `From<()>` now ([#2411])
- **change:** Update version of multer used internally for multipart ([#2433])
- **change:** Update tokio-tungstenite to 0.21 ([#2435])
- **added:** Enable `tracing` feature by default ([#2460])
- **added:** Support graceful shutdown on `serve` ([#2398])
- **added:** `RouterIntoService` implements `Clone` ([#2456])

[#2411]: https://github.com/tokio-rs/axum/pull/2411
[#2433]: https://github.com/tokio-rs/axum/pull/2433
[#2435]: https://github.com/tokio-rs/axum/pull/2435
[#2460]: https://github.com/tokio-rs/axum/pull/2460
[#2398]: https://github.com/tokio-rs/axum/pull/2398
[#2456]: https://github.com/tokio-rs/axum/pull/2456

# 0.7.2 (03. December, 2023)

- **added:** Add `axum::body::to_bytes` ([#2373])
- **fixed:** Gracefully handle accept errors in `serve` ([#2400])

[#2373]: https://github.com/tokio-rs/axum/pull/2373
[#2400]: https://github.com/tokio-rs/axum/pull/2400

# 0.7.1 (27. November, 2023)

- **fix**: Fix readme.

# 0.7.0 (27. November, 2023)

- **breaking:** Update public dependencies. axum now requires
    - [hyper](https://crates.io/crates/hyper) 1.0
    - [http](https://crates.io/crates/http) 1.0
    - [http-body](https://crates.io/crates/http-body) 1.0
- **breaking:** axum now requires [tower-http](https://crates.io/crates/tower-http) 0.5
- **breaking:** Remove deprecated `WebSocketUpgrade::max_send_queue`
- **breaking:** The following types/traits are no longer generic over the request body
  (i.e. the `B` type param has been removed) ([#1751] and [#1789]):
  - `FromRequestParts`
  - `FromRequest`
  - `HandlerService`
  - `HandlerWithoutStateExt`
  - `Handler`
  - `LayeredFuture`
  - `Layered`
  - `MethodRouter`
  - `Next`
  - `RequestExt`
  - `RouteFuture`
  - `Route`
  - `Router`
- **breaking:** axum no longer re-exports `hyper::Body` as that type is removed
  in hyper 1.0. Instead axum has its own body type at `axum::body::Body` ([#1751])
- **breaking:** `extract::BodyStream` has been removed as `body::Body`
  implements `Stream` and `FromRequest` directly ([#1751])
- **breaking:** Change `sse::Event::json_data` to use `axum_core::Error` as its error type ([#1762])
- **breaking:** Rename `DefaultOnFailedUpdgrade` to `DefaultOnFailedUpgrade` ([#1664])
- **breaking:** Rename `OnFailedUpdgrade` to `OnFailedUpgrade` ([#1664])
- **breaking:** `TypedHeader` has been moved to `axum-extra` as `axum_extra::TypedHeader` and requires enabling the `typed-header` feature on `axum-extra`. The `headers` feature has been removed from axum; what it provided under `axum::headers` is now found in `axum_extra::headers` by default. ([#1850])
- **breaking:** Removed re-exports of `Empty` and `Full`. Use
  `axum::body::Body::empty` and `axum::body::Body::from` respectively ([#1789])
- **breaking:** The response returned by `IntoResponse::into_response` must use
  `axum::body::Body` as the body type. `axum::response::Response` does this
  ([#1789])
- **breaking:** Removed the `BoxBody` type alias and its `box_body`
  constructor. Use `axum::body::Body::new` instead ([#1789])
- **breaking:** Remove `RawBody` extractor. `axum::body::Body` implements `FromRequest` directly ([#1789])
- **breaking:** The following types from `http-body` no longer implement `IntoResponse`:
  - `Full`, use `Body::from` instead
  - `Empty`, use `Body::empty` instead
  - `BoxBody`, use `Body::new` instead
  - `UnsyncBoxBody`, use `Body::new` instead
  - `MapData`, use `Body::new` instead
  - `MapErr`, use `Body::new` instead
- **added:** Add `axum::extract::Request` type alias where the body is `axum::body::Body` ([#1789])
- **added:** Add `Router::as_service` and `Router::into_service` to workaround
  type inference issues when calling `ServiceExt` methods on a `Router` ([#1835])
- **breaking:** Removed `axum::Server` as it was removed in hyper 1.0. Instead
  use `axum::serve(listener, service)` or hyper/hyper-util for more configuration options ([#1868])
- **breaking:** Only inherit fallbacks for routers nested with `Router::nest`.
  Routers nested with `Router::nest_service` will no longer inherit fallbacks ([#1956])
- **fixed:** Don't remove the `Sec-WebSocket-Key` header in `WebSocketUpgrade` ([#1972])
- **added:** Add `axum::extract::Query::try_from_uri` ([#2058])
- **added:** Implement `IntoResponse` for `Box<str>` and `Box<[u8]>` ([#2035])
- **breaking:** Simplify `MethodFilter`. It no longer uses bitflags ([#2073])
- **fixed:** Fix bugs around merging routers with nested fallbacks ([#2096])
- **fixed:** Fix `.source()` of composite rejections ([#2030])
- **fixed:** Allow unreachable code in `#[debug_handler]` ([#2014])
- **change:** axum's MSRV is now 1.66 ([#1882])
- **added:** Implement `IntoResponse` for `(R,) where R: IntoResponse` ([#2143])
- **changed:** For SSE, add space between field and value for compatibility ([#2149])
- **added:** Add `NestedPath` extractor ([#1924])
- **added:** Add `handle_error` function to existing `ServiceExt` trait ([#2235])
- **breaking:** `impl<T> IntoResponse(Parts) for Extension<T>` now requires
  `T: Clone`, as that is required by the http crate ([#1882])
- **added:** Add `axum::Json::from_bytes` ([#2244])
- **added:** Implement `FromRequestParts` for `http::request::Parts` ([#2328])
- **added:** Implement `FromRequestParts` for `http::Extensions` ([#2328])
- **fixed:** Clearly document applying `DefaultBodyLimit` to individual routes ([#2157])

[#1664]: https://github.com/tokio-rs/axum/pull/1664
[#1751]: https://github.com/tokio-rs/axum/pull/1751
[#1762]: https://github.com/tokio-rs/axum/pull/1762
[#1789]: https://github.com/tokio-rs/axum/pull/1789
[#1835]: https://github.com/tokio-rs/axum/pull/1835
[#1850]: https://github.com/tokio-rs/axum/pull/1850
[#1868]: https://github.com/tokio-rs/axum/pull/1868
[#1882]: https://github.com/tokio-rs/axum/pull/1882
[#1924]: https://github.com/tokio-rs/axum/pull/1924
[#1956]: https://github.com/tokio-rs/axum/pull/1956
[#1972]: https://github.com/tokio-rs/axum/pull/1972
[#2014]: https://github.com/tokio-rs/axum/pull/2014
[#2021]: https://github.com/tokio-rs/axum/pull/2021
[#2030]: https://github.com/tokio-rs/axum/pull/2030
[#2058]: https://github.com/tokio-rs/axum/pull/2058
[#2073]: https://github.com/tokio-rs/axum/pull/2073
[#2096]: https://github.com/tokio-rs/axum/pull/2096
[#2140]: https://github.com/tokio-rs/axum/pull/2140
[#2143]: https://github.com/tokio-rs/axum/pull/2143
[#2149]: https://github.com/tokio-rs/axum/pull/2149
[#2157]: https://github.com/tokio-rs/axum/pull/2157
[#2235]: https://github.com/tokio-rs/axum/pull/2235
[#2244]: https://github.com/tokio-rs/axum/pull/2244
[#2328]: https://github.com/tokio-rs/axum/pull/2328

# 0.6.20 (03. August, 2023)

- **added:** `WebSocketUpgrade::write_buffer_size` and `WebSocketUpgrade::max_write_buffer_size`
- **changed:** Deprecate `WebSocketUpgrade::max_send_queue`
- **change:** Update tokio-tungstenite to 0.20
- **added:** Implement `Handler` for `T: IntoResponse` ([#2140])

[#2140]: https://github.com/tokio-rs/axum/pull/2140

# 0.6.19 (17. July, 2023)

- **added:** Add `axum::extract::Query::try_from_uri` ([#2058])
- **added:** Implement `IntoResponse` for `Box<str>` and `Box<[u8]>` ([#2035])
- **fixed:** Fix bugs around merging routers with nested fallbacks ([#2096])
- **fixed:** Fix `.source()` of composite rejections ([#2030])
- **fixed:** Allow unreachable code in `#[debug_handler]` ([#2014])
- **change:** Update tokio-tungstenite to 0.19 ([#2021])
- **change:** axum's MSRV is now 1.63 ([#2021])

[#2014]: https://github.com/tokio-rs/axum/pull/2014
[#2021]: https://github.com/tokio-rs/axum/pull/2021
[#2030]: https://github.com/tokio-rs/axum/pull/2030
[#2035]: https://github.com/tokio-rs/axum/pull/2035
[#2058]: https://github.com/tokio-rs/axum/pull/2058
[#2096]: https://github.com/tokio-rs/axum/pull/2096

# 0.6.18 (30. April, 2023)

- **fixed:** Don't remove the `Sec-WebSocket-Key` header in `WebSocketUpgrade` ([#1972])

[#1972]: https://github.com/tokio-rs/axum/pull/1972

# 0.6.17 (25. April, 2023)

- **fixed:** Fix fallbacks causing a panic on `CONNECT` requests ([#1958])

[#1958]: https://github.com/tokio-rs/axum/pull/1958

# 0.6.16 (18. April, 2023)

- **fixed:** Don't allow extracting `MatchedPath` in fallbacks ([#1934])
- **fixed:** Fix panic if `Router` with something nested at `/` was used as a fallback ([#1934])
- **added:** Document that `Router::new().fallback(...)` isn't optimal ([#1940])

[#1934]: https://github.com/tokio-rs/axum/pull/1934
[#1940]: https://github.com/tokio-rs/axum/pull/1940

# 0.6.15 (12. April, 2023)

- **fixed:** Removed additional leftover debug messages ([#1927])

[#1927]: https://github.com/tokio-rs/axum/pull/1927

# 0.6.14 (11. April, 2023)

- **fixed:** Removed leftover "path_router hit" debug message ([#1925])

[#1925]: https://github.com/tokio-rs/axum/pull/1925

# 0.6.13 (11. April, 2023)

- **added:** Log rejections from built-in extractors with the
  `axum::rejection=trace` target ([#1890])
- **fixed:** Fixed performance regression with `Router::nest` introduced in
  0.6.0. `nest` now flattens the routes which performs better ([#1711])
- **fixed:** Extracting `MatchedPath` in nested handlers now gives the full
  matched path, including the nested path ([#1711])
- **added:** Implement `Deref` and `DerefMut` for built-in extractors ([#1922])

[#1711]: https://github.com/tokio-rs/axum/pull/1711
[#1890]: https://github.com/tokio-rs/axum/pull/1890
[#1922]: https://github.com/tokio-rs/axum/pull/1922

# 0.6.12 (22. March, 2023)

- **added:** Implement `IntoResponse` for `MultipartError` ([#1861])
- **fixed:** More clearly document what wildcards matches ([#1873])

[#1861]: https://github.com/tokio-rs/axum/pull/1861
[#1873]: https://github.com/tokio-rs/axum/pull/1873

# 0.6.11 (13. March, 2023)

- **fixed:** Don't require `S: Debug` for `impl Debug for Router<S>` ([#1836])
- **fixed:** Clone state a bit less when handling requests ([#1837])
- **fixed:** Unpin itoa dependency ([#1815])

[#1815]: https://github.com/tokio-rs/axum/pull/1815
[#1836]: https://github.com/tokio-rs/axum/pull/1836
[#1837]: https://github.com/tokio-rs/axum/pull/1837

# 0.6.10 (03. March, 2023)

- **fixed:** Add `#[must_use]` attributes to types that do nothing unless used ([#1809])
- **fixed:** Gracefully handle missing headers in the `TypedHeader` extractor ([#1810])
- **fixed:** Fix routing issues when loading a `Router` via a dynamic library ([#1806])

[#1806]: https://github.com/tokio-rs/axum/pull/1806
[#1809]: https://github.com/tokio-rs/axum/pull/1809
[#1810]: https://github.com/tokio-rs/axum/pull/1810

# 0.6.9 (24. February, 2023)

- **changed:** Update to tower-http 0.4. axum is still compatible with tower-http 0.3 ([#1783])

[#1783]: https://github.com/tokio-rs/axum/pull/1783

# 0.6.8 (24. February, 2023)

- **fixed:** Fix `Allow` missing from routers with middleware ([#1773])
- **added:** Add `KeepAlive::event` for customizing the event sent for SSE keep alive ([#1729])

[#1729]: https://github.com/tokio-rs/axum/pull/1729
[#1773]: https://github.com/tokio-rs/axum/pull/1773

# 0.6.7 (17. February, 2023)

- **added:** Add `FormRejection::FailedToDeserializeFormBody` which is returned
  if the request body couldn't be deserialized into the target type, as opposed
  to `FailedToDeserializeForm` which is only for query parameters ([#1683])
- **added:** Add `MockConnectInfo` for setting `ConnectInfo` during tests ([#1767])

[#1683]: https://github.com/tokio-rs/axum/pull/1683
[#1767]: https://github.com/tokio-rs/axum/pull/1767

# 0.6.6 (12. February, 2023)

- **fixed:** Enable passing `MethodRouter` to `Router::fallback` ([#1730])

[#1730]: https://github.com/tokio-rs/axum/pull/1730

# 0.6.5 (11. February, 2023)

- **fixed:** Fix `#[debug_handler]` sometimes giving wrong borrow related suggestions ([#1710])
- Document gotchas related to using `impl IntoResponse` as the return type from handler functions ([#1736])

[#1710]: https://github.com/tokio-rs/axum/pull/1710
[#1736]: https://github.com/tokio-rs/axum/pull/1736

# 0.6.4 (22. January, 2023)

- Depend on axum-macros 0.3.2

# 0.6.3 (20. January, 2023)

- **added:** Implement `IntoResponse` for `&'static [u8; N]` and `[u8; N]` ([#1690])
- **fixed:** Make `Path` support types using `serde::Deserializer::deserialize_any` ([#1693])
- **added:** Add `RawPathParams` ([#1713])
- **added:** Implement `Clone` and `Service` for `axum::middleware::Next` ([#1712])
- **fixed:** Document required tokio features to run "Hello, World!" example ([#1715])

[#1690]: https://github.com/tokio-rs/axum/pull/1690
[#1693]: https://github.com/tokio-rs/axum/pull/1693
[#1712]: https://github.com/tokio-rs/axum/pull/1712
[#1713]: https://github.com/tokio-rs/axum/pull/1713
[#1715]: https://github.com/tokio-rs/axum/pull/1715

# 0.6.2 (9. January, 2023)

- **added:** Add `body_text` and `status` methods to built-in rejections ([#1612])
- **added:** Enable the `runtime` feature of `hyper` when using `tokio` ([#1671])

[#1612]: https://github.com/tokio-rs/axum/pull/1612
[#1671]: https://github.com/tokio-rs/axum/pull/1671

# 0.6.1 (29. November, 2022)

- **added:** Expand the docs for `Router::with_state` ([#1580])

[#1580]: https://github.com/tokio-rs/axum/pull/1580

# 0.6.0 (25. November, 2022)

## Routing

- **fixed:** Nested routers are now allowed to have fallbacks ([#1521]):

  ```rust
  let api_router = Router::new()
      .route("/users", get(|| { ... }))
      .fallback(api_fallback);

  let app = Router::new()
      // this would panic in 0.5 but in 0.6 it just works
      //
      // requests starting with `/api` but not handled by `api_router`
      // will go to `api_fallback`
      .nest("/api", api_router);
  ```

  The outer router's fallback will still apply if a nested router doesn't have
  its own fallback:

  ```rust
  // this time without a fallback
  let api_router = Router::new().route("/users", get(|| { ... }));

  let app = Router::new()
      .nest("/api", api_router)
      // `api_router` will inherit this fallback
      .fallback(app_fallback);
  ```

- **breaking:** The request `/foo/` no longer matches `/foo/*rest`. If you want
  to match `/foo/` you have to add a route specifically for that ([#1086])

  For example:

  ```rust
  use axum::{Router, routing::get, extract::Path};

  let app = Router::new()
      // this will match `/foo/bar/baz`
      .route("/foo/*rest", get(handler))
      // this will match `/foo/`
      .route("/foo/", get(handler))
      // if you want `/foo` to match you must also add an explicit route for it
      .route("/foo", get(handler));

  async fn handler(
      // use an `Option` because `/foo/` and `/foo` don't have any path params
      params: Option<Path<String>>,
  ) {}
  ```

- **breaking:** Path params for wildcard routes no longer include the prefix
  `/`. e.g. `/foo.js` will match `/*filepath` with a value of `foo.js`, _not_
  `/foo.js` ([#1086])

  For example:

  ```rust
  use axum::{Router, routing::get, extract::Path};

  let app = Router::new().route("/foo/*rest", get(handler));

  async fn handler(
      Path(params): Path<String>,
  ) {
      // for the request `/foo/bar/baz` the value of `params` will be `bar/baz`
      //
      // on 0.5 it would be `/bar/baz`
  }
  ```

- **fixed:** Routes like `/foo` and `/*rest` are no longer considered
  overlapping. `/foo` will take priority ([#1086])

  For example:

  ```rust
  use axum::{Router, routing::get};

  let app = Router::new()
      // this used to not be allowed but now just works
      .route("/foo/*rest", get(foo))
      .route("/foo/bar", get(bar));

  async fn foo() {}

  async fn bar() {}
  ```

- **breaking:** Automatic trailing slash redirects have been removed.
  Previously if you added a route for `/foo`, axum would redirect calls to
  `/foo/` to `/foo` (or vice versa for `/foo/`):

  ```rust
  use axum::{Router, routing::get};

  let app = Router::new()
      // a request to `GET /foo/` will now get `404 Not Found`
      // whereas in 0.5 axum would redirect to `/foo`
      //
      // same goes the other way if you had the route `/foo/`
      // axum will no longer redirect from `/foo` to `/foo/`
      .route("/foo", get(handler));

  async fn handler() {}
  ```

  Either explicitly add routes for `/foo` and `/foo/` or use
  `axum_extra::routing::RouterExt::route_with_tsr` if you want the old behavior
  ([#1119])

- **breaking:** `Router::fallback` now only accepts `Handler`s (similarly to
  what `get`, `post`, etc. accept). Use the new `Router::fallback_service` for
  setting any `Service` as the fallback ([#1155])

  This fallback on 0.5:

  ```rust
  use axum::{Router, handler::Handler};

  let app = Router::new().fallback(fallback.into_service());

  async fn fallback() {}
  ```

  Becomes this in 0.6

  ```rust
  use axum::Router;

  let app = Router::new().fallback(fallback);

  async fn fallback() {}
  ```

- **breaking:** It is no longer supported to `nest` twice at the same path, i.e.
  `.nest("/foo", a).nest("/foo", b)` will panic. Instead use `.nest("/foo", a.merge(b))`
- **breaking:** It is no longer supported to `nest` a router and add a route at
  the same path, such as `.nest("/a", _).route("/a", _)`. Instead use
  `.nest("/a/", _).route("/a", _)`.
- **changed:** `Router::nest` now only accepts `Router`s, the general-purpose
  `Service` nesting method has been renamed to `nest_service` ([#1368])
- **breaking:** Allow `Error: Into<Infallible>` for `Route::{layer, route_layer}` ([#924])
- **breaking:** `MethodRouter` now panics on overlapping routes ([#1102])
- **breaking:** `Router::route` now only accepts `MethodRouter`s created with
  `get`, `post`, etc. Use the new `Router::route_service` for routing to
  any `Service`s ([#1155])
- **breaking:** Adding a `.route_layer` onto a `Router` or `MethodRouter`
  without any routes will now result in a panic. Previously, this just did
  nothing. [#1327]
- **breaking:** `RouterService` has been removed since `Router` now implements
  `Service` when the state is `()`. Use `Router::with_state` to provide the
  state and get a `Router<()>`. Note that `RouterService` only existed in the
  pre-releases, not 0.5 ([#1552])

## Extractors

- **added:** Added new type safe `State` extractor. This can be used with
  `Router::with_state` and gives compile errors for missing states, whereas
  `Extension` would result in runtime errors ([#1155])

  We recommend migrating from `Extension` to `State` for sharing application state since that is more type
  safe and faster. That is done by using `Router::with_state` and `State`.

  This setup in 0.5

  ```rust
  use axum::{routing::get, Extension, Router};

  let app = Router::new()
      .route("/", get(handler))
      .layer(Extension(AppState {}));

  async fn handler(Extension(app_state): Extension<AppState>) {}

  #[derive(Clone)]
  struct AppState {}
  ```

  Becomes this in 0.6 using `State`:

  ```rust
  use axum::{routing::get, extract::State, Router};

  let app = Router::new()
      .route("/", get(handler))
      .with_state(AppState {});

  async fn handler(State(app_state): State<AppState>) {}

  #[derive(Clone)]
  struct AppState {}
  ```

  If you have multiple extensions, you can use fields on `AppState` and implement
  `FromRef`:

  ```rust
  use axum::{extract::{State, FromRef}, routing::get, Router};

  let state = AppState {
      client: HttpClient {},
      database: Database {},
  };

  let app = Router::new().route("/", get(handler)).with_state(state);

  async fn handler(
      State(client): State<HttpClient>,
      State(database): State<Database>,
  ) {}

  // the derive requires enabling the "macros" feature
  #[derive(Clone, FromRef)]
  struct AppState {
      client: HttpClient,
      database: Database,
  }

  #[derive(Clone)]
  struct HttpClient {}

  #[derive(Clone)]
  struct Database {}
  ```

- **breaking:** It is now only possible for one extractor per handler to consume
  the request body. In 0.5 doing so would result in runtime errors but in 0.6 it
  is a compile error ([#1272])

  axum enforces this by only allowing the _last_ extractor to consume the
  request.

  For example:

  ```rust
  use axum::{Json, http::HeaderMap};

  // This wont compile on 0.6 because both `Json` and `String` need to consume
  // the request body. You can use either `Json` or `String`, but not both.
  async fn handler_1(
      json: Json<serde_json::Value>,
      string: String,
  ) {}

  // This won't work either since `Json` is not the last extractor.
  async fn handler_2(
      json: Json<serde_json::Value>,
      headers: HeaderMap,
  ) {}

  // This works!
  async fn handler_3(
      headers: HeaderMap,
      json: Json<serde_json::Value>,
  ) {}
  ```

  This is done by reworking the `FromRequest` trait and introducing a new
  `FromRequestParts` trait.

  If your extractor needs to consume the request body then you should implement
  `FromRequest`, otherwise implement `FromRequestParts`.

  This extractor in 0.5:

  ```rust
  struct MyExtractor { /* ... */ }

  #[async_trait]
  impl<B> FromRequest<B> for MyExtractor
  where
      B: Send,
  {
      type Rejection = StatusCode;

      async fn from_request(req: &mut RequestParts<B>) -> Result<Self, Self::Rejection> {
          // ...
      }
  }
  ```

  Becomes this in 0.6:

  ```rust
  use axum::{
      extract::{FromRequest, FromRequestParts},
      http::{StatusCode, Request, request::Parts},
      async_trait,
  };

  struct MyExtractor { /* ... */ }

  // implement `FromRequestParts` if you don't need to consume the request body
  #[async_trait]
  impl<S> FromRequestParts<S> for MyExtractor
  where
      S: Send + Sync,
  {
      type Rejection = StatusCode;

      async fn from_request_parts(parts: &mut Parts, state: &S) -> Result<Self, Self::Rejection> {
          // ...
      }
  }

  // implement `FromRequest` if you do need to consume the request body
  #[async_trait]
  impl<S, B> FromRequest<S, B> for MyExtractor
  where
      S: Send + Sync,
      B: Send + 'static,
  {
      type Rejection = StatusCode;

      async fn from_request(req: Request<B>, state: &S) -> Result<Self, Self::Rejection> {
          // ...
      }
  }
  ```

  For an example of how to write an extractor that accepts different
  `Content-Types` see the [`parse-body-based-on-content-type`] example.

- **added:** `FromRequest` and `FromRequestParts` derive macro re-exports from
  [`axum-macros`] behind the `macros` feature ([#1352])
- **added:** Add `RequestExt` and `RequestPartsExt` which adds convenience
  methods for running extractors to `http::Request` and `http::request::Parts` ([#1301])
- **added**: `JsonRejection` now displays the path at which a deserialization
  error occurred ([#1371])
- **added:** Add `extract::RawForm` for accessing raw urlencoded query bytes or request body ([#1487])
- **fixed:** Used `400 Bad Request` for `FailedToDeserializeQueryString`
  rejections, instead of `422 Unprocessable Entity` ([#1387])
- **changed**: The inner error of a `JsonRejection` is now
  `serde_path_to_error::Error<serde_json::Error>`.  Previously it was
  `serde_json::Error` ([#1371])
- **changed:** The default body limit now applies to the `Multipart` extractor ([#1420])
- **breaking:** `ContentLengthLimit` has been removed. Use `DefaultBodyLimit` instead ([#1400])
- **breaking:** `RequestParts` has been removed as part of the `FromRequest`
  rework ([#1272])
- **breaking:** `BodyAlreadyExtracted` has been removed ([#1272])
- **breaking:** The following types or traits have a new `S` type param
  which represents the state ([#1155]):
  - `Router`, defaults to `()`
  - `MethodRouter`, defaults to `()`
  - `FromRequest`, no default
  - `Handler`, no default
- **breaking:** `MatchedPath` can now no longer be extracted in middleware for
  nested routes. In previous versions it returned invalid data when extracted
  from a middleware applied to a nested router. `MatchedPath` can still be
  extracted from handlers and middleware that aren't on nested routers ([#1462])
- **breaking:** Rename `FormRejection::FailedToDeserializeQueryString` to
  `FormRejection::FailedToDeserializeForm` ([#1496])

## Middleware

- **added:** Support running extractors on `middleware::from_fn` functions ([#1088])
- **added**: Add `middleware::from_fn_with_state` to enable running extractors that require
  state ([#1342])
- **added:** Add `middleware::from_extractor_with_state` ([#1396])
- **added:** Add `map_request`, `map_request_with_state` for transforming the
  request with an async function ([#1408])
- **added:** Add `map_response`, `map_response_with_state` for transforming the
  response with an async function ([#1414])
- **added:** Support any middleware response that implements `IntoResponse` ([#1152])
- **breaking:** Remove `extractor_middleware` which was previously deprecated.
  Use `axum::middleware::from_extractor` instead ([#1077])
- **breaking:** Require middleware added with `Handler::layer` to have
  `Infallible` as the error type ([#1152])

## Misc

- **added:** Support compiling to WASM. See the `simple-router-wasm` example
  for more details ([#1382])
- **added:** Add `ServiceExt` with methods for turning any `Service` into a
  `MakeService` similarly to `Router::into_make_service` ([#1302])
- **added:** String and binary `From` impls have been added to `extract::ws::Message`
  to be more inline with `tungstenite` ([#1421])
- **added:** Add `#[derive(axum::extract::FromRef)]` ([#1430])
- **added:** Add `accept_unmasked_frames` setting in WebSocketUpgrade ([#1529])
- **added:** Add `WebSocketUpgrade::on_failed_upgrade` to customize what to do
  when upgrading a connection fails ([#1539])
- **fixed:** Annotate panicking functions with `#[track_caller]` so the error
  message points to where the user added the invalid route, rather than
  somewhere internally in axum ([#1248])
- **changed:** axum's MSRV is now 1.60 ([#1239])
- **changed:** For methods that accept some `S: Service`, the bounds have been
  relaxed so the response type must implement `IntoResponse` rather than being a
  literal `Response`
- **breaking:** New `tokio` default feature needed for WASM support. If you
  don't need WASM support but have `default_features = false` for other reasons
  you likely need to re-enable the `tokio` feature ([#1382])
- **breaking:** `handler::{WithState, IntoService}` are merged into one type,
  named `HandlerService` ([#1418])

[#924]: https://github.com/tokio-rs/axum/pull/924
[#1077]: https://github.com/tokio-rs/axum/pull/1077
[#1086]: https://github.com/tokio-rs/axum/pull/1086
[#1088]: https://github.com/tokio-rs/axum/pull/1088
[#1102]: https://github.com/tokio-rs/axum/pull/1102
[#1119]: https://github.com/tokio-rs/axum/pull/1119
[#1152]: https://github.com/tokio-rs/axum/pull/1152
[#1155]: https://github.com/tokio-rs/axum/pull/1155
[#1239]: https://github.com/tokio-rs/axum/pull/1239
[#1248]: https://github.com/tokio-rs/axum/pull/1248
[#1272]: https://github.com/tokio-rs/axum/pull/1272
[#1301]: https://github.com/tokio-rs/axum/pull/1301
[#1302]: https://github.com/tokio-rs/axum/pull/1302
[#1327]: https://github.com/tokio-rs/axum/pull/1327
[#1342]: https://github.com/tokio-rs/axum/pull/1342
[#1346]: https://github.com/tokio-rs/axum/pull/1346
[#1352]: https://github.com/tokio-rs/axum/pull/1352
[#1368]: https://github.com/tokio-rs/axum/pull/1368
[#1371]: https://github.com/tokio-rs/axum/pull/1371
[#1382]: https://github.com/tokio-rs/axum/pull/1382
[#1387]: https://github.com/tokio-rs/axum/pull/1387
[#1389]: https://github.com/tokio-rs/axum/pull/1389
[#1396]: https://github.com/tokio-rs/axum/pull/1396
[#1397]: https://github.com/tokio-rs/axum/pull/1397
[#1400]: https://github.com/tokio-rs/axum/pull/1400
[#1408]: https://github.com/tokio-rs/axum/pull/1408
[#1414]: https://github.com/tokio-rs/axum/pull/1414
[#1418]: https://github.com/tokio-rs/axum/pull/1418
[#1420]: https://github.com/tokio-rs/axum/pull/1420
[#1421]: https://github.com/tokio-rs/axum/pull/1421
[#1430]: https://github.com/tokio-rs/axum/pull/1430
[#1462]: https://github.com/tokio-rs/axum/pull/1462
[#1487]: https://github.com/tokio-rs/axum/pull/1487
[#1496]: https://github.com/tokio-rs/axum/pull/1496
[#1521]: https://github.com/tokio-rs/axum/pull/1521
[#1529]: https://github.com/tokio-rs/axum/pull/1529
[#1532]: https://github.com/tokio-rs/axum/pull/1532
[#1539]: https://github.com/tokio-rs/axum/pull/1539
[#1552]: https://github.com/tokio-rs/axum/pull/1552
[`axum-macros`]: https://docs.rs/axum-macros/latest/axum_macros/
[`parse-body-based-on-content-type`]: https://github.com/tokio-rs/axum/blob/main/examples/parse-body-based-on-content-type/src/main.rs

<details>
<summary>0.6.0 Pre-Releases</summary>

# 0.6.0-rc.5 (18. November, 2022)

- **breaking:** `Router::with_state` is no longer a constructor. It is instead
  used to convert the router into a `RouterService` ([#1532])

  This nested router on 0.6.0-rc.4

  ```rust
  Router::with_state(state).route(...);
  ```

  Becomes this in 0.6.0-rc.5

  ```rust
  Router::new().route(...).with_state(state);
  ```

- **breaking:**: `Router::inherit_state` has been removed. Use
  `Router::with_state` instead ([#1532])
- **breaking:**: `Router::nest` and `Router::merge` now only supports nesting
  routers that use the same state type as the router they're being merged into.
  Use `FromRef` for substates ([#1532])

- **added:** Add `accept_unmasked_frames` setting in WebSocketUpgrade ([#1529])
- **fixed:** Nested routers will now inherit fallbacks from outer routers ([#1521])
- **added:** Add `WebSocketUpgrade::on_failed_upgrade` to customize what to do
  when upgrading a connection fails ([#1539])

[#1521]: https://github.com/tokio-rs/axum/pull/1521
[#1529]: https://github.com/tokio-rs/axum/pull/1529
[#1532]: https://github.com/tokio-rs/axum/pull/1532
[#1539]: https://github.com/tokio-rs/axum/pull/1539

# 0.6.0-rc.4 (9. November, 2022)

- **changed**: The inner error of a `JsonRejection` is now
  `serde_path_to_error::Error<serde_json::Error>`.  Previously it was
  `serde_json::Error` ([#1371])
- **added**: `JsonRejection` now displays the path at which a deserialization
  error occurred ([#1371])
- **fixed:** Support streaming/chunked requests in `ContentLengthLimit` ([#1389])
- **fixed:** Used `400 Bad Request` for `FailedToDeserializeQueryString`
  rejections, instead of `422 Unprocessable Entity` ([#1387])
- **added:** Add `middleware::from_extractor_with_state` ([#1396])
- **added:** Add `DefaultBodyLimit::max` for changing the default body limit ([#1397])
- **added:** Add `map_request`, `map_request_with_state` for transforming the
  request with an async function ([#1408])
- **added:** Add `map_response`, `map_response_with_state` for transforming the
  response with an async function ([#1414])
- **breaking:** `ContentLengthLimit` has been removed. Use `DefaultBodyLimit` instead ([#1400])
- **changed:** `Router` no longer implements `Service`, call `.into_service()`
  on it to obtain a `RouterService` that does ([#1368])
- **added:** Add `Router::inherit_state`, which creates a `Router` with an
  arbitrary state type without actually supplying the state; such a `Router`
  can't be turned into a service directly (`.into_service()` will panic), but
  can be nested or merged into a `Router` with the same state type ([#1368])
- **changed:** `Router::nest` now only accepts `Router`s, the general-purpose
  `Service` nesting method has been renamed to `nest_service` ([#1368])
- **added:** Support compiling to WASM. See the `simple-router-wasm` example
  for more details ([#1382])
- **breaking:** New `tokio` default feature needed for WASM support. If you
  don't need WASM support but have `default_features = false` for other reasons
  you likely need to re-enable the `tokio` feature ([#1382])
- **breaking:** `handler::{WithState, IntoService}` are merged into one type,
  named `HandlerService` ([#1418])
- **changed:** The default body limit now applies to the `Multipart` extractor ([#1420])
- **added:** String and binary `From` impls have been added to `extract::ws::Message`
  to be more inline with `tungstenite` ([#1421])
- **added:** Add `#[derive(axum::extract::FromRef)]` ([#1430])
- **added:** `FromRequest` and `FromRequestParts` derive macro re-exports from
  [`axum-macros`] behind the `macros` feature ([#1352])
- **breaking:** `MatchedPath` can now no longer be extracted in middleware for
  nested routes ([#1462])
- **added:** Add `extract::RawForm` for accessing raw urlencoded query bytes or request body ([#1487])
- **breaking:** Rename `FormRejection::FailedToDeserializeQueryString` to
  `FormRejection::FailedToDeserializeForm` ([#1496])

[#1352]: https://github.com/tokio-rs/axum/pull/1352
[#1368]: https://github.com/tokio-rs/axum/pull/1368
[#1371]: https://github.com/tokio-rs/axum/pull/1371
[#1382]: https://github.com/tokio-rs/axum/pull/1382
[#1387]: https://github.com/tokio-rs/axum/pull/1387
[#1389]: https://github.com/tokio-rs/axum/pull/1389
[#1396]: https://github.com/tokio-rs/axum/pull/1396
[#1397]: https://github.com/tokio-rs/axum/pull/1397
[#1400]: https://github.com/tokio-rs/axum/pull/1400
[#1408]: https://github.com/tokio-rs/axum/pull/1408
[#1414]: https://github.com/tokio-rs/axum/pull/1414
[#1418]: https://github.com/tokio-rs/axum/pull/1418
[#1420]: https://github.com/tokio-rs/axum/pull/1420
[#1421]: https://github.com/tokio-rs/axum/pull/1421
[#1430]: https://github.com/tokio-rs/axum/pull/1430
[#1462]: https://github.com/tokio-rs/axum/pull/1462
[#1487]: https://github.com/tokio-rs/axum/pull/1487
[#1496]: https://github.com/tokio-rs/axum/pull/1496

# 0.6.0-rc.3 (8. November, 2022)

Yanked, as it didn't compile in release mode.

# 0.6.0-rc.2 (10. September, 2022)

## Security

- **breaking:** Added default limit to how much data `Bytes::from_request` will
  consume. Previously it would attempt to consume the entire request body
  without checking its length. This meant if a malicious peer sent an large (or
  infinite) request body your server might run out of memory and crash.

  The default limit is at 2 MB and can be disabled by adding the new
  `DefaultBodyLimit::disable()` middleware. See its documentation for more
  details.

  This also applies to these extractors which used `Bytes::from_request`
  internally:
  - `Form`
  - `Json`
  - `String`

  ([#1346])

## Routing

- **breaking:** Adding a `.route_layer` onto a `Router` or `MethodRouter`
  without any routes will now result in a panic. Previously, this just did
  nothing. [#1327]


[`axum-macros`]: https://docs.rs/axum-macros/latest/axum_macros/

## Middleware

- **added**: Add `middleware::from_fn_with_state` and
  `middleware::from_fn_with_state_arc` to enable running extractors that require
  state ([#1342])

[#1327]: https://github.com/tokio-rs/axum/pull/1327
[#1342]: https://github.com/tokio-rs/axum/pull/1342
[#1346]: https://github.com/tokio-rs/axum/pull/1346

# 0.6.0-rc.1 (23. August, 2022)

## Routing

- **breaking:** Nested `Router`s will no longer delegate to the outer `Router`'s
  fallback. Instead you must explicitly set a fallback on the inner `Router` ([#1086])

  This nested router on 0.5:

  ```rust
  use axum::{Router, handler::Handler};

  let api_routes = Router::new();

  let app = Router::new()
      .nest("/api", api_routes)
      .fallback(fallback.into_service());

  async fn fallback() {}
  ```

  Becomes this in 0.6:

  ```rust
  use axum::Router;

  let api_routes = Router::new()
      // we have to explicitly set the fallback here
      // since nested routers no longer delegate to the outer
      // router's fallback
      .fallback(fallback);

  let app = Router::new()
      .nest("/api", api_routes)
      .fallback(fallback);

  async fn fallback() {}
  ```

- **breaking:** The request `/foo/` no longer matches `/foo/*rest`. If you want
  to match `/foo/` you have to add a route specifically for that ([#1086])

  For example:

  ```rust
  use axum::{Router, routing::get, extract::Path};

  let app = Router::new()
      // this will match `/foo/bar/baz`
      .route("/foo/*rest", get(handler))
      // this will match `/foo/`
      .route("/foo/", get(handler))
      // if you want `/foo` to match you must also add an explicit route for it
      .route("/foo", get(handler));

  async fn handler(
      // use an `Option` because `/foo/` and `/foo` don't have any path params
      params: Option<Path<String>>,
  ) {}
  ```

- **breaking:** Path params for wildcard routes no longer include the prefix
  `/`. e.g. `/foo.js` will match `/*filepath` with a value of `foo.js`, _not_
  `/foo.js` ([#1086])

  For example:

  ```rust
  use axum::{Router, routing::get, extract::Path};

  let app = Router::new().route("/foo/*rest", get(handler));

  async fn handler(
      Path(params): Path<String>,
  ) {
      // for the request `/foo/bar/baz` the value of `params` will be `bar/baz`
      //
      // on 0.5 it would be `/bar/baz`
  }
  ```

- **fixed:** Routes like `/foo` and `/*rest` are no longer considered
  overlapping. `/foo` will take priority ([#1086])

  For example:

  ```rust
  use axum::{Router, routing::get};

  let app = Router::new()
      // this used to not be allowed but now just works
      .route("/foo/*rest", get(foo))
      .route("/foo/bar", get(bar));

  async fn foo() {}

  async fn bar() {}
  ```

- **breaking:** Trailing slash redirects have been removed. Previously if you
  added a route for `/foo`, axum would redirect calls to `/foo/` to `/foo` (or
  vice versa for `/foo/`). That is no longer supported and such requests will
  now be sent to the fallback. Consider using
  `axum_extra::routing::RouterExt::route_with_tsr` if you want the old behavior
  ([#1119])

  For example:

  ```rust
  use axum::{Router, routing::get};

  let app = Router::new()
      // a request to `GET /foo/` will now get `404 Not Found`
      // whereas in 0.5 axum would redirect to `/foo`
      //
      // same goes the other way if you had the route `/foo/`
      // axum will no longer redirect from `/foo` to `/foo/`
      .route("/foo", get(handler));

  async fn handler() {}
  ```

- **breaking:** `Router::fallback` now only accepts `Handler`s (similarly to
  what `get`, `post`, etc accept). Use the new `Router::fallback_service` for
  setting any `Service` as the fallback ([#1155])

  This fallback on 0.5:

  ```rust
  use axum::{Router, handler::Handler};

  let app = Router::new().fallback(fallback.into_service());

  async fn fallback() {}
  ```

  Becomes this in 0.6

  ```rust
  use axum::Router;

  let app = Router::new().fallback(fallback);

  async fn fallback() {}
  ```

- **breaking:** Allow `Error: Into<Infallible>` for `Route::{layer, route_layer}` ([#924])
- **breaking:** `MethodRouter` now panics on overlapping routes ([#1102])
- **breaking:** `Router::route` now only accepts `MethodRouter`s created with
  `get`, `post`, etc. Use the new `Router::route_service` for routing to
  any `Service`s ([#1155])

## Extractors

- **added:** Added new type safe `State` extractor. This can be used with
  `Router::with_state` and gives compile errors for missing states, whereas
  `Extension` would result in runtime errors ([#1155])

  We recommend migrating from `Extension` to `State` since that is more type
  safe and faster. That is done by using `Router::with_state` and `State`.

  This setup in 0.5

  ```rust
  use axum::{routing::get, Extension, Router};

  let app = Router::new()
      .route("/", get(handler))
      .layer(Extension(AppState {}));

  async fn handler(Extension(app_state): Extension<AppState>) {}

  #[derive(Clone)]
  struct AppState {}
  ```

  Becomes this in 0.6 using `State`:

  ```rust
  use axum::{routing::get, extract::State, Router};

  let app = Router::with_state(AppState {})
      .route("/", get(handler));

  async fn handler(State(app_state): State<AppState>) {}

  #[derive(Clone)]
  struct AppState {}
  ```

  If you have multiple extensions you can use fields on `AppState` and implement
  `FromRef`:

  ```rust
  use axum::{extract::{State, FromRef}, routing::get, Router};

  let state = AppState {
      client: HttpClient {},
      database: Database {},
  };

  let app = Router::with_state(state).route("/", get(handler));

  async fn handler(
      State(client): State<HttpClient>,
      State(database): State<Database>,
  ) {}

  #[derive(Clone)]
  struct AppState {
      client: HttpClient,
      database: Database,
  }

  #[derive(Clone)]
  struct HttpClient {}

  impl FromRef<AppState> for HttpClient {
      fn from_ref(state: &AppState) -> Self {
          state.client.clone()
      }
  }

  #[derive(Clone)]
  struct Database {}

  impl FromRef<AppState> for Database {
      fn from_ref(state: &AppState) -> Self {
          state.database.clone()
      }
  }
  ```
- **breaking:** It is now only possible for one extractor per handler to consume
  the request body. In 0.5 doing so would result in runtime errors but in 0.6 it
  is a compile error ([#1272])

  axum enforces this by only allowing the _last_ extractor to consume the
  request.

  For example:

  ```rust
  use axum::{Json, http::HeaderMap};

  // This wont compile on 0.6 because both `Json` and `String` need to consume
  // the request body. You can use either `Json` or `String`, but not both.
  async fn handler_1(
      json: Json<serde_json::Value>,
      string: String,
  ) {}

  // This won't work either since `Json` is not the last extractor.
  async fn handler_2(
      json: Json<serde_json::Value>,
      headers: HeaderMap,
  ) {}

  // This works!
  async fn handler_3(
      headers: HeaderMap,
      json: Json<serde_json::Value>,
  ) {}
  ```

  This is done by reworking the `FromRequest` trait and introducing a new
  `FromRequestParts` trait.

  If your extractor needs to consume the request body then you should implement
  `FromRequest`, otherwise implement `FromRequestParts`.

  This extractor in 0.5:

  ```rust
  struct MyExtractor { /* ... */ }

  #[async_trait]
  impl<B> FromRequest<B> for MyExtractor
  where
      B: Send,
  {
      type Rejection = StatusCode;

      async fn from_request(req: &mut RequestParts<B>) -> Result<Self, Self::Rejection> {
          // ...
      }
  }
  ```

  Becomes this in 0.6:

  ```rust
  use axum::{
      extract::{FromRequest, FromRequestParts},
      http::{StatusCode, Request, request::Parts},
      async_trait,
  };

  struct MyExtractor { /* ... */ }

  // implement `FromRequestParts` if you don't need to consume the request body
  #[async_trait]
  impl<S> FromRequestParts<S> for MyExtractor
  where
      S: Send + Sync,
  {
      type Rejection = StatusCode;

      async fn from_request_parts(parts: &mut Parts, state: &S) -> Result<Self, Self::Rejection> {
          // ...
      }
  }

  // implement `FromRequest` if you do need to consume the request body
  #[async_trait]
  impl<S, B> FromRequest<S, B> for MyExtractor
  where
      S: Send + Sync,
      B: Send + 'static,
  {
      type Rejection = StatusCode;

      async fn from_request(req: Request<B>, state: &S) -> Result<Self, Self::Rejection> {
          // ...
      }
  }
  ```

- **breaking:** `RequestParts` has been removed as part of the `FromRequest`
  rework ([#1272])
- **breaking:** `BodyAlreadyExtracted` has been removed ([#1272])
- **breaking:** The following types or traits have a new `S` type param
  which represents the state ([#1155]):
  - `Router`, defaults to `()`
  - `MethodRouter`, defaults to `()`
  - `FromRequest`, no default
  - `Handler`, no default
- **added:** Add `RequestExt` and `RequestPartsExt` which adds convenience
  methods for running extractors to `http::Request` and `http::request::Parts` ([#1301])

## Middleware

- **breaking:** Remove `extractor_middleware` which was previously deprecated.
  Use `axum::middleware::from_extractor` instead ([#1077])
- **added:** Support running extractors on `middleware::from_fn` functions ([#1088])
- **added:** Support any middleware response that implements `IntoResponse` ([#1152])
- **breaking:** Require middleware added with `Handler::layer` to have
  `Infallible` as the error type ([#1152])

## Misc

- **changed:** axum's MSRV is now 1.60 ([#1239])
- **changed:** For methods that accept some `S: Service`, the bounds have been
  relaxed so the response type must implement `IntoResponse` rather than being a
  literal `Response`
- **fixed:** Annotate panicking functions with `#[track_caller]` so the error
  message points to where the user added the invalid route, rather than
  somewhere internally in axum ([#1248])
- **added:** Add `ServiceExt` with methods for turning any `Service` into a
  `MakeService` similarly to `Router::into_make_service` ([#1302])

[#1077]: https://github.com/tokio-rs/axum/pull/1077
[#1086]: https://github.com/tokio-rs/axum/pull/1086
[#1088]: https://github.com/tokio-rs/axum/pull/1088
[#1102]: https://github.com/tokio-rs/axum/pull/1102
[#1119]: https://github.com/tokio-rs/axum/pull/1119
[#1152]: https://github.com/tokio-rs/axum/pull/1152
[#1155]: https://github.com/tokio-rs/axum/pull/1155
[#1239]: https://github.com/tokio-rs/axum/pull/1239
[#1248]: https://github.com/tokio-rs/axum/pull/1248
[#1272]: https://github.com/tokio-rs/axum/pull/1272
[#1301]: https://github.com/tokio-rs/axum/pull/1301
[#1302]: https://github.com/tokio-rs/axum/pull/1302
[#924]: https://github.com/tokio-rs/axum/pull/924

</details>

# 0.5.16 (10. September, 2022)

## Security

- **breaking:** Added default limit to how much data `Bytes::from_request` will
  consume. Previously it would attempt to consume the entire request body
  without checking its length. This meant if a malicious peer sent an large (or
  infinite) request body your server might run out of memory and crash.

  The default limit is at 2 MB and can be disabled by adding the new
  `DefaultBodyLimit::disable()` middleware. See its documentation for more
  details.

  This also applies to these extractors which used `Bytes::from_request`
  internally:
  - `Form`
  - `Json`
  - `String`

  ([#1346])

[#1346]: https://github.com/tokio-rs/axum/pull/1346

# 0.5.15 (9. August, 2022)

- **fixed:** Don't expose internal type names in `QueryRejection` response. ([#1171])
- **fixed:** Improve performance of JSON serialization ([#1178])
- **fixed:** Improve build times by generating less IR ([#1192])

[#1171]: https://github.com/tokio-rs/axum/pull/1171
[#1178]: https://github.com/tokio-rs/axum/pull/1178
[#1192]: https://github.com/tokio-rs/axum/pull/1192

# 0.5.14 (25. July, 2022)

Yanked, as it contained an accidental breaking change.

# 0.5.13 (15. July, 2022)

- **fixed:** If `WebSocketUpgrade` cannot upgrade the connection it will return a
  `WebSocketUpgradeRejection::ConnectionNotUpgradable` rejection ([#1135])
- **changed:** `WebSocketUpgradeRejection` has a new variant `ConnectionNotUpgradable`
  variant ([#1135])

[#1135]: https://github.com/tokio-rs/axum/pull/1135

# 0.5.12 (10. July, 2022)

- **added:** Added `debug_handler` which is an attribute macro that improves
  type errors when applied to handler function. It is re-exported from
  `axum-macros` ([#1144])

[#1144]: https://github.com/tokio-rs/axum/pull/1144

# 0.5.11 (02. July, 2022)

- **added:** Implement `TryFrom<http::Method>` for `MethodFilter` and use new
  `NoMatchingMethodFilter` error in case of failure ([#1130])
- **added:** Document how to run extractors from middleware ([#1140])

[#1130]: https://github.com/tokio-rs/axum/pull/1130
[#1140]: https://github.com/tokio-rs/axum/pull/1140

# 0.5.10 (28. June, 2022)

- **fixed:** Make `Router` cheaper to clone ([#1123])
- **fixed:** Fix possible panic when doing trailing slash redirect ([#1124])

[#1123]: https://github.com/tokio-rs/axum/pull/1123
[#1124]: https://github.com/tokio-rs/axum/pull/1124

# 0.5.9 (20. June, 2022)

- **fixed:** Fix compile error when the `headers` is enabled and the `form`
  feature is disabled ([#1107])

[#1107]: https://github.com/tokio-rs/axum/pull/1107

# 0.5.8 (18. June, 2022)

- **added:** Support resolving host name via `Forwarded` header in `Host`
  extractor ([#1078])
- **added:** Implement `IntoResponse` for `Form` ([#1095])
- **changed:** axum's MSRV is now 1.56 ([#1098])

[#1078]: https://github.com/tokio-rs/axum/pull/1078
[#1095]: https://github.com/tokio-rs/axum/pull/1095
[#1098]: https://github.com/tokio-rs/axum/pull/1098

# 0.5.7 (08. June, 2022)

- **added:** Implement `Default` for `Extension` ([#1043])
- **fixed:** Support deserializing `Vec<(String, String)>` in `extract::Path<_>` to get vector of
  key/value pairs ([#1059])
- **added:** Add `extract::ws::close_code` which contains constants for close codes ([#1067])
- **fixed:** Use `impl IntoResponse` less in docs ([#1049])

[#1043]: https://github.com/tokio-rs/axum/pull/1043
[#1049]: https://github.com/tokio-rs/axum/pull/1049
[#1059]: https://github.com/tokio-rs/axum/pull/1059
[#1067]: https://github.com/tokio-rs/axum/pull/1067

# 0.5.6 (15. May, 2022)

- **added:** Add `WebSocket::protocol` to return the selected WebSocket subprotocol, if there is one. ([#1022])
- **fixed:** Improve error message for `PathRejection::WrongNumberOfParameters` to hint at using
  `Path<(String, String)>` or `Path<SomeStruct>` ([#1023])
- **fixed:** `PathRejection::WrongNumberOfParameters` now uses `500 Internal Server Error` since
  it's a programmer error and not a client error ([#1023])
- **fixed:** Fix `InvalidFormContentType` mentioning the wrong content type

[#1022]: https://github.com/tokio-rs/axum/pull/1022
[#1023]: https://github.com/tokio-rs/axum/pull/1023

# 0.5.5 (10. May, 2022)

- **fixed:** Correctly handle `GET`, `HEAD`, and `OPTIONS` requests in `ContentLengthLimit`.
  Request with these methods are now accepted if they _do not_ have a `Content-Length` header, and
  the request body will not be checked. If they do have a `Content-Length` header they'll be
  rejected. This allows `ContentLengthLimit` to be used as middleware around several routes,
  including `GET` routes ([#989])
- **added:** Add `MethodRouter::{into_make_service, into_make_service_with_connect_info}` ([#1010])

[#989]: https://github.com/tokio-rs/axum/pull/989
[#1010]: https://github.com/tokio-rs/axum/pull/1010

# 0.5.4 (26. April, 2022)

- **added:** Add `response::ErrorResponse` and `response::Result` for
  `IntoResponse`-based error handling ([#921])
- **added:** Add `middleware::from_extractor` and deprecate `extract::extractor_middleware` ([#957])
- **changed:** Update to tower-http 0.3 ([#965])

[#921]: https://github.com/tokio-rs/axum/pull/921
[#957]: https://github.com/tokio-rs/axum/pull/957
[#965]: https://github.com/tokio-rs/axum/pull/965

# 0.5.3 (19. April, 2022)

- **added:** Add `AppendHeaders` for appending headers to a response rather than overriding them ([#927])
- **added:** Add `axum::extract::multipart::Field::chunk` method for streaming a single chunk from
  the field ([#901])
- **fixed:** Fix trailing slash redirection with query parameters ([#936])

[#901]: https://github.com/tokio-rs/axum/pull/901
[#927]: https://github.com/tokio-rs/axum/pull/927
[#936]: https://github.com/tokio-rs/axum/pull/936

# 0.5.2 (19. April, 2022)

Yanked, as it contained an accidental breaking change.

# 0.5.1 (03. April, 2022)

- **added:** Add `RequestParts::extract` which allows applying an extractor as a method call ([#897])

[#897]: https://github.com/tokio-rs/axum/pull/897

# 0.5.0 (31. March, 2022)

- **added:** Document sharing state between handler and middleware ([#783])
- **added:** `Extension<_>` can now be used in tuples for building responses, and will set an
  extension on the response ([#797])
- **added:** `extract::Host` for extracting the hostname of a request ([#827])
- **added:** Add `IntoResponseParts` trait which allows defining custom response
  types for adding headers or extensions to responses ([#797])
- **added:** `TypedHeader` implements the new `IntoResponseParts` trait so they
  can be returned from handlers as parts of a response ([#797])
- **changed:** `Router::merge` now accepts `Into<Router>` ([#819])
- **breaking:** `sse::Event` now accepts types implementing `AsRef<str>` instead of `Into<String>`
  as field values.
- **breaking:** `sse::Event` now panics if a setter method is called twice instead of silently
  overwriting old values.
- **breaking:** Require `Output = ()` on `WebSocketStream::on_upgrade` ([#644])
- **breaking:** Make `TypedHeaderRejectionReason` `#[non_exhaustive]` ([#665])
- **breaking:** Using `HeaderMap` as an extractor will no longer remove the headers and thus
  they'll still be accessible to other extractors, such as `axum::extract::Json`. Instead
  `HeaderMap` will clone the headers. You should prefer to use `TypedHeader` to extract only the
  headers you need ([#698])

  This includes these breaking changes:
    - `RequestParts::take_headers` has been removed.
    - `RequestParts::headers` returns `&HeaderMap`.
    - `RequestParts::headers_mut` returns `&mut HeaderMap`.
    - `HeadersAlreadyExtracted` has been removed.
    - The `HeadersAlreadyExtracted` variant has been removed from these rejections:
        - `RequestAlreadyExtracted`
        - `RequestPartsAlreadyExtracted`
        - `JsonRejection`
        - `FormRejection`
        - `ContentLengthLimitRejection`
        - `WebSocketUpgradeRejection`
    - `<HeaderMap as FromRequest<_>>::Rejection` has been changed to `std::convert::Infallible`.
- **breaking:** `axum::http::Extensions` is no longer an extractor (ie it
  doesn't implement `FromRequest`). The `axum::extract::Extension` extractor is
  _not_ impacted by this and works the same. This change makes it harder to
  accidentally remove all extensions which would result in confusing errors
  elsewhere ([#699])
  This includes these breaking changes:
    - `RequestParts::take_extensions` has been removed.
    - `RequestParts::extensions` returns `&Extensions`.
    - `RequestParts::extensions_mut` returns `&mut Extensions`.
    - `RequestAlreadyExtracted` has been removed.
    - `<Request as FromRequest>::Rejection` is now `BodyAlreadyExtracted`.
    - `<http::request::Parts as FromRequest>::Rejection` is now `Infallible`.
    - `ExtensionsAlreadyExtracted` has been removed.
    - The `ExtensionsAlreadyExtracted` removed variant has been removed from these rejections:
        - `ExtensionRejection`
        - `PathRejection`
        - `MatchedPathRejection`
        - `WebSocketUpgradeRejection`
- **breaking:** `Redirect::found` has been removed ([#800])
- **breaking:** `AddExtensionLayer` has been removed. Use `Extension` instead. It now implements
  `tower::Layer` ([#807])
- **breaking:** `AddExtension` has been moved from the root module to `middleware`
- **breaking:** `.nest("/foo/", Router::new().route("/bar", _))` now does the right thing and
  results in a route at `/foo/bar` instead of `/foo//bar` ([#824])
- **breaking:** Routes are now required to start with `/`. Previously routes such as `:foo` would
  be accepted but most likely result in bugs ([#823])
- **breaking:** `Headers` has been removed. Arrays of tuples directly implement
  `IntoResponseParts` so `([("x-foo", "foo")], response)` now works ([#797])
- **breaking:** `InvalidJsonBody` has been replaced with `JsonDataError` to clearly signal that the
  request body was syntactically valid JSON but couldn't be deserialized into the target type
- **breaking:** `Handler` is no longer an `#[async_trait]` but instead has an
  associated `Future` type. That allows users to build their own `Handler` types
  without paying the cost of `#[async_trait]` ([#879])
- **changed:** New `JsonSyntaxError` variant added to `JsonRejection`. This is returned when the
  request body contains syntactically invalid JSON
- **fixed:** Correctly set the `Content-Length` header for response to `HEAD`
  requests ([#734])
- **fixed:** Fix wrong `content-length` for `HEAD` requests to endpoints that returns chunked
  responses ([#755])
- **fixed:** Fixed several routing bugs related to nested "opaque" tower services (i.e.
  non-`Router` services) ([#841] and [#842])
- **changed:** Update to tokio-tungstenite 0.17 ([#791])
- **breaking:** `Redirect::{to, temporary, permanent}` now accept `&str` instead
  of `Uri` ([#889])
- **breaking:** Remove second type parameter from `Router::into_make_service_with_connect_info`
  and `Handler::into_make_service_with_connect_info` to support `MakeService`s
  that accept multiple targets ([#892])

[#644]: https://github.com/tokio-rs/axum/pull/644
[#665]: https://github.com/tokio-rs/axum/pull/665
[#698]: https://github.com/tokio-rs/axum/pull/698
[#699]: https://github.com/tokio-rs/axum/pull/699
[#734]: https://github.com/tokio-rs/axum/pull/734
[#755]: https://github.com/tokio-rs/axum/pull/755
[#783]: https://github.com/tokio-rs/axum/pull/783
[#791]: https://github.com/tokio-rs/axum/pull/791
[#797]: https://github.com/tokio-rs/axum/pull/797
[#800]: https://github.com/tokio-rs/axum/pull/800
[#807]: https://github.com/tokio-rs/axum/pull/807
[#819]: https://github.com/tokio-rs/axum/pull/819
[#823]: https://github.com/tokio-rs/axum/pull/823
[#824]: https://github.com/tokio-rs/axum/pull/824
[#827]: https://github.com/tokio-rs/axum/pull/827
[#841]: https://github.com/tokio-rs/axum/pull/841
[#842]: https://github.com/tokio-rs/axum/pull/842
[#879]: https://github.com/tokio-rs/axum/pull/879
[#889]: https://github.com/tokio-rs/axum/pull/889
[#892]: https://github.com/tokio-rs/axum/pull/892

# 0.4.8 (2. March, 2022)

- Use correct path for `AddExtensionLayer` and `AddExtension::layer` deprecation
  notes ([#812])

[#812]: https://github.com/tokio-rs/axum/pull/812

# 0.4.7 (1. March, 2022)

- **added:** Implement `tower::Layer` for `Extension` ([#801])
- **changed:** Deprecate `AddExtensionLayer`. Use `Extension` instead ([#805])

[#801]: https://github.com/tokio-rs/axum/pull/801
[#805]: https://github.com/tokio-rs/axum/pull/805

# 0.4.6 (22. February, 2022)

- **added:** `middleware::from_fn` for creating middleware from async functions.
  This previously lived in axum-extra but has been moved to axum ([#719])
- **fixed:** Set `Allow` header when responding with `405 Method Not Allowed` ([#733])

[#719]: https://github.com/tokio-rs/axum/pull/719
[#733]: https://github.com/tokio-rs/axum/pull/733

# 0.4.5 (31. January, 2022)

- Reference [axum-macros] instead of [axum-debug]. The latter has been superseded by
  axum-macros and is deprecated ([#738])

[#738]: https://github.com/tokio-rs/axum/pull/738
[axum-debug]: https://docs.rs/axum-debug
[axum-macros]: https://docs.rs/axum-macros

# 0.4.4 (13. January, 2022)

- **fixed:** Fix using incorrect path prefix when nesting `Router`s at `/` ([#691])
- **fixed:** Make `nest("", service)` work and mean the same as `nest("/", service)` ([#691])
- **fixed:** Replace response code `301` with `308` for trailing slash redirects. Also deprecates
  `Redirect::found` (`302`) in favor of `Redirect::temporary` (`307`) or `Redirect::to` (`303`).
  This is to prevent clients from changing non-`GET` requests to `GET` requests ([#682])

[#691]: https://github.com/tokio-rs/axum/pull/691
[#682]: https://github.com/tokio-rs/axum/pull/682

# 0.4.3 (21. December, 2021)

- **added:** `axum::AddExtension::layer` ([#607])
- **added:** Re-export the headers crate when the headers feature is active ([#630])
- **fixed:** `sse::Event` will no longer drop the leading space of data, event ID and name values
  that have it ([#600])
- **fixed:** `sse::Event` is more strict about what field values it supports, disallowing any SSE
  events that break the specification (such as field values containing carriage returns) ([#599])
- **fixed:** Improve documentation of `sse::Event` ([#601])
- **fixed:** Make `Path` fail with `ExtensionsAlreadyExtracted` if another extractor (such as
  `Request`) has previously taken the request extensions. Thus `PathRejection` now contains a
  variant with `ExtensionsAlreadyExtracted`. This is not a breaking change since `PathRejection` is
  marked as `#[non_exhaustive]` ([#619])
- **fixed:** Fix misleading error message for `PathRejection` if extensions had
  previously been extracted ([#619])
- **fixed:** Use `AtomicU32` internally, rather than `AtomicU64`, to improve portability ([#616])

[#599]: https://github.com/tokio-rs/axum/pull/599
[#600]: https://github.com/tokio-rs/axum/pull/600
[#601]: https://github.com/tokio-rs/axum/pull/601
[#607]: https://github.com/tokio-rs/axum/pull/607
[#616]: https://github.com/tokio-rs/axum/pull/616
[#619]: https://github.com/tokio-rs/axum/pull/619
[#619]: https://github.com/tokio-rs/axum/pull/619
[#630]: https://github.com/tokio-rs/axum/pull/630

# 0.4.2 (06. December, 2021)

- **fix:** Depend on the correct version of `axum-core` ([#592])

[#592]: https://github.com/tokio-rs/axum/pull/592

# 0.4.1 (06. December, 2021)

- **added:** `axum::response::Response` now exists as a shorthand for writing `Response<BoxBody>` ([#590])

[#590]: https://github.com/tokio-rs/axum/pull/590

# 0.4.0 (02. December, 2021)

- **breaking:** New `MethodRouter` that works similarly to `Router`:
  - Route to handlers and services with the same type
  - Add middleware to some routes more easily with `MethodRouter::layer` and
    `MethodRouter::route_layer`.
  - Merge method routers with `MethodRouter::merge`
  - Customize response for unsupported methods with `MethodRouter::fallback`
- **breaking:** The default for the type parameter in `FromRequest` and
  `RequestParts` has been removed. Use `FromRequest<Body>` and
  `RequestParts<Body>` to get the previous behavior ([#564])
- **added:** `FromRequest` and `IntoResponse` are now defined in a new called
  `axum-core`. This crate is intended for library authors to depend on, rather
  than `axum` itself, if possible. `axum-core` has a smaller API and will thus
  receive fewer breaking changes. `FromRequest` and `IntoResponse` are
  re-exported from `axum` in the same location so nothing is changed for `axum`
  users ([#564])
- **breaking:** The previously deprecated `axum::body::box_body` function has
  been removed. Use `axum::body::boxed` instead.
- **fixed:** Adding the same route with different methods now works ie
  `.route("/", get(_)).route("/", post(_))`.
- **breaking:** `routing::handler_method_router` and
  `routing::service_method_router` has been removed in favor of
  `routing::{get, get_service, ..., MethodRouter}`.
- **breaking:** `HandleErrorExt` has been removed in favor of
  `MethodRouter::handle_error`.
- **breaking:** `HandleErrorLayer` now requires the handler function to be
  `async` ([#534])
- **added:** `HandleErrorLayer` now supports running extractors.
- **breaking:** The `Handler<B, T>` trait is now defined as `Handler<T, B =
  Body>`. That is the type parameters have been swapped and `B` defaults to
  `axum::body::Body` ([#527])
- **breaking:** `Router::merge` will panic if both routers have fallbacks.
  Previously the left side fallback would be silently discarded ([#529])
- **breaking:** `Router::nest` will panic if the nested router has a fallback.
  Previously it would be silently discarded ([#529])
- Update WebSockets to use tokio-tungstenite 0.16 ([#525])
- **added:** Default to return `charset=utf-8` for text content type. ([#554])
- **breaking:** The `Body` and `BodyError` associated types on the
  `IntoResponse` trait have been removed - instead, `.into_response()` will now
  always return `Response<BoxBody>` ([#571])
- **breaking:** `PathParamsRejection` has been renamed to `PathRejection` and its
  variants renamed to `FailedToDeserializePathParams` and `MissingPathParams`. This
  makes it more consistent with the rest of axum ([#574])
- **added:** `Path`'s rejection type now provides data about exactly which part of
  the path couldn't be deserialized ([#574])

[#525]: https://github.com/tokio-rs/axum/pull/525
[#527]: https://github.com/tokio-rs/axum/pull/527
[#529]: https://github.com/tokio-rs/axum/pull/529
[#534]: https://github.com/tokio-rs/axum/pull/534
[#554]: https://github.com/tokio-rs/axum/pull/554
[#564]: https://github.com/tokio-rs/axum/pull/564
[#571]: https://github.com/tokio-rs/axum/pull/571
[#574]: https://github.com/tokio-rs/axum/pull/574

# 0.3.4 (13. November, 2021)

- **changed:** `box_body` has been renamed to `boxed`. `box_body` still exists
  but is deprecated ([#530])

[#530]: https://github.com/tokio-rs/axum/pull/530

# 0.3.3 (13. November, 2021)

- Implement `FromRequest` for [`http::request::Parts`] so it can be used an
  extractor ([#489])
- Implement `IntoResponse` for `http::response::Parts` ([#490])

[#489]: https://github.com/tokio-rs/axum/pull/489
[#490]: https://github.com/tokio-rs/axum/pull/490
[`http::request::Parts`]: https://docs.rs/http/latest/http/request/struct.Parts.html

# 0.3.2 (08. November, 2021)

- **added:** Add `Router::route_layer` for applying middleware that
  will only run on requests that match a route. This is useful for middleware
  that return early, such as authorization ([#474])

[#474]: https://github.com/tokio-rs/axum/pull/474

# 0.3.1 (06. November, 2021)

- **fixed:** Implement `Clone` for `IntoMakeServiceWithConnectInfo` ([#471])

[#471]: https://github.com/tokio-rs/axum/pull/471

# 0.3.0 (02. November, 2021)

- Overall:
  - **fixed:** All known compile time issues are resolved, including those with
    `boxed` and those introduced by Rust 1.56 ([#404])
  - **breaking:** The router's type is now always `Router` regardless of how many routes or
    middleware are applied ([#404])

    This means router types are all always nameable:

    ```rust
    fn my_routes() -> Router {
        Router::new().route(
            "/users",
            post(|| async { "Hello, World!" }),
        )
    }
    ```
  - **breaking:** Added feature flags for HTTP1 and JSON. This enables removing a
    few dependencies if your app only uses HTTP2 or doesn't use JSON. This is only a
    breaking change if you depend on axum with `default_features = false`. ([#286])
  - **breaking:** `Route::boxed` and `BoxRoute` have been removed as they're no longer
    necessary ([#404])
  - **breaking:** `Nested`, `Or` types are now private. They no longer had to be
    public because `Router` is internally boxed ([#404])
  - **breaking:** Remove `routing::Layered` as it didn't actually do anything and
    thus wasn't necessary
  - **breaking:** Vendor `AddExtensionLayer` and `AddExtension` to reduce public
    dependencies
  - **breaking:** `body::BoxBody` is now a type alias for
    `http_body::combinators::UnsyncBoxBody` and thus is no longer `Sync`. This
    is because bodies are streams and requiring streams to be `Sync` is
    unnecessary.
  - **added:** Implement `IntoResponse` for `http_body::combinators::UnsyncBoxBody`.
  - **added:** Add `Handler::into_make_service` for serving a handler without a
    `Router`.
  - **added:** Add `Handler::into_make_service_with_connect_info` for serving a
    handler without a `Router`, and storing info about the incoming connection.
  - **breaking:** axum's minimum supported rust version is now 1.56
- Routing:
  - Big internal refactoring of routing leading to several improvements ([#363])
    - **added:** Wildcard routes like `.route("/api/users/*rest", service)` are now supported.
    - **fixed:** The order routes are added in no longer matters.
    - **fixed:** Adding a conflicting route will now cause a panic instead of silently making
      a route unreachable.
    - **fixed:** Route matching is faster as number of routes increases.
    - **breaking:** Handlers for multiple HTTP methods must be added in the same
      `Router::route` call. So `.route("/", get(get_handler).post(post_handler))` and
      _not_ `.route("/", get(get_handler)).route("/", post(post_handler))`.
  - **fixed:** Correctly handle trailing slashes in routes:
    - If a route with a trailing slash exists and a request without a trailing
      slash is received, axum will send a 301 redirection to the route with the
      trailing slash.
    - Or vice versa if a route without a trailing slash exists and a request
      with a trailing slash is received.
    - This can be overridden by explicitly defining two routes: One with and one
      without a trailing slash.
  - **breaking:** Method routing for handlers has been moved from `axum::handler`
    to `axum::routing`. So `axum::handler::get` now lives at `axum::routing::get`
    ([#405])
  - **breaking:** Method routing for services has been moved from `axum::service`
    to `axum::routing::service_method_routing`. So `axum::service::get` now lives at
    `axum::routing::service_method_routing::get`, etc. ([#405])
  - **breaking:** `Router::or` renamed to `Router::merge` and will now panic on
    overlapping routes. It now only accepts `Router`s and not general `Service`s.
    Use `Router::fallback` for adding fallback routes ([#408])
  - **added:** `Router::fallback` for adding handlers for request that didn't
    match any routes. `Router::fallback` must be use instead of `nest("/", _)` ([#408])
  - **breaking:** `EmptyRouter` has been renamed to `MethodNotAllowed` as it's only
    used in method routers and not in path routers (`Router`)
  - **breaking:** Remove support for routing based on the `CONNECT` method. An
    example of combining axum with and HTTP proxy can be found [here][proxy] ([#428])
- Extractors:
  - **fixed:** Expand accepted content types for JSON requests ([#378])
  - **fixed:** Support deserializing `i128` and `u128` in `extract::Path`
  - **breaking:** Automatically do percent decoding in `extract::Path`
    ([#272])
  - **breaking:** Change `Connected::connect_info` to return `Self` and remove
    the associated type `ConnectInfo` ([#396])
  - **added:** Add `extract::MatchedPath` for accessing path in router that
    matched the request ([#412])
- Error handling:
  - **breaking:** Simplify error handling model ([#402]):
    - All services part of the router are now required to be infallible.
    - Error handling utilities have been moved to an `error_handling` module.
    - `Router::check_infallible` has been removed since routers are always
      infallible with the error handling changes.
    - Error handling closures must now handle all errors and thus always return
      something that implements `IntoResponse`.

    With these changes handling errors from fallible middleware is done like so:

    ```rust,no_run
    use axum::{
        routing::get,
        http::StatusCode,
        error_handling::HandleErrorLayer,
        response::IntoResponse,
        Router, BoxError,
    };
    use tower::ServiceBuilder;
    use std::time::Duration;

    let middleware_stack = ServiceBuilder::new()
        // Handle errors from middleware
        //
        // This middleware most be added above any fallible
        // ones if you're using `ServiceBuilder`, due to how ordering works
        .layer(HandleErrorLayer::new(handle_error))
        // Return an error after 30 seconds
        .timeout(Duration::from_secs(30));

    let app = Router::new()
        .route("/", get(|| async { /* ... */ }))
        .layer(middleware_stack);

    fn handle_error(_error: BoxError) -> impl IntoResponse {
        StatusCode::REQUEST_TIMEOUT
    }
    ```

    And handling errors from fallible leaf services is done like so:

    ```rust
    use axum::{
        Router, service,
        body::Body,
        routing::service_method_routing::get,
        response::IntoResponse,
        http::{Request, Response},
        error_handling::HandleErrorExt, // for `.handle_error`
    };
    use std::{io, convert::Infallible};
    use tower::service_fn;

    let app = Router::new()
        .route(
            "/",
            get(service_fn(|_req: Request<Body>| async {
                let contents = tokio::fs::read_to_string("some_file").await?;
                Ok::<_, io::Error>(Response::new(Body::from(contents)))
            }))
            .handle_error(handle_io_error),
        );

    fn handle_io_error(error: io::Error) -> impl IntoResponse {
        // ...
    }
    ```
- Misc:
  - `InvalidWebsocketVersionHeader` has been renamed to `InvalidWebSocketVersionHeader` ([#416])
  - `WebsocketKeyHeaderMissing` has been renamed to `WebSocketKeyHeaderMissing` ([#416])

[#339]: https://github.com/tokio-rs/axum/pull/339
[#286]: https://github.com/tokio-rs/axum/pull/286
[#272]: https://github.com/tokio-rs/axum/pull/272
[#378]: https://github.com/tokio-rs/axum/pull/378
[#363]: https://github.com/tokio-rs/axum/pull/363
[#396]: https://github.com/tokio-rs/axum/pull/396
[#402]: https://github.com/tokio-rs/axum/pull/402
[#404]: https://github.com/tokio-rs/axum/pull/404
[#405]: https://github.com/tokio-rs/axum/pull/405
[#408]: https://github.com/tokio-rs/axum/pull/408
[#412]: https://github.com/tokio-rs/axum/pull/412
[#416]: https://github.com/tokio-rs/axum/pull/416
[#428]: https://github.com/tokio-rs/axum/pull/428
[proxy]: https://github.com/tokio-rs/axum/blob/main/examples/http-proxy/src/main.rs

# 0.2.8 (07. October, 2021)

- Document debugging handler type errors with "axum-debug" ([#372])

[#372]: https://github.com/tokio-rs/axum/pull/372

# 0.2.7 (06. October, 2021)

- Bump minimum version of async-trait ([#370])

[#370]: https://github.com/tokio-rs/axum/pull/370

# 0.2.6 (02. October, 2021)

- Clarify that `handler::any` and `service::any` only accepts standard HTTP
  methods ([#337])
- Document how to customize error responses from extractors ([#359])

[#337]: https://github.com/tokio-rs/axum/pull/337
[#359]: https://github.com/tokio-rs/axum/pull/359

# 0.2.5 (18. September, 2021)

- Add accessors for `TypedHeaderRejection` fields ([#317])
- Improve docs for extractors ([#327])

[#317]: https://github.com/tokio-rs/axum/pull/317
[#327]: https://github.com/tokio-rs/axum/pull/327

# 0.2.4 (10. September, 2021)

- Document using `StreamExt::split` with `WebSocket` ([#291])
- Document adding middleware to multiple groups of routes ([#293])

[#291]: https://github.com/tokio-rs/axum/pull/291
[#293]: https://github.com/tokio-rs/axum/pull/293

# 0.2.3 (26. August, 2021)

- **fixed:** Fix accidental breaking change introduced by internal refactor.
  `BoxRoute` used to be `Sync` but was accidental made `!Sync` ([#273](https://github.com/tokio-rs/axum/pull/273))

# 0.2.2 (26. August, 2021)

- **fixed:** Fix URI captures matching empty segments. This means requests with
  URI `/` will no longer be matched by `/:key` ([#264](https://github.com/tokio-rs/axum/pull/264))
- **fixed:** Remove needless trait bounds from `Router::boxed` ([#269](https://github.com/tokio-rs/axum/pull/269))

# 0.2.1 (24. August, 2021)

- **added:** Add `Redirect::to` constructor ([#255](https://github.com/tokio-rs/axum/pull/255))
- **added:** Document how to implement `IntoResponse` for custom error type ([#258](https://github.com/tokio-rs/axum/pull/258))

# 0.2.0 (23. August, 2021)

- Overall:
  - **fixed:** Overall compile time improvements. If you're having issues with compile time
    please file an issue! ([#184](https://github.com/tokio-rs/axum/pull/184)) ([#198](https://github.com/tokio-rs/axum/pull/198)) ([#220](https://github.com/tokio-rs/axum/pull/220))
  - **changed:** Remove `prelude`. Explicit imports are now required ([#195](https://github.com/tokio-rs/axum/pull/195))
- Routing:
  - **added:** Add dedicated `Router` to replace the `RoutingDsl` trait ([#214](https://github.com/tokio-rs/axum/pull/214))
  - **added:** Add `Router::or` for combining routes ([#108](https://github.com/tokio-rs/axum/pull/108))
  - **fixed:** Support matching different HTTP methods for the same route that aren't defined
    together. So `Router::new().route("/", get(...)).route("/", post(...))` now
    accepts both `GET` and `POST`. Previously only `POST` would be accepted ([#224](https://github.com/tokio-rs/axum/pull/224))
  - **fixed:** `get` routes will now also be called for `HEAD` requests but will always have
    the response body removed ([#129](https://github.com/tokio-rs/axum/pull/129))
  - **changed:** Replace `axum::route(...)` with `axum::Router::new().route(...)`. This means
    there is now only one way to create a new router. Same goes for
    `axum::routing::nest`. ([#215](https://github.com/tokio-rs/axum/pull/215))
  - **changed:** Implement `routing::MethodFilter` via [`bitflags`](https://crates.io/crates/bitflags) ([#158](https://github.com/tokio-rs/axum/pull/158))
  - **changed:** Move `handle_error` from `ServiceExt` to `service::OnMethod` ([#160](https://github.com/tokio-rs/axum/pull/160))

  With these changes this app using 0.1:

  ```rust
  use axum::{extract::Extension, prelude::*, routing::BoxRoute, AddExtensionLayer};

  let app = route("/", get(|| async { "hi" }))
      .nest("/api", api_routes())
      .layer(AddExtensionLayer::new(state));

  fn api_routes() -> BoxRoute<Body> {
      route(
          "/users",
          post(|Extension(state): Extension<State>| async { "hi from nested" }),
      )
      .boxed()
  }
  ```

  Becomes this in 0.2:

  ```rust
  use axum::{
      extract::Extension,
      handler::{get, post},
      routing::BoxRoute,
      Router,
  };

  let app = Router::new()
      .route("/", get(|| async { "hi" }))
      .nest("/api", api_routes());

  fn api_routes() -> Router<BoxRoute> {
      Router::new()
          .route(
              "/users",
              post(|Extension(state): Extension<State>| async { "hi from nested" }),
          )
          .boxed()
  }
  ```
- Extractors:
  - **added:** Make `FromRequest` default to being generic over `body::Body` ([#146](https://github.com/tokio-rs/axum/pull/146))
  - **added:** Implement `std::error::Error` for all rejections ([#153](https://github.com/tokio-rs/axum/pull/153))
  - **added:** Add `OriginalUri` for extracting original request URI in nested services ([#197](https://github.com/tokio-rs/axum/pull/197))
  - **added:** Implement `FromRequest` for `http::Extensions` ([#169](https://github.com/tokio-rs/axum/pull/169))
  - **added:** Make `RequestParts::{new, try_into_request}` public so extractors can be used outside axum ([#194](https://github.com/tokio-rs/axum/pull/194))
  - **added:** Implement `FromRequest` for `axum::body::Body` ([#241](https://github.com/tokio-rs/axum/pull/241))
  - **changed:** Removed `extract::UrlParams` and `extract::UrlParamsMap`. Use `extract::Path` instead ([#154](https://github.com/tokio-rs/axum/pull/154))
  - **changed:** `extractor_middleware` now requires `RequestBody: Default` ([#167](https://github.com/tokio-rs/axum/pull/167))
  - **changed:** Convert `RequestAlreadyExtracted` to an enum with each possible error variant ([#167](https://github.com/tokio-rs/axum/pull/167))
  - **changed:** `extract::BodyStream` is no longer generic over the request body ([#234](https://github.com/tokio-rs/axum/pull/234))
  - **changed:** `extract::Body` has been renamed to `extract::RawBody` to avoid conflicting with `body::Body` ([#233](https://github.com/tokio-rs/axum/pull/233))
  - **changed:** `RequestParts` changes ([#153](https://github.com/tokio-rs/axum/pull/153))
      - `method` new returns an `&http::Method`
      - `method_mut` new returns an `&mut http::Method`
      - `take_method` has been removed
      - `uri` new returns an `&http::Uri`
      - `uri_mut` new returns an `&mut http::Uri`
      - `take_uri` has been removed
  - **changed:** Remove several rejection types that were no longer used ([#153](https://github.com/tokio-rs/axum/pull/153)) ([#154](https://github.com/tokio-rs/axum/pull/154))
- Responses:
  - **added:** Add `Headers` for easily customizing headers on a response ([#193](https://github.com/tokio-rs/axum/pull/193))
  - **added:** Add `Redirect` response ([#192](https://github.com/tokio-rs/axum/pull/192))
  - **added:** Add `body::StreamBody` for easily responding with a stream of byte chunks ([#237](https://github.com/tokio-rs/axum/pull/237))
  - **changed:** Add associated `Body` and `BodyError` types to `IntoResponse`. This is
    required for returning responses with bodies other than `hyper::Body` from
    handlers. See the docs for advice on how to implement `IntoResponse` ([#86](https://github.com/tokio-rs/axum/pull/86))
  - **changed:** `tower::util::Either` no longer implements `IntoResponse` ([#229](https://github.com/tokio-rs/axum/pull/229))

  This `IntoResponse` from 0.1:
  ```rust
  use axum::{http::Response, prelude::*, response::IntoResponse};

  struct MyResponse;

  impl IntoResponse for MyResponse {
      fn into_response(self) -> Response<Body> {
          Response::new(Body::empty())
      }
  }
  ```

  Becomes this in 0.2:
  ```rust
  use axum::{body::Body, http::Response, response::IntoResponse};

  struct MyResponse;

  impl IntoResponse for MyResponse {
      type Body = Body;
      type BodyError = <Self::Body as axum::body::HttpBody>::Error;

      fn into_response(self) -> Response<Self::Body> {
          Response::new(Body::empty())
      }
  }
  ```
- SSE:
  - **added:** Add `response::sse::Sse`. This implements SSE using a response rather than a service ([#98](https://github.com/tokio-rs/axum/pull/98))
  - **changed:** Remove `axum::sse`. It has been replaced by `axum::response::sse` ([#98](https://github.com/tokio-rs/axum/pull/98))

  Handler using SSE in 0.1:
  ```rust
  use axum::{
      prelude::*,
      sse::{sse, Event},
  };
  use std::convert::Infallible;

  let app = route(
      "/",
      sse(|| async {
          let stream = futures::stream::iter(vec![Ok::<_, Infallible>(
              Event::default().data("hi there!"),
          )]);
          Ok::<_, Infallible>(stream)
      }),
  );
  ```

  Becomes this in 0.2:

  ```rust
  use axum::{
      handler::get,
      response::sse::{Event, Sse},
      Router,
  };
  use std::convert::Infallible;

  let app = Router::new().route(
      "/",
      get(|| async {
          let stream = futures::stream::iter(vec![Ok::<_, Infallible>(
              Event::default().data("hi there!"),
          )]);
          Sse::new(stream)
      }),
  );
  ```
- WebSockets:
  - **changed:** Change WebSocket API to use an extractor plus a response ([#121](https://github.com/tokio-rs/axum/pull/121))
  - **changed:** Make WebSocket `Message` an enum ([#116](https://github.com/tokio-rs/axum/pull/116))
  - **changed:** `WebSocket` now uses `Error` as its error type ([#150](https://github.com/tokio-rs/axum/pull/150))

  Handler using WebSockets in 0.1:

  ```rust
  use axum::{
      prelude::*,
      ws::{ws, WebSocket},
  };

  let app = route(
      "/",
      ws(|socket: WebSocket| async move {
          // do stuff with socket
      }),
  );
  ```

  Becomes this in 0.2:

  ```rust
  use axum::{
      extract::ws::{WebSocket, WebSocketUpgrade},
      handler::get,
      Router,
  };

  let app = Router::new().route(
      "/",
      get(|ws: WebSocketUpgrade| async move {
          ws.on_upgrade(|socket: WebSocket| async move {
              // do stuff with socket
          })
      }),
  );
  ```
- Misc
  - **added:** Add default feature `tower-log` which exposes `tower`'s `log` feature. ([#218](https://github.com/tokio-rs/axum/pull/218))
  - **changed:** Replace `body::BoxStdError` with `axum::Error`, which supports downcasting ([#150](https://github.com/tokio-rs/axum/pull/150))
  - **changed:** `EmptyRouter` now requires the response body to implement `Send + Sync + 'static'` ([#108](https://github.com/tokio-rs/axum/pull/108))
  - **changed:** `Router::check_infallible` now returns a `CheckInfallible` service. This
    is to improve compile times ([#198](https://github.com/tokio-rs/axum/pull/198))
  - **changed:** `Router::into_make_service` now returns `routing::IntoMakeService` rather than
    `tower::make::Shared` ([#229](https://github.com/tokio-rs/axum/pull/229))
  - **changed:** All usage of `tower::BoxError` has been replaced with `axum::BoxError` ([#229](https://github.com/tokio-rs/axum/pull/229))
  - **changed:** Several response future types have been moved into dedicated
    `future` modules ([#133](https://github.com/tokio-rs/axum/pull/133))
  - **changed:** `EmptyRouter`, `ExtractorMiddleware`, `ExtractorMiddlewareLayer`,
    and `QueryStringMissing` no longer implement `Copy` ([#132](https://github.com/tokio-rs/axum/pull/132))
  - **changed:** `service::OnMethod`, `handler::OnMethod`, and `routing::Nested` have new response future types ([#157](https://github.com/tokio-rs/axum/pull/157))

# 0.1.3 (06. August, 2021)

- Fix stripping prefix when nesting services at `/` ([#91](https://github.com/tokio-rs/axum/pull/91))
- Add support for WebSocket protocol negotiation ([#83](https://github.com/tokio-rs/axum/pull/83))
- Use `pin-project-lite` instead of `pin-project` ([#95](https://github.com/tokio-rs/axum/pull/95))
- Re-export `http` crate and `hyper::Server` ([#110](https://github.com/tokio-rs/axum/pull/110))
- Fix `Query` and `Form` extractors giving bad request error when query string is empty. ([#117](https://github.com/tokio-rs/axum/pull/117))
- Add `Path` extractor. ([#124](https://github.com/tokio-rs/axum/pull/124))
- Fixed the implementation of `IntoResponse` of `(HeaderMap, T)` and `(StatusCode, HeaderMap, T)` would ignore headers from `T` ([#137](https://github.com/tokio-rs/axum/pull/137))
- Deprecate `extract::UrlParams` and `extract::UrlParamsMap`. Use `extract::Path` instead ([#138](https://github.com/tokio-rs/axum/pull/138))

# 0.1.2 (01. August, 2021)

- Implement `Stream` for `WebSocket` ([#52](https://github.com/tokio-rs/axum/pull/52))
- Implement `Sink` for `WebSocket` ([#52](https://github.com/tokio-rs/axum/pull/52))
- Implement `Deref` most extractors ([#56](https://github.com/tokio-rs/axum/pull/56))
- Return `405 Method Not Allowed` for unsupported method for route ([#63](https://github.com/tokio-rs/axum/pull/63))
- Add extractor for remote connection info ([#55](https://github.com/tokio-rs/axum/pull/55))
- Improve error message of `MissingExtension` rejections ([#72](https://github.com/tokio-rs/axum/pull/72))
- Improve documentation for routing ([#71](https://github.com/tokio-rs/axum/pull/71))
- Clarify required response body type when routing to `tower::Service`s ([#69](https://github.com/tokio-rs/axum/pull/69))
- Add `axum::body::box_body` to converting an `http_body::Body` to `axum::body::BoxBody` ([#69](https://github.com/tokio-rs/axum/pull/69))
- Add `axum::sse` for Server-Sent Events ([#75](https://github.com/tokio-rs/axum/pull/75))
- Mention required dependencies in docs ([#77](https://github.com/tokio-rs/axum/pull/77))
- Fix WebSockets failing on Firefox ([#76](https://github.com/tokio-rs/axum/pull/76))

# 0.1.1 (30. July, 2021)

- Misc readme fixes.

# 0.1.0 (30. July, 2021)

- Initial release.<|MERGE_RESOLUTION|>--- conflicted
+++ resolved
@@ -7,20 +7,18 @@
 
 # Unreleased
 
-<<<<<<< HEAD
+- **change:** Avoid cloning `Arc` during deserialization of `Path`
 - **added:** `axum::serve::Serve::tcp_nodelay` and `axum::serve::WithGracefulShutdown::tcp_nodelay` ([#2653])
-=======
-- **change:** Avoid cloning `Arc` during deserialization of `Path`
+
+[#2653]: https://github.com/tokio-rs/axum/pull/2653
 
 # 0.7.5 (24. March, 2024)
 
->>>>>>> dbd61783
 - **fixed:** Fixed layers being cloned when calling `axum::serve` directly with
   a `Router` or `MethodRouter` ([#2586])
 - **fixed:** `h2` is no longer pulled as a dependency unless the `http2` feature
   is enabled ([#2605])
 
-[#2653]: https://github.com/tokio-rs/axum/pull/2653
 [#2586]: https://github.com/tokio-rs/axum/pull/2586
 [#2605]: https://github.com/tokio-rs/axum/pull/2605
 
