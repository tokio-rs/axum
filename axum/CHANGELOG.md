--- conflicted
+++ resolved
@@ -9,12 +9,9 @@
 
 - **added:** Support resolving host name via `Forwarded` header in `Host`
   extractor ([#1078])
-<<<<<<< HEAD
 - **breaking:** Allow `Error: Into<Infallible>` for `Route::{layer, route_layer}` ([#924])
-=======
 - **breaking:** Remove `extractor_middleware` which was previously deprecated.
   Use `axum::middleware::from_extractor` instead ([#1077])
->>>>>>> fed9a725
 
 [#924]: https://github.com/tokio-rs/axum/pull/924
 [#1078]: https://github.com/tokio-rs/axum/pull/1078
