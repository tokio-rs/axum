--- conflicted
+++ resolved
@@ -5,7 +5,6 @@
 The format is based on [Keep a Changelog](https://keepachangelog.com/en/1.0.0/),
 and this project adheres to [Semantic Versioning](https://semver.org/spec/v2.0.0.html).
 
-<<<<<<< HEAD
 # Unreleased
 
 - **breaking:** Router fallbacks are now properly merged for nested routers ([#3158])
@@ -21,11 +20,10 @@
 [#3205]: https://github.com/tokio-rs/axum/pull/3205
 [#3478]: https://github.com/tokio-rs/axum/pull/3478
 [#3489]: https://github.com/tokio-rs/axum/pull/3489
-=======
+
 # 0.8.6
 
 Released without changes to fix docs.rs build.
->>>>>>> c1bb9c3e
 
 # 0.8.5
 
