# Changelog

All notable changes to this project will be documented in this file.

The format is based on [Keep a Changelog](https://keepachangelog.com/en/1.0.0/),
and this project adheres to [Semantic Versioning](https://semver.org/spec/v2.0.0.html).

<<<<<<< HEAD
# Unreleased

- **breaking:** The tuple and tuple_struct `Path` extractor deserializers now check that the number of parameters matches the tuple length exactly ([#2931])
=======
# 0.7.7

>>>>>>> fe56a310
- **change**: Remove manual tables of content from the documentation, since
  rustdoc now generates tables of content in the sidebar ([#2921])

[#2921]: https://github.com/tokio-rs/axum/pull/2921
<<<<<<< HEAD
[#2931]: https://github.com/tokio-rs/axum/pull/2931
=======
>>>>>>> fe56a310

# 0.7.6

- **change:** Avoid cloning `Arc` during deserialization of `Path`
- **added:** `axum::serve::Serve::tcp_nodelay` and `axum::serve::WithGracefulShutdown::tcp_nodelay` ([#2653])
- **added:** `Router::has_routes` function ([#2790])
- **change:** Update tokio-tungstenite to 0.23 ([#2841])
- **added:** `Serve::local_addr` and `WithGracefulShutdown::local_addr` functions ([#2881])

[#2653]: https://github.com/tokio-rs/axum/pull/2653
[#2790]: https://github.com/tokio-rs/axum/pull/2790
[#2841]: https://github.com/tokio-rs/axum/pull/2841
[#2881]: https://github.com/tokio-rs/axum/pull/2881

# 0.7.5 (24. March, 2024)

- **fixed:** Fixed layers being cloned when calling `axum::serve` directly with
  a `Router` or `MethodRouter` ([#2586])
- **fixed:** `h2` is no longer pulled as a dependency unless the `http2` feature
  is enabled ([#2605])
- **added:** Add `#[debug_middleware]` ([#1993], [#2725])

[#1993]: https://github.com/tokio-rs/axum/pull/1993
[#2725]: https://github.com/tokio-rs/axum/pull/2725
[#2586]: https://github.com/tokio-rs/axum/pull/2586
[#2605]: https://github.com/tokio-rs/axum/pull/2605

# 0.7.4 (13. January, 2024)

- **fixed:** Fix performance regression present since axum 0.7.0 ([#2483])
- **fixed:** Improve `debug_handler` on tuple response types ([#2201])
- **added:** Add `must_use` attribute to `Serve` and `WithGracefulShutdown` ([#2484])
- **added:** Re-export `axum_core::body::BodyDataStream` from axum

[#2201]: https://github.com/tokio-rs/axum/pull/2201
[#2483]: https://github.com/tokio-rs/axum/pull/2483
[#2201]: https://github.com/tokio-rs/axum/pull/2201
[#2484]: https://github.com/tokio-rs/axum/pull/2484

# 0.7.3 (29. December, 2023)

- **added:** `Body` implements `From<()>` now ([#2411])
- **change:** Update version of multer used internally for multipart ([#2433])
- **change:** Update tokio-tungstenite to 0.21 ([#2435])
- **added:** Enable `tracing` feature by default ([#2460])
- **added:** Support graceful shutdown on `serve` ([#2398])
- **added:** `RouterIntoService` implements `Clone` ([#2456])

[#2411]: https://github.com/tokio-rs/axum/pull/2411
[#2433]: https://github.com/tokio-rs/axum/pull/2433
[#2435]: https://github.com/tokio-rs/axum/pull/2435
[#2460]: https://github.com/tokio-rs/axum/pull/2460
[#2398]: https://github.com/tokio-rs/axum/pull/2398
[#2456]: https://github.com/tokio-rs/axum/pull/2456

# 0.7.2 (03. December, 2023)

- **added:** Add `axum::body::to_bytes` ([#2373])
- **fixed:** Gracefully handle accept errors in `serve` ([#2400])

[#2373]: https://github.com/tokio-rs/axum/pull/2373
[#2400]: https://github.com/tokio-rs/axum/pull/2400

# 0.7.1 (27. November, 2023)

- **fix**: Fix readme.

# 0.7.0 (27. November, 2023)

- **breaking:** Update public dependencies. axum now requires
    - [hyper](https://crates.io/crates/hyper) 1.0
    - [http](https://crates.io/crates/http) 1.0
    - [http-body](https://crates.io/crates/http-body) 1.0
- **breaking:** axum now requires [tower-http](https://crates.io/crates/tower-http) 0.5
- **breaking:** Remove deprecated `WebSocketUpgrade::max_send_queue`
- **breaking:** The following types/traits are no longer generic over the request body
  (i.e. the `B` type param has been removed) ([#1751] and [#1789]):
  - `FromRequestParts`
  - `FromRequest`
  - `HandlerService`
  - `HandlerWithoutStateExt`
  - `Handler`
  - `LayeredFuture`
  - `Layered`
  - `MethodRouter`
  - `Next`
  - `RequestExt`
  - `RouteFuture`
  - `Route`
  - `Router`
- **breaking:** axum no longer re-exports `hyper::Body` as that type is removed
  in hyper 1.0. Instead axum has its own body type at `axum::body::Body` ([#1751])
- **breaking:** `extract::BodyStream` has been removed as `body::Body`
  implements `Stream` and `FromRequest` directly ([#1751])
- **breaking:** Change `sse::Event::json_data` to use `axum_core::Error` as its error type ([#1762])
- **breaking:** Rename `DefaultOnFailedUpdgrade` to `DefaultOnFailedUpgrade` ([#1664])
- **breaking:** Rename `OnFailedUpdgrade` to `OnFailedUpgrade` ([#1664])
- **breaking:** `TypedHeader` has been moved to `axum-extra` as `axum_extra::TypedHeader` and requires enabling the `typed-header` feature on `axum-extra`. The `headers` feature has been removed from axum; what it provided under `axum::headers` is now found in `axum_extra::headers` by default. ([#1850])
- **breaking:** Removed re-exports of `Empty` and `Full`. Use
  `axum::body::Body::empty` and `axum::body::Body::from` respectively ([#1789])
- **breaking:** The response returned by `IntoResponse::into_response` must use
  `axum::body::Body` as the body type. `axum::response::Response` does this
  ([#1789])
- **breaking:** Removed the `BoxBody` type alias and its `box_body`
  constructor. Use `axum::body::Body::new` instead ([#1789])
- **breaking:** Remove `RawBody` extractor. `axum::body::Body` implements `FromRequest` directly ([#1789])
- **breaking:** The following types from `http-body` no longer implement `IntoResponse`:
  - `Full`, use `Body::from` instead
  - `Empty`, use `Body::empty` instead
  - `BoxBody`, use `Body::new` instead
  - `UnsyncBoxBody`, use `Body::new` instead
  - `MapData`, use `Body::new` instead
  - `MapErr`, use `Body::new` instead
- **added:** Add `axum::extract::Request` type alias where the body is `axum::body::Body` ([#1789])
- **added:** Add `Router::as_service` and `Router::into_service` to workaround
  type inference issues when calling `ServiceExt` methods on a `Router` ([#1835])
- **breaking:** Removed `axum::Server` as it was removed in hyper 1.0. Instead
  use `axum::serve(listener, service)` or hyper/hyper-util for more configuration options ([#1868])
- **breaking:** Only inherit fallbacks for routers nested with `Router::nest`.
  Routers nested with `Router::nest_service` will no longer inherit fallbacks ([#1956])
- **fixed:** Don't remove the `Sec-WebSocket-Key` header in `WebSocketUpgrade` ([#1972])
- **added:** Add `axum::extract::Query::try_from_uri` ([#2058])
- **added:** Implement `IntoResponse` for `Box<str>` and `Box<[u8]>` ([#2035])
- **breaking:** Simplify `MethodFilter`. It no longer uses bitflags ([#2073])
- **fixed:** Fix bugs around merging routers with nested fallbacks ([#2096])
- **fixed:** Fix `.source()` of composite rejections ([#2030])
- **fixed:** Allow unreachable code in `#[debug_handler]` ([#2014])
- **change:** axum's MSRV is now 1.66 ([#1882])
- **added:** Implement `IntoResponse` for `(R,) where R: IntoResponse` ([#2143])
- **changed:** For SSE, add space between field and value for compatibility ([#2149])
- **added:** Add `NestedPath` extractor ([#1924])
- **added:** Add `handle_error` function to existing `ServiceExt` trait ([#2235])
- **breaking:** `impl<T> IntoResponse(Parts) for Extension<T>` now requires
  `T: Clone`, as that is required by the http crate ([#1882])
- **added:** Add `axum::Json::from_bytes` ([#2244])
- **added:** Implement `FromRequestParts` for `http::request::Parts` ([#2328])
- **added:** Implement `FromRequestParts` for `http::Extensions` ([#2328])
- **fixed:** Clearly document applying `DefaultBodyLimit` to individual routes ([#2157])

[#1664]: https://github.com/tokio-rs/axum/pull/1664
[#1751]: https://github.com/tokio-rs/axum/pull/1751
[#1762]: https://github.com/tokio-rs/axum/pull/1762
[#1789]: https://github.com/tokio-rs/axum/pull/1789
[#1835]: https://github.com/tokio-rs/axum/pull/1835
[#1850]: https://github.com/tokio-rs/axum/pull/1850
[#1868]: https://github.com/tokio-rs/axum/pull/1868
[#1882]: https://github.com/tokio-rs/axum/pull/1882
[#1924]: https://github.com/tokio-rs/axum/pull/1924
[#1956]: https://github.com/tokio-rs/axum/pull/1956
[#1972]: https://github.com/tokio-rs/axum/pull/1972
[#2014]: https://github.com/tokio-rs/axum/pull/2014
[#2021]: https://github.com/tokio-rs/axum/pull/2021
[#2030]: https://github.com/tokio-rs/axum/pull/2030
[#2058]: https://github.com/tokio-rs/axum/pull/2058
[#2073]: https://github.com/tokio-rs/axum/pull/2073
[#2096]: https://github.com/tokio-rs/axum/pull/2096
[#2140]: https://github.com/tokio-rs/axum/pull/2140
[#2143]: https://github.com/tokio-rs/axum/pull/2143
[#2149]: https://github.com/tokio-rs/axum/pull/2149
[#2157]: https://github.com/tokio-rs/axum/pull/2157
[#2235]: https://github.com/tokio-rs/axum/pull/2235
[#2244]: https://github.com/tokio-rs/axum/pull/2244
[#2328]: https://github.com/tokio-rs/axum/pull/2328

# 0.6.20 (03. August, 2023)

- **added:** `WebSocketUpgrade::write_buffer_size` and `WebSocketUpgrade::max_write_buffer_size`
- **changed:** Deprecate `WebSocketUpgrade::max_send_queue`
- **change:** Update tokio-tungstenite to 0.20
- **added:** Implement `Handler` for `T: IntoResponse` ([#2140])

[#2140]: https://github.com/tokio-rs/axum/pull/2140

# 0.6.19 (17. July, 2023)

- **added:** Add `axum::extract::Query::try_from_uri` ([#2058])
- **added:** Implement `IntoResponse` for `Box<str>` and `Box<[u8]>` ([#2035])
- **fixed:** Fix bugs around merging routers with nested fallbacks ([#2096])
- **fixed:** Fix `.source()` of composite rejections ([#2030])
- **fixed:** Allow unreachable code in `#[debug_handler]` ([#2014])
- **change:** Update tokio-tungstenite to 0.19 ([#2021])
- **change:** axum's MSRV is now 1.63 ([#2021])

[#2014]: https://github.com/tokio-rs/axum/pull/2014
[#2021]: https://github.com/tokio-rs/axum/pull/2021
[#2030]: https://github.com/tokio-rs/axum/pull/2030
[#2035]: https://github.com/tokio-rs/axum/pull/2035
[#2058]: https://github.com/tokio-rs/axum/pull/2058
[#2096]: https://github.com/tokio-rs/axum/pull/2096

# 0.6.18 (30. April, 2023)

- **fixed:** Don't remove the `Sec-WebSocket-Key` header in `WebSocketUpgrade` ([#1972])

[#1972]: https://github.com/tokio-rs/axum/pull/1972

# 0.6.17 (25. April, 2023)

- **fixed:** Fix fallbacks causing a panic on `CONNECT` requests ([#1958])

[#1958]: https://github.com/tokio-rs/axum/pull/1958

# 0.6.16 (18. April, 2023)

- **fixed:** Don't allow extracting `MatchedPath` in fallbacks ([#1934])
- **fixed:** Fix panic if `Router` with something nested at `/` was used as a fallback ([#1934])
- **added:** Document that `Router::new().fallback(...)` isn't optimal ([#1940])

[#1934]: https://github.com/tokio-rs/axum/pull/1934
[#1940]: https://github.com/tokio-rs/axum/pull/1940

# 0.6.15 (12. April, 2023)

- **fixed:** Removed additional leftover debug messages ([#1927])

[#1927]: https://github.com/tokio-rs/axum/pull/1927

# 0.6.14 (11. April, 2023)

- **fixed:** Removed leftover "path_router hit" debug message ([#1925])

[#1925]: https://github.com/tokio-rs/axum/pull/1925

# 0.6.13 (11. April, 2023)

- **added:** Log rejections from built-in extractors with the
  `axum::rejection=trace` target ([#1890])
- **fixed:** Fixed performance regression with `Router::nest` introduced in
  0.6.0. `nest` now flattens the routes which performs better ([#1711])
- **fixed:** Extracting `MatchedPath` in nested handlers now gives the full
  matched path, including the nested path ([#1711])
- **added:** Implement `Deref` and `DerefMut` for built-in extractors ([#1922])

[#1711]: https://github.com/tokio-rs/axum/pull/1711
[#1890]: https://github.com/tokio-rs/axum/pull/1890
[#1922]: https://github.com/tokio-rs/axum/pull/1922

# 0.6.12 (22. March, 2023)

- **added:** Implement `IntoResponse` for `MultipartError` ([#1861])
- **fixed:** More clearly document what wildcards matches ([#1873])

[#1861]: https://github.com/tokio-rs/axum/pull/1861
[#1873]: https://github.com/tokio-rs/axum/pull/1873

# 0.6.11 (13. March, 2023)

- **fixed:** Don't require `S: Debug` for `impl Debug for Router<S>` ([#1836])
- **fixed:** Clone state a bit less when handling requests ([#1837])
- **fixed:** Unpin itoa dependency ([#1815])

[#1815]: https://github.com/tokio-rs/axum/pull/1815
[#1836]: https://github.com/tokio-rs/axum/pull/1836
[#1837]: https://github.com/tokio-rs/axum/pull/1837

# 0.6.10 (03. March, 2023)

- **fixed:** Add `#[must_use]` attributes to types that do nothing unless used ([#1809])
- **fixed:** Gracefully handle missing headers in the `TypedHeader` extractor ([#1810])
- **fixed:** Fix routing issues when loading a `Router` via a dynamic library ([#1806])

[#1806]: https://github.com/tokio-rs/axum/pull/1806
[#1809]: https://github.com/tokio-rs/axum/pull/1809
[#1810]: https://github.com/tokio-rs/axum/pull/1810

# 0.6.9 (24. February, 2023)

- **changed:** Update to tower-http 0.4. axum is still compatible with tower-http 0.3 ([#1783])

[#1783]: https://github.com/tokio-rs/axum/pull/1783

# 0.6.8 (24. February, 2023)

- **fixed:** Fix `Allow` missing from routers with middleware ([#1773])
- **added:** Add `KeepAlive::event` for customizing the event sent for SSE keep alive ([#1729])

[#1729]: https://github.com/tokio-rs/axum/pull/1729
[#1773]: https://github.com/tokio-rs/axum/pull/1773

# 0.6.7 (17. February, 2023)

- **added:** Add `FormRejection::FailedToDeserializeFormBody` which is returned
  if the request body couldn't be deserialized into the target type, as opposed
  to `FailedToDeserializeForm` which is only for query parameters ([#1683])
- **added:** Add `MockConnectInfo` for setting `ConnectInfo` during tests ([#1767])

[#1683]: https://github.com/tokio-rs/axum/pull/1683
[#1767]: https://github.com/tokio-rs/axum/pull/1767

# 0.6.6 (12. February, 2023)

- **fixed:** Enable passing `MethodRouter` to `Router::fallback` ([#1730])

[#1730]: https://github.com/tokio-rs/axum/pull/1730

# 0.6.5 (11. February, 2023)

- **fixed:** Fix `#[debug_handler]` sometimes giving wrong borrow related suggestions ([#1710])
- Document gotchas related to using `impl IntoResponse` as the return type from handler functions ([#1736])

[#1710]: https://github.com/tokio-rs/axum/pull/1710
[#1736]: https://github.com/tokio-rs/axum/pull/1736

# 0.6.4 (22. January, 2023)

- Depend on axum-macros 0.3.2

# 0.6.3 (20. January, 2023)

- **added:** Implement `IntoResponse` for `&'static [u8; N]` and `[u8; N]` ([#1690])
- **fixed:** Make `Path` support types using `serde::Deserializer::deserialize_any` ([#1693])
- **added:** Add `RawPathParams` ([#1713])
- **added:** Implement `Clone` and `Service` for `axum::middleware::Next` ([#1712])
- **fixed:** Document required tokio features to run "Hello, World!" example ([#1715])

[#1690]: https://github.com/tokio-rs/axum/pull/1690
[#1693]: https://github.com/tokio-rs/axum/pull/1693
[#1712]: https://github.com/tokio-rs/axum/pull/1712
[#1713]: https://github.com/tokio-rs/axum/pull/1713
[#1715]: https://github.com/tokio-rs/axum/pull/1715

# 0.6.2 (9. January, 2023)

- **added:** Add `body_text` and `status` methods to built-in rejections ([#1612])
- **added:** Enable the `runtime` feature of `hyper` when using `tokio` ([#1671])

[#1612]: https://github.com/tokio-rs/axum/pull/1612
[#1671]: https://github.com/tokio-rs/axum/pull/1671

# 0.6.1 (29. November, 2022)

- **added:** Expand the docs for `Router::with_state` ([#1580])

[#1580]: https://github.com/tokio-rs/axum/pull/1580

# 0.6.0 (25. November, 2022)

## Routing

- **fixed:** Nested routers are now allowed to have fallbacks ([#1521]):

  ```rust
  let api_router = Router::new()
      .route("/users", get(|| { ... }))
      .fallback(api_fallback);

  let app = Router::new()
      // this would panic in 0.5 but in 0.6 it just works
      //
      // requests starting with `/api` but not handled by `api_router`
      // will go to `api_fallback`
      .nest("/api", api_router);
  ```

  The outer router's fallback will still apply if a nested router doesn't have
  its own fallback:

  ```rust
  // this time without a fallback
  let api_router = Router::new().route("/users", get(|| { ... }));

  let app = Router::new()
      .nest("/api", api_router)
      // `api_router` will inherit this fallback
      .fallback(app_fallback);
  ```

- **breaking:** The request `/foo/` no longer matches `/foo/*rest`. If you want
  to match `/foo/` you have to add a route specifically for that ([#1086])

  For example:

  ```rust
  use axum::{Router, routing::get, extract::Path};

  let app = Router::new()
      // this will match `/foo/bar/baz`
      .route("/foo/*rest", get(handler))
      // this will match `/foo/`
      .route("/foo/", get(handler))
      // if you want `/foo` to match you must also add an explicit route for it
      .route("/foo", get(handler));

  async fn handler(
      // use an `Option` because `/foo/` and `/foo` don't have any path params
      params: Option<Path<String>>,
  ) {}
  ```

- **breaking:** Path params for wildcard routes no longer include the prefix
  `/`. e.g. `/foo.js` will match `/*filepath` with a value of `foo.js`, _not_
  `/foo.js` ([#1086])

  For example:

  ```rust
  use axum::{Router, routing::get, extract::Path};

  let app = Router::new().route("/foo/*rest", get(handler));

  async fn handler(
      Path(params): Path<String>,
  ) {
      // for the request `/foo/bar/baz` the value of `params` will be `bar/baz`
      //
      // on 0.5 it would be `/bar/baz`
  }
  ```

- **fixed:** Routes like `/foo` and `/*rest` are no longer considered
  overlapping. `/foo` will take priority ([#1086])

  For example:

  ```rust
  use axum::{Router, routing::get};

  let app = Router::new()
      // this used to not be allowed but now just works
      .route("/foo/*rest", get(foo))
      .route("/foo/bar", get(bar));

  async fn foo() {}

  async fn bar() {}
  ```

- **breaking:** Automatic trailing slash redirects have been removed.
  Previously if you added a route for `/foo`, axum would redirect calls to
  `/foo/` to `/foo` (or vice versa for `/foo/`):

  ```rust
  use axum::{Router, routing::get};

  let app = Router::new()
      // a request to `GET /foo/` will now get `404 Not Found`
      // whereas in 0.5 axum would redirect to `/foo`
      //
      // same goes the other way if you had the route `/foo/`
      // axum will no longer redirect from `/foo` to `/foo/`
      .route("/foo", get(handler));

  async fn handler() {}
  ```

  Either explicitly add routes for `/foo` and `/foo/` or use
  `axum_extra::routing::RouterExt::route_with_tsr` if you want the old behavior
  ([#1119])

- **breaking:** `Router::fallback` now only accepts `Handler`s (similarly to
  what `get`, `post`, etc. accept). Use the new `Router::fallback_service` for
  setting any `Service` as the fallback ([#1155])

  This fallback on 0.5:

  ```rust
  use axum::{Router, handler::Handler};

  let app = Router::new().fallback(fallback.into_service());

  async fn fallback() {}
  ```

  Becomes this in 0.6

  ```rust
  use axum::Router;

  let app = Router::new().fallback(fallback);

  async fn fallback() {}
  ```

- **breaking:** It is no longer supported to `nest` twice at the same path, i.e.
  `.nest("/foo", a).nest("/foo", b)` will panic. Instead use `.nest("/foo", a.merge(b))`
- **breaking:** It is no longer supported to `nest` a router and add a route at
  the same path, such as `.nest("/a", _).route("/a", _)`. Instead use
  `.nest("/a/", _).route("/a", _)`.
- **changed:** `Router::nest` now only accepts `Router`s, the general-purpose
  `Service` nesting method has been renamed to `nest_service` ([#1368])
- **breaking:** Allow `Error: Into<Infallible>` for `Route::{layer, route_layer}` ([#924])
- **breaking:** `MethodRouter` now panics on overlapping routes ([#1102])
- **breaking:** `Router::route` now only accepts `MethodRouter`s created with
  `get`, `post`, etc. Use the new `Router::route_service` for routing to
  any `Service`s ([#1155])
- **breaking:** Adding a `.route_layer` onto a `Router` or `MethodRouter`
  without any routes will now result in a panic. Previously, this just did
  nothing. [#1327]
- **breaking:** `RouterService` has been removed since `Router` now implements
  `Service` when the state is `()`. Use `Router::with_state` to provide the
  state and get a `Router<()>`. Note that `RouterService` only existed in the
  pre-releases, not 0.5 ([#1552])

## Extractors

- **added:** Added new type safe `State` extractor. This can be used with
  `Router::with_state` and gives compile errors for missing states, whereas
  `Extension` would result in runtime errors ([#1155])

  We recommend migrating from `Extension` to `State` for sharing application state since that is more type
  safe and faster. That is done by using `Router::with_state` and `State`.

  This setup in 0.5

  ```rust
  use axum::{routing::get, Extension, Router};

  let app = Router::new()
      .route("/", get(handler))
      .layer(Extension(AppState {}));

  async fn handler(Extension(app_state): Extension<AppState>) {}

  #[derive(Clone)]
  struct AppState {}
  ```

  Becomes this in 0.6 using `State`:

  ```rust
  use axum::{routing::get, extract::State, Router};

  let app = Router::new()
      .route("/", get(handler))
      .with_state(AppState {});

  async fn handler(State(app_state): State<AppState>) {}

  #[derive(Clone)]
  struct AppState {}
  ```

  If you have multiple extensions, you can use fields on `AppState` and implement
  `FromRef`:

  ```rust
  use axum::{extract::{State, FromRef}, routing::get, Router};

  let state = AppState {
      client: HttpClient {},
      database: Database {},
  };

  let app = Router::new().route("/", get(handler)).with_state(state);

  async fn handler(
      State(client): State<HttpClient>,
      State(database): State<Database>,
  ) {}

  // the derive requires enabling the "macros" feature
  #[derive(Clone, FromRef)]
  struct AppState {
      client: HttpClient,
      database: Database,
  }

  #[derive(Clone)]
  struct HttpClient {}

  #[derive(Clone)]
  struct Database {}
  ```

- **breaking:** It is now only possible for one extractor per handler to consume
  the request body. In 0.5 doing so would result in runtime errors but in 0.6 it
  is a compile error ([#1272])

  axum enforces this by only allowing the _last_ extractor to consume the
  request.

  For example:

  ```rust
  use axum::{Json, http::HeaderMap};

  // This won't compile on 0.6 because both `Json` and `String` need to consume
  // the request body. You can use either `Json` or `String`, but not both.
  async fn handler_1(
      json: Json<serde_json::Value>,
      string: String,
  ) {}

  // This won't work either since `Json` is not the last extractor.
  async fn handler_2(
      json: Json<serde_json::Value>,
      headers: HeaderMap,
  ) {}

  // This works!
  async fn handler_3(
      headers: HeaderMap,
      json: Json<serde_json::Value>,
  ) {}
  ```

  This is done by reworking the `FromRequest` trait and introducing a new
  `FromRequestParts` trait.

  If your extractor needs to consume the request body then you should implement
  `FromRequest`, otherwise implement `FromRequestParts`.

  This extractor in 0.5:

  ```rust
  struct MyExtractor { /* ... */ }

  #[async_trait]
  impl<B> FromRequest<B> for MyExtractor
  where
      B: Send,
  {
      type Rejection = StatusCode;

      async fn from_request(req: &mut RequestParts<B>) -> Result<Self, Self::Rejection> {
          // ...
      }
  }
  ```

  Becomes this in 0.6:

  ```rust
  use axum::{
      extract::{FromRequest, FromRequestParts},
      http::{StatusCode, Request, request::Parts},
      async_trait,
  };

  struct MyExtractor { /* ... */ }

  // implement `FromRequestParts` if you don't need to consume the request body
  #[async_trait]
  impl<S> FromRequestParts<S> for MyExtractor
  where
      S: Send + Sync,
  {
      type Rejection = StatusCode;

      async fn from_request_parts(parts: &mut Parts, state: &S) -> Result<Self, Self::Rejection> {
          // ...
      }
  }

  // implement `FromRequest` if you do need to consume the request body
  #[async_trait]
  impl<S, B> FromRequest<S, B> for MyExtractor
  where
      S: Send + Sync,
      B: Send + 'static,
  {
      type Rejection = StatusCode;

      async fn from_request(req: Request<B>, state: &S) -> Result<Self, Self::Rejection> {
          // ...
      }
  }
  ```

  For an example of how to write an extractor that accepts different
  `Content-Types` see the [`parse-body-based-on-content-type`] example.

- **added:** `FromRequest` and `FromRequestParts` derive macro re-exports from
  [`axum-macros`] behind the `macros` feature ([#1352])
- **added:** Add `RequestExt` and `RequestPartsExt` which adds convenience
  methods for running extractors to `http::Request` and `http::request::Parts` ([#1301])
- **added**: `JsonRejection` now displays the path at which a deserialization
  error occurred ([#1371])
- **added:** Add `extract::RawForm` for accessing raw urlencoded query bytes or request body ([#1487])
- **fixed:** Used `400 Bad Request` for `FailedToDeserializeQueryString`
  rejections, instead of `422 Unprocessable Entity` ([#1387])
- **changed**: The inner error of a `JsonRejection` is now
  `serde_path_to_error::Error<serde_json::Error>`.  Previously it was
  `serde_json::Error` ([#1371])
- **changed:** The default body limit now applies to the `Multipart` extractor ([#1420])
- **breaking:** `ContentLengthLimit` has been removed. Use `DefaultBodyLimit` instead ([#1400])
- **breaking:** `RequestParts` has been removed as part of the `FromRequest`
  rework ([#1272])
- **breaking:** `BodyAlreadyExtracted` has been removed ([#1272])
- **breaking:** The following types or traits have a new `S` type param
  which represents the state ([#1155]):
  - `Router`, defaults to `()`
  - `MethodRouter`, defaults to `()`
  - `FromRequest`, no default
  - `Handler`, no default
- **breaking:** `MatchedPath` can now no longer be extracted in middleware for
  nested routes. In previous versions it returned invalid data when extracted
  from a middleware applied to a nested router. `MatchedPath` can still be
  extracted from handlers and middleware that aren't on nested routers ([#1462])
- **breaking:** Rename `FormRejection::FailedToDeserializeQueryString` to
  `FormRejection::FailedToDeserializeForm` ([#1496])

## Middleware

- **added:** Support running extractors on `middleware::from_fn` functions ([#1088])
- **added**: Add `middleware::from_fn_with_state` to enable running extractors that require
  state ([#1342])
- **added:** Add `middleware::from_extractor_with_state` ([#1396])
- **added:** Add `map_request`, `map_request_with_state` for transforming the
  request with an async function ([#1408])
- **added:** Add `map_response`, `map_response_with_state` for transforming the
  response with an async function ([#1414])
- **added:** Support any middleware response that implements `IntoResponse` ([#1152])
- **breaking:** Remove `extractor_middleware` which was previously deprecated.
  Use `axum::middleware::from_extractor` instead ([#1077])
- **breaking:** Require middleware added with `Handler::layer` to have
  `Infallible` as the error type ([#1152])

## Misc

- **added:** Support compiling to WASM. See the `simple-router-wasm` example
  for more details ([#1382])
- **added:** Add `ServiceExt` with methods for turning any `Service` into a
  `MakeService` similarly to `Router::into_make_service` ([#1302])
- **added:** String and binary `From` impls have been added to `extract::ws::Message`
  to be more inline with `tungstenite` ([#1421])
- **added:** Add `#[derive(axum::extract::FromRef)]` ([#1430])
- **added:** Add `accept_unmasked_frames` setting in WebSocketUpgrade ([#1529])
- **added:** Add `WebSocketUpgrade::on_failed_upgrade` to customize what to do
  when upgrading a connection fails ([#1539])
- **fixed:** Annotate panicking functions with `#[track_caller]` so the error
  message points to where the user added the invalid route, rather than
  somewhere internally in axum ([#1248])
- **changed:** axum's MSRV is now 1.60 ([#1239])
- **changed:** For methods that accept some `S: Service`, the bounds have been
  relaxed so the response type must implement `IntoResponse` rather than being a
  literal `Response`
- **breaking:** New `tokio` default feature needed for WASM support. If you
  don't need WASM support but have `default_features = false` for other reasons
  you likely need to re-enable the `tokio` feature ([#1382])
- **breaking:** `handler::{WithState, IntoService}` are merged into one type,
  named `HandlerService` ([#1418])

[#924]: https://github.com/tokio-rs/axum/pull/924
[#1077]: https://github.com/tokio-rs/axum/pull/1077
[#1086]: https://github.com/tokio-rs/axum/pull/1086
[#1088]: https://github.com/tokio-rs/axum/pull/1088
[#1102]: https://github.com/tokio-rs/axum/pull/1102
[#1119]: https://github.com/tokio-rs/axum/pull/1119
[#1152]: https://github.com/tokio-rs/axum/pull/1152
[#1155]: https://github.com/tokio-rs/axum/pull/1155
[#1239]: https://github.com/tokio-rs/axum/pull/1239
[#1248]: https://github.com/tokio-rs/axum/pull/1248
[#1272]: https://github.com/tokio-rs/axum/pull/1272
[#1301]: https://github.com/tokio-rs/axum/pull/1301
[#1302]: https://github.com/tokio-rs/axum/pull/1302
[#1327]: https://github.com/tokio-rs/axum/pull/1327
[#1342]: https://github.com/tokio-rs/axum/pull/1342
[#1346]: https://github.com/tokio-rs/axum/pull/1346
[#1352]: https://github.com/tokio-rs/axum/pull/1352
[#1368]: https://github.com/tokio-rs/axum/pull/1368
[#1371]: https://github.com/tokio-rs/axum/pull/1371
[#1382]: https://github.com/tokio-rs/axum/pull/1382
[#1387]: https://github.com/tokio-rs/axum/pull/1387
[#1389]: https://github.com/tokio-rs/axum/pull/1389
[#1396]: https://github.com/tokio-rs/axum/pull/1396
[#1397]: https://github.com/tokio-rs/axum/pull/1397
[#1400]: https://github.com/tokio-rs/axum/pull/1400
[#1408]: https://github.com/tokio-rs/axum/pull/1408
[#1414]: https://github.com/tokio-rs/axum/pull/1414
[#1418]: https://github.com/tokio-rs/axum/pull/1418
[#1420]: https://github.com/tokio-rs/axum/pull/1420
[#1421]: https://github.com/tokio-rs/axum/pull/1421
[#1430]: https://github.com/tokio-rs/axum/pull/1430
[#1462]: https://github.com/tokio-rs/axum/pull/1462
[#1487]: https://github.com/tokio-rs/axum/pull/1487
[#1496]: https://github.com/tokio-rs/axum/pull/1496
[#1521]: https://github.com/tokio-rs/axum/pull/1521
[#1529]: https://github.com/tokio-rs/axum/pull/1529
[#1532]: https://github.com/tokio-rs/axum/pull/1532
[#1539]: https://github.com/tokio-rs/axum/pull/1539
[#1552]: https://github.com/tokio-rs/axum/pull/1552
[`axum-macros`]: https://docs.rs/axum-macros/latest/axum_macros/
[`parse-body-based-on-content-type`]: https://github.com/tokio-rs/axum/blob/main/examples/parse-body-based-on-content-type/src/main.rs

<details>
<summary>0.6.0 Pre-Releases</summary>

# 0.6.0-rc.5 (18. November, 2022)

- **breaking:** `Router::with_state` is no longer a constructor. It is instead
  used to convert the router into a `RouterService` ([#1532])

  This nested router on 0.6.0-rc.4

  ```rust
  Router::with_state(state).route(...);
  ```

  Becomes this in 0.6.0-rc.5

  ```rust
  Router::new().route(...).with_state(state);
  ```

- **breaking:**: `Router::inherit_state` has been removed. Use
  `Router::with_state` instead ([#1532])
- **breaking:**: `Router::nest` and `Router::merge` now only supports nesting
  routers that use the same state type as the router they're being merged into.
  Use `FromRef` for substates ([#1532])

- **added:** Add `accept_unmasked_frames` setting in WebSocketUpgrade ([#1529])
- **fixed:** Nested routers will now inherit fallbacks from outer routers ([#1521])
- **added:** Add `WebSocketUpgrade::on_failed_upgrade` to customize what to do
  when upgrading a connection fails ([#1539])

[#1521]: https://github.com/tokio-rs/axum/pull/1521
[#1529]: https://github.com/tokio-rs/axum/pull/1529
[#1532]: https://github.com/tokio-rs/axum/pull/1532
[#1539]: https://github.com/tokio-rs/axum/pull/1539

# 0.6.0-rc.4 (9. November, 2022)

- **changed**: The inner error of a `JsonRejection` is now
  `serde_path_to_error::Error<serde_json::Error>`.  Previously it was
  `serde_json::Error` ([#1371])
- **added**: `JsonRejection` now displays the path at which a deserialization
  error occurred ([#1371])
- **fixed:** Support streaming/chunked requests in `ContentLengthLimit` ([#1389])
- **fixed:** Used `400 Bad Request` for `FailedToDeserializeQueryString`
  rejections, instead of `422 Unprocessable Entity` ([#1387])
- **added:** Add `middleware::from_extractor_with_state` ([#1396])
- **added:** Add `DefaultBodyLimit::max` for changing the default body limit ([#1397])
- **added:** Add `map_request`, `map_request_with_state` for transforming the
  request with an async function ([#1408])
- **added:** Add `map_response`, `map_response_with_state` for transforming the
  response with an async function ([#1414])
- **breaking:** `ContentLengthLimit` has been removed. Use `DefaultBodyLimit` instead ([#1400])
- **changed:** `Router` no longer implements `Service`, call `.into_service()`
  on it to obtain a `RouterService` that does ([#1368])
- **added:** Add `Router::inherit_state`, which creates a `Router` with an
  arbitrary state type without actually supplying the state; such a `Router`
  can't be turned into a service directly (`.into_service()` will panic), but
  can be nested or merged into a `Router` with the same state type ([#1368])
- **changed:** `Router::nest` now only accepts `Router`s, the general-purpose
  `Service` nesting method has been renamed to `nest_service` ([#1368])
- **added:** Support compiling to WASM. See the `simple-router-wasm` example
  for more details ([#1382])
- **breaking:** New `tokio` default feature needed for WASM support. If you
  don't need WASM support but have `default_features = false` for other reasons
  you likely need to re-enable the `tokio` feature ([#1382])
- **breaking:** `handler::{WithState, IntoService}` are merged into one type,
  named `HandlerService` ([#1418])
- **changed:** The default body limit now applies to the `Multipart` extractor ([#1420])
- **added:** String and binary `From` impls have been added to `extract::ws::Message`
  to be more inline with `tungstenite` ([#1421])
- **added:** Add `#[derive(axum::extract::FromRef)]` ([#1430])
- **added:** `FromRequest` and `FromRequestParts` derive macro re-exports from
  [`axum-macros`] behind the `macros` feature ([#1352])
- **breaking:** `MatchedPath` can now no longer be extracted in middleware for
  nested routes ([#1462])
- **added:** Add `extract::RawForm` for accessing raw urlencoded query bytes or request body ([#1487])
- **breaking:** Rename `FormRejection::FailedToDeserializeQueryString` to
  `FormRejection::FailedToDeserializeForm` ([#1496])

[#1352]: https://github.com/tokio-rs/axum/pull/1352
[#1368]: https://github.com/tokio-rs/axum/pull/1368
[#1371]: https://github.com/tokio-rs/axum/pull/1371
[#1382]: https://github.com/tokio-rs/axum/pull/1382
[#1387]: https://github.com/tokio-rs/axum/pull/1387
[#1389]: https://github.com/tokio-rs/axum/pull/1389
[#1396]: https://github.com/tokio-rs/axum/pull/1396
[#1397]: https://github.com/tokio-rs/axum/pull/1397
[#1400]: https://github.com/tokio-rs/axum/pull/1400
[#1408]: https://github.com/tokio-rs/axum/pull/1408
[#1414]: https://github.com/tokio-rs/axum/pull/1414
[#1418]: https://github.com/tokio-rs/axum/pull/1418
[#1420]: https://github.com/tokio-rs/axum/pull/1420
[#1421]: https://github.com/tokio-rs/axum/pull/1421
[#1430]: https://github.com/tokio-rs/axum/pull/1430
[#1462]: https://github.com/tokio-rs/axum/pull/1462
[#1487]: https://github.com/tokio-rs/axum/pull/1487
[#1496]: https://github.com/tokio-rs/axum/pull/1496

# 0.6.0-rc.3 (8. November, 2022)

Yanked, as it didn't compile in release mode.

# 0.6.0-rc.2 (10. September, 2022)

## Security

- **breaking:** Added default limit to how much data `Bytes::from_request` will
  consume. Previously it would attempt to consume the entire request body
  without checking its length. This meant if a malicious peer sent an large (or
  infinite) request body your server might run out of memory and crash.

  The default limit is at 2 MB and can be disabled by adding the new
  `DefaultBodyLimit::disable()` middleware. See its documentation for more
  details.

  This also applies to these extractors which used `Bytes::from_request`
  internally:
  - `Form`
  - `Json`
  - `String`

  ([#1346])

## Routing

- **breaking:** Adding a `.route_layer` onto a `Router` or `MethodRouter`
  without any routes will now result in a panic. Previously, this just did
  nothing. [#1327]


[`axum-macros`]: https://docs.rs/axum-macros/latest/axum_macros/

## Middleware

- **added**: Add `middleware::from_fn_with_state` and
  `middleware::from_fn_with_state_arc` to enable running extractors that require
  state ([#1342])

[#1327]: https://github.com/tokio-rs/axum/pull/1327
[#1342]: https://github.com/tokio-rs/axum/pull/1342
[#1346]: https://github.com/tokio-rs/axum/pull/1346

# 0.6.0-rc.1 (23. August, 2022)

## Routing

- **breaking:** Nested `Router`s will no longer delegate to the outer `Router`'s
  fallback. Instead you must explicitly set a fallback on the inner `Router` ([#1086])

  This nested router on 0.5:

  ```rust
  use axum::{Router, handler::Handler};

  let api_routes = Router::new();

  let app = Router::new()
      .nest("/api", api_routes)
      .fallback(fallback.into_service());

  async fn fallback() {}
  ```

  Becomes this in 0.6:

  ```rust
  use axum::Router;

  let api_routes = Router::new()
      // we have to explicitly set the fallback here
      // since nested routers no longer delegate to the outer
      // router's fallback
      .fallback(fallback);

  let app = Router::new()
      .nest("/api", api_routes)
      .fallback(fallback);

  async fn fallback() {}
  ```

- **breaking:** The request `/foo/` no longer matches `/foo/*rest`. If you want
  to match `/foo/` you have to add a route specifically for that ([#1086])

  For example:

  ```rust
  use axum::{Router, routing::get, extract::Path};

  let app = Router::new()
      // this will match `/foo/bar/baz`
      .route("/foo/*rest", get(handler))
      // this will match `/foo/`
      .route("/foo/", get(handler))
      // if you want `/foo` to match you must also add an explicit route for it
      .route("/foo", get(handler));

  async fn handler(
      // use an `Option` because `/foo/` and `/foo` don't have any path params
      params: Option<Path<String>>,
  ) {}
  ```

- **breaking:** Path params for wildcard routes no longer include the prefix
  `/`. e.g. `/foo.js` will match `/*filepath` with a value of `foo.js`, _not_
  `/foo.js` ([#1086])

  For example:

  ```rust
  use axum::{Router, routing::get, extract::Path};

  let app = Router::new().route("/foo/*rest", get(handler));

  async fn handler(
      Path(params): Path<String>,
  ) {
      // for the request `/foo/bar/baz` the value of `params` will be `bar/baz`
      //
      // on 0.5 it would be `/bar/baz`
  }
  ```

- **fixed:** Routes like `/foo` and `/*rest` are no longer considered
  overlapping. `/foo` will take priority ([#1086])

  For example:

  ```rust
  use axum::{Router, routing::get};

  let app = Router::new()
      // this used to not be allowed but now just works
      .route("/foo/*rest", get(foo))
      .route("/foo/bar", get(bar));

  async fn foo() {}

  async fn bar() {}
  ```

- **breaking:** Trailing slash redirects have been removed. Previously if you
  added a route for `/foo`, axum would redirect calls to `/foo/` to `/foo` (or
  vice versa for `/foo/`). That is no longer supported and such requests will
  now be sent to the fallback. Consider using
  `axum_extra::routing::RouterExt::route_with_tsr` if you want the old behavior
  ([#1119])

  For example:

  ```rust
  use axum::{Router, routing::get};

  let app = Router::new()
      // a request to `GET /foo/` will now get `404 Not Found`
      // whereas in 0.5 axum would redirect to `/foo`
      //
      // same goes the other way if you had the route `/foo/`
      // axum will no longer redirect from `/foo` to `/foo/`
      .route("/foo", get(handler));

  async fn handler() {}
  ```

- **breaking:** `Router::fallback` now only accepts `Handler`s (similarly to
  what `get`, `post`, etc accept). Use the new `Router::fallback_service` for
  setting any `Service` as the fallback ([#1155])

  This fallback on 0.5:

  ```rust
  use axum::{Router, handler::Handler};

  let app = Router::new().fallback(fallback.into_service());

  async fn fallback() {}
  ```

  Becomes this in 0.6

  ```rust
  use axum::Router;

  let app = Router::new().fallback(fallback);

  async fn fallback() {}
  ```

- **breaking:** Allow `Error: Into<Infallible>` for `Route::{layer, route_layer}` ([#924])
- **breaking:** `MethodRouter` now panics on overlapping routes ([#1102])
- **breaking:** `Router::route` now only accepts `MethodRouter`s created with
  `get`, `post`, etc. Use the new `Router::route_service` for routing to
  any `Service`s ([#1155])

## Extractors

- **added:** Added new type safe `State` extractor. This can be used with
  `Router::with_state` and gives compile errors for missing states, whereas
  `Extension` would result in runtime errors ([#1155])

  We recommend migrating from `Extension` to `State` since that is more type
  safe and faster. That is done by using `Router::with_state` and `State`.

  This setup in 0.5

  ```rust
  use axum::{routing::get, Extension, Router};

  let app = Router::new()
      .route("/", get(handler))
      .layer(Extension(AppState {}));

  async fn handler(Extension(app_state): Extension<AppState>) {}

  #[derive(Clone)]
  struct AppState {}
  ```

  Becomes this in 0.6 using `State`:

  ```rust
  use axum::{routing::get, extract::State, Router};

  let app = Router::with_state(AppState {})
      .route("/", get(handler));

  async fn handler(State(app_state): State<AppState>) {}

  #[derive(Clone)]
  struct AppState {}
  ```

  If you have multiple extensions you can use fields on `AppState` and implement
  `FromRef`:

  ```rust
  use axum::{extract::{State, FromRef}, routing::get, Router};

  let state = AppState {
      client: HttpClient {},
      database: Database {},
  };

  let app = Router::with_state(state).route("/", get(handler));

  async fn handler(
      State(client): State<HttpClient>,
      State(database): State<Database>,
  ) {}

  #[derive(Clone)]
  struct AppState {
      client: HttpClient,
      database: Database,
  }

  #[derive(Clone)]
  struct HttpClient {}

  impl FromRef<AppState> for HttpClient {
      fn from_ref(state: &AppState) -> Self {
          state.client.clone()
      }
  }

  #[derive(Clone)]
  struct Database {}

  impl FromRef<AppState> for Database {
      fn from_ref(state: &AppState) -> Self {
          state.database.clone()
      }
  }
  ```
- **breaking:** It is now only possible for one extractor per handler to consume
  the request body. In 0.5 doing so would result in runtime errors but in 0.6 it
  is a compile error ([#1272])

  axum enforces this by only allowing the _last_ extractor to consume the
  request.

  For example:

  ```rust
  use axum::{Json, http::HeaderMap};

  // This won't compile on 0.6 because both `Json` and `String` need to consume
  // the request body. You can use either `Json` or `String`, but not both.
  async fn handler_1(
      json: Json<serde_json::Value>,
      string: String,
  ) {}

  // This won't work either since `Json` is not the last extractor.
  async fn handler_2(
      json: Json<serde_json::Value>,
      headers: HeaderMap,
  ) {}

  // This works!
  async fn handler_3(
      headers: HeaderMap,
      json: Json<serde_json::Value>,
  ) {}
  ```

  This is done by reworking the `FromRequest` trait and introducing a new
  `FromRequestParts` trait.

  If your extractor needs to consume the request body then you should implement
  `FromRequest`, otherwise implement `FromRequestParts`.

  This extractor in 0.5:

  ```rust
  struct MyExtractor { /* ... */ }

  #[async_trait]
  impl<B> FromRequest<B> for MyExtractor
  where
      B: Send,
  {
      type Rejection = StatusCode;

      async fn from_request(req: &mut RequestParts<B>) -> Result<Self, Self::Rejection> {
          // ...
      }
  }
  ```

  Becomes this in 0.6:

  ```rust
  use axum::{
      extract::{FromRequest, FromRequestParts},
      http::{StatusCode, Request, request::Parts},
      async_trait,
  };

  struct MyExtractor { /* ... */ }

  // implement `FromRequestParts` if you don't need to consume the request body
  #[async_trait]
  impl<S> FromRequestParts<S> for MyExtractor
  where
      S: Send + Sync,
  {
      type Rejection = StatusCode;

      async fn from_request_parts(parts: &mut Parts, state: &S) -> Result<Self, Self::Rejection> {
          // ...
      }
  }

  // implement `FromRequest` if you do need to consume the request body
  #[async_trait]
  impl<S, B> FromRequest<S, B> for MyExtractor
  where
      S: Send + Sync,
      B: Send + 'static,
  {
      type Rejection = StatusCode;

      async fn from_request(req: Request<B>, state: &S) -> Result<Self, Self::Rejection> {
          // ...
      }
  }
  ```

- **breaking:** `RequestParts` has been removed as part of the `FromRequest`
  rework ([#1272])
- **breaking:** `BodyAlreadyExtracted` has been removed ([#1272])
- **breaking:** The following types or traits have a new `S` type param
  which represents the state ([#1155]):
  - `Router`, defaults to `()`
  - `MethodRouter`, defaults to `()`
  - `FromRequest`, no default
  - `Handler`, no default
- **added:** Add `RequestExt` and `RequestPartsExt` which adds convenience
  methods for running extractors to `http::Request` and `http::request::Parts` ([#1301])

## Middleware

- **breaking:** Remove `extractor_middleware` which was previously deprecated.
  Use `axum::middleware::from_extractor` instead ([#1077])
- **added:** Support running extractors on `middleware::from_fn` functions ([#1088])
- **added:** Support any middleware response that implements `IntoResponse` ([#1152])
- **breaking:** Require middleware added with `Handler::layer` to have
  `Infallible` as the error type ([#1152])

## Misc

- **changed:** axum's MSRV is now 1.60 ([#1239])
- **changed:** For methods that accept some `S: Service`, the bounds have been
  relaxed so the response type must implement `IntoResponse` rather than being a
  literal `Response`
- **fixed:** Annotate panicking functions with `#[track_caller]` so the error
  message points to where the user added the invalid route, rather than
  somewhere internally in axum ([#1248])
- **added:** Add `ServiceExt` with methods for turning any `Service` into a
  `MakeService` similarly to `Router::into_make_service` ([#1302])

[#1077]: https://github.com/tokio-rs/axum/pull/1077
[#1086]: https://github.com/tokio-rs/axum/pull/1086
[#1088]: https://github.com/tokio-rs/axum/pull/1088
[#1102]: https://github.com/tokio-rs/axum/pull/1102
[#1119]: https://github.com/tokio-rs/axum/pull/1119
[#1152]: https://github.com/tokio-rs/axum/pull/1152
[#1155]: https://github.com/tokio-rs/axum/pull/1155
[#1239]: https://github.com/tokio-rs/axum/pull/1239
[#1248]: https://github.com/tokio-rs/axum/pull/1248
[#1272]: https://github.com/tokio-rs/axum/pull/1272
[#1301]: https://github.com/tokio-rs/axum/pull/1301
[#1302]: https://github.com/tokio-rs/axum/pull/1302
[#924]: https://github.com/tokio-rs/axum/pull/924

</details>

# 0.5.16 (10. September, 2022)

## Security

- **breaking:** Added default limit to how much data `Bytes::from_request` will
  consume. Previously it would attempt to consume the entire request body
  without checking its length. This meant if a malicious peer sent an large (or
  infinite) request body your server might run out of memory and crash.

  The default limit is at 2 MB and can be disabled by adding the new
  `DefaultBodyLimit::disable()` middleware. See its documentation for more
  details.

  This also applies to these extractors which used `Bytes::from_request`
  internally:
  - `Form`
  - `Json`
  - `String`

  ([#1346])

[#1346]: https://github.com/tokio-rs/axum/pull/1346

# 0.5.15 (9. August, 2022)

- **fixed:** Don't expose internal type names in `QueryRejection` response. ([#1171])
- **fixed:** Improve performance of JSON serialization ([#1178])
- **fixed:** Improve build times by generating less IR ([#1192])

[#1171]: https://github.com/tokio-rs/axum/pull/1171
[#1178]: https://github.com/tokio-rs/axum/pull/1178
[#1192]: https://github.com/tokio-rs/axum/pull/1192

# 0.5.14 (25. July, 2022)

Yanked, as it contained an accidental breaking change.

# 0.5.13 (15. July, 2022)

- **fixed:** If `WebSocketUpgrade` cannot upgrade the connection it will return a
  `WebSocketUpgradeRejection::ConnectionNotUpgradable` rejection ([#1135])
- **changed:** `WebSocketUpgradeRejection` has a new variant `ConnectionNotUpgradable`
  variant ([#1135])

[#1135]: https://github.com/tokio-rs/axum/pull/1135

# 0.5.12 (10. July, 2022)

- **added:** Added `debug_handler` which is an attribute macro that improves
  type errors when applied to handler function. It is re-exported from
  `axum-macros` ([#1144])

[#1144]: https://github.com/tokio-rs/axum/pull/1144

# 0.5.11 (02. July, 2022)

- **added:** Implement `TryFrom<http::Method>` for `MethodFilter` and use new
  `NoMatchingMethodFilter` error in case of failure ([#1130])
- **added:** Document how to run extractors from middleware ([#1140])

[#1130]: https://github.com/tokio-rs/axum/pull/1130
[#1140]: https://github.com/tokio-rs/axum/pull/1140

# 0.5.10 (28. June, 2022)

- **fixed:** Make `Router` cheaper to clone ([#1123])
- **fixed:** Fix possible panic when doing trailing slash redirect ([#1124])

[#1123]: https://github.com/tokio-rs/axum/pull/1123
[#1124]: https://github.com/tokio-rs/axum/pull/1124

# 0.5.9 (20. June, 2022)

- **fixed:** Fix compile error when the `headers` is enabled and the `form`
  feature is disabled ([#1107])

[#1107]: https://github.com/tokio-rs/axum/pull/1107

# 0.5.8 (18. June, 2022)

- **added:** Support resolving host name via `Forwarded` header in `Host`
  extractor ([#1078])
- **added:** Implement `IntoResponse` for `Form` ([#1095])
- **changed:** axum's MSRV is now 1.56 ([#1098])

[#1078]: https://github.com/tokio-rs/axum/pull/1078
[#1095]: https://github.com/tokio-rs/axum/pull/1095
[#1098]: https://github.com/tokio-rs/axum/pull/1098

# 0.5.7 (08. June, 2022)

- **added:** Implement `Default` for `Extension` ([#1043])
- **fixed:** Support deserializing `Vec<(String, String)>` in `extract::Path<_>` to get vector of
  key/value pairs ([#1059])
- **added:** Add `extract::ws::close_code` which contains constants for close codes ([#1067])
- **fixed:** Use `impl IntoResponse` less in docs ([#1049])

[#1043]: https://github.com/tokio-rs/axum/pull/1043
[#1049]: https://github.com/tokio-rs/axum/pull/1049
[#1059]: https://github.com/tokio-rs/axum/pull/1059
[#1067]: https://github.com/tokio-rs/axum/pull/1067

# 0.5.6 (15. May, 2022)

- **added:** Add `WebSocket::protocol` to return the selected WebSocket subprotocol, if there is one. ([#1022])
- **fixed:** Improve error message for `PathRejection::WrongNumberOfParameters` to hint at using
  `Path<(String, String)>` or `Path<SomeStruct>` ([#1023])
- **fixed:** `PathRejection::WrongNumberOfParameters` now uses `500 Internal Server Error` since
  it's a programmer error and not a client error ([#1023])
- **fixed:** Fix `InvalidFormContentType` mentioning the wrong content type

[#1022]: https://github.com/tokio-rs/axum/pull/1022
[#1023]: https://github.com/tokio-rs/axum/pull/1023

# 0.5.5 (10. May, 2022)

- **fixed:** Correctly handle `GET`, `HEAD`, and `OPTIONS` requests in `ContentLengthLimit`.
  Request with these methods are now accepted if they _do not_ have a `Content-Length` header, and
  the request body will not be checked. If they do have a `Content-Length` header they'll be
  rejected. This allows `ContentLengthLimit` to be used as middleware around several routes,
  including `GET` routes ([#989])
- **added:** Add `MethodRouter::{into_make_service, into_make_service_with_connect_info}` ([#1010])

[#989]: https://github.com/tokio-rs/axum/pull/989
[#1010]: https://github.com/tokio-rs/axum/pull/1010

# 0.5.4 (26. April, 2022)

- **added:** Add `response::ErrorResponse` and `response::Result` for
  `IntoResponse`-based error handling ([#921])
- **added:** Add `middleware::from_extractor` and deprecate `extract::extractor_middleware` ([#957])
- **changed:** Update to tower-http 0.3 ([#965])

[#921]: https://github.com/tokio-rs/axum/pull/921
[#957]: https://github.com/tokio-rs/axum/pull/957
[#965]: https://github.com/tokio-rs/axum/pull/965

# 0.5.3 (19. April, 2022)

- **added:** Add `AppendHeaders` for appending headers to a response rather than overriding them ([#927])
- **added:** Add `axum::extract::multipart::Field::chunk` method for streaming a single chunk from
  the field ([#901])
- **fixed:** Fix trailing slash redirection with query parameters ([#936])

[#901]: https://github.com/tokio-rs/axum/pull/901
[#927]: https://github.com/tokio-rs/axum/pull/927
[#936]: https://github.com/tokio-rs/axum/pull/936

# 0.5.2 (19. April, 2022)

Yanked, as it contained an accidental breaking change.

# 0.5.1 (03. April, 2022)

- **added:** Add `RequestParts::extract` which allows applying an extractor as a method call ([#897])

[#897]: https://github.com/tokio-rs/axum/pull/897

# 0.5.0 (31. March, 2022)

- **added:** Document sharing state between handler and middleware ([#783])
- **added:** `Extension<_>` can now be used in tuples for building responses, and will set an
  extension on the response ([#797])
- **added:** `extract::Host` for extracting the hostname of a request ([#827])
- **added:** Add `IntoResponseParts` trait which allows defining custom response
  types for adding headers or extensions to responses ([#797])
- **added:** `TypedHeader` implements the new `IntoResponseParts` trait so they
  can be returned from handlers as parts of a response ([#797])
- **changed:** `Router::merge` now accepts `Into<Router>` ([#819])
- **breaking:** `sse::Event` now accepts types implementing `AsRef<str>` instead of `Into<String>`
  as field values.
- **breaking:** `sse::Event` now panics if a setter method is called twice instead of silently
  overwriting old values.
- **breaking:** Require `Output = ()` on `WebSocketStream::on_upgrade` ([#644])
- **breaking:** Make `TypedHeaderRejectionReason` `#[non_exhaustive]` ([#665])
- **breaking:** Using `HeaderMap` as an extractor will no longer remove the headers and thus
  they'll still be accessible to other extractors, such as `axum::extract::Json`. Instead
  `HeaderMap` will clone the headers. You should prefer to use `TypedHeader` to extract only the
  headers you need ([#698])

  This includes these breaking changes:
    - `RequestParts::take_headers` has been removed.
    - `RequestParts::headers` returns `&HeaderMap`.
    - `RequestParts::headers_mut` returns `&mut HeaderMap`.
    - `HeadersAlreadyExtracted` has been removed.
    - The `HeadersAlreadyExtracted` variant has been removed from these rejections:
        - `RequestAlreadyExtracted`
        - `RequestPartsAlreadyExtracted`
        - `JsonRejection`
        - `FormRejection`
        - `ContentLengthLimitRejection`
        - `WebSocketUpgradeRejection`
    - `<HeaderMap as FromRequest<_>>::Rejection` has been changed to `std::convert::Infallible`.
- **breaking:** `axum::http::Extensions` is no longer an extractor (ie it
  doesn't implement `FromRequest`). The `axum::extract::Extension` extractor is
  _not_ impacted by this and works the same. This change makes it harder to
  accidentally remove all extensions which would result in confusing errors
  elsewhere ([#699])
  This includes these breaking changes:
    - `RequestParts::take_extensions` has been removed.
    - `RequestParts::extensions` returns `&Extensions`.
    - `RequestParts::extensions_mut` returns `&mut Extensions`.
    - `RequestAlreadyExtracted` has been removed.
    - `<Request as FromRequest>::Rejection` is now `BodyAlreadyExtracted`.
    - `<http::request::Parts as FromRequest>::Rejection` is now `Infallible`.
    - `ExtensionsAlreadyExtracted` has been removed.
    - The `ExtensionsAlreadyExtracted` removed variant has been removed from these rejections:
        - `ExtensionRejection`
        - `PathRejection`
        - `MatchedPathRejection`
        - `WebSocketUpgradeRejection`
- **breaking:** `Redirect::found` has been removed ([#800])
- **breaking:** `AddExtensionLayer` has been removed. Use `Extension` instead. It now implements
  `tower::Layer` ([#807])
- **breaking:** `AddExtension` has been moved from the root module to `middleware`
- **breaking:** `.nest("/foo/", Router::new().route("/bar", _))` now does the right thing and
  results in a route at `/foo/bar` instead of `/foo//bar` ([#824])
- **breaking:** Routes are now required to start with `/`. Previously routes such as `:foo` would
  be accepted but most likely result in bugs ([#823])
- **breaking:** `Headers` has been removed. Arrays of tuples directly implement
  `IntoResponseParts` so `([("x-foo", "foo")], response)` now works ([#797])
- **breaking:** `InvalidJsonBody` has been replaced with `JsonDataError` to clearly signal that the
  request body was syntactically valid JSON but couldn't be deserialized into the target type
- **breaking:** `Handler` is no longer an `#[async_trait]` but instead has an
  associated `Future` type. That allows users to build their own `Handler` types
  without paying the cost of `#[async_trait]` ([#879])
- **changed:** New `JsonSyntaxError` variant added to `JsonRejection`. This is returned when the
  request body contains syntactically invalid JSON
- **fixed:** Correctly set the `Content-Length` header for response to `HEAD`
  requests ([#734])
- **fixed:** Fix wrong `content-length` for `HEAD` requests to endpoints that returns chunked
  responses ([#755])
- **fixed:** Fixed several routing bugs related to nested "opaque" tower services (i.e.
  non-`Router` services) ([#841] and [#842])
- **changed:** Update to tokio-tungstenite 0.17 ([#791])
- **breaking:** `Redirect::{to, temporary, permanent}` now accept `&str` instead
  of `Uri` ([#889])
- **breaking:** Remove second type parameter from `Router::into_make_service_with_connect_info`
  and `Handler::into_make_service_with_connect_info` to support `MakeService`s
  that accept multiple targets ([#892])

[#644]: https://github.com/tokio-rs/axum/pull/644
[#665]: https://github.com/tokio-rs/axum/pull/665
[#698]: https://github.com/tokio-rs/axum/pull/698
[#699]: https://github.com/tokio-rs/axum/pull/699
[#734]: https://github.com/tokio-rs/axum/pull/734
[#755]: https://github.com/tokio-rs/axum/pull/755
[#783]: https://github.com/tokio-rs/axum/pull/783
[#791]: https://github.com/tokio-rs/axum/pull/791
[#797]: https://github.com/tokio-rs/axum/pull/797
[#800]: https://github.com/tokio-rs/axum/pull/800
[#807]: https://github.com/tokio-rs/axum/pull/807
[#819]: https://github.com/tokio-rs/axum/pull/819
[#823]: https://github.com/tokio-rs/axum/pull/823
[#824]: https://github.com/tokio-rs/axum/pull/824
[#827]: https://github.com/tokio-rs/axum/pull/827
[#841]: https://github.com/tokio-rs/axum/pull/841
[#842]: https://github.com/tokio-rs/axum/pull/842
[#879]: https://github.com/tokio-rs/axum/pull/879
[#889]: https://github.com/tokio-rs/axum/pull/889
[#892]: https://github.com/tokio-rs/axum/pull/892

# 0.4.8 (2. March, 2022)

- Use correct path for `AddExtensionLayer` and `AddExtension::layer` deprecation
  notes ([#812])

[#812]: https://github.com/tokio-rs/axum/pull/812

# 0.4.7 (1. March, 2022)

- **added:** Implement `tower::Layer` for `Extension` ([#801])
- **changed:** Deprecate `AddExtensionLayer`. Use `Extension` instead ([#805])

[#801]: https://github.com/tokio-rs/axum/pull/801
[#805]: https://github.com/tokio-rs/axum/pull/805

# 0.4.6 (22. February, 2022)

- **added:** `middleware::from_fn` for creating middleware from async functions.
  This previously lived in axum-extra but has been moved to axum ([#719])
- **fixed:** Set `Allow` header when responding with `405 Method Not Allowed` ([#733])

[#719]: https://github.com/tokio-rs/axum/pull/719
[#733]: https://github.com/tokio-rs/axum/pull/733

# 0.4.5 (31. January, 2022)

- Reference [axum-macros] instead of [axum-debug]. The latter has been superseded by
  axum-macros and is deprecated ([#738])

[#738]: https://github.com/tokio-rs/axum/pull/738
[axum-debug]: https://docs.rs/axum-debug
[axum-macros]: https://docs.rs/axum-macros

# 0.4.4 (13. January, 2022)

- **fixed:** Fix using incorrect path prefix when nesting `Router`s at `/` ([#691])
- **fixed:** Make `nest("", service)` work and mean the same as `nest("/", service)` ([#691])
- **fixed:** Replace response code `301` with `308` for trailing slash redirects. Also deprecates
  `Redirect::found` (`302`) in favor of `Redirect::temporary` (`307`) or `Redirect::to` (`303`).
  This is to prevent clients from changing non-`GET` requests to `GET` requests ([#682])

[#691]: https://github.com/tokio-rs/axum/pull/691
[#682]: https://github.com/tokio-rs/axum/pull/682

# 0.4.3 (21. December, 2021)

- **added:** `axum::AddExtension::layer` ([#607])
- **added:** Re-export the headers crate when the headers feature is active ([#630])
- **fixed:** `sse::Event` will no longer drop the leading space of data, event ID and name values
  that have it ([#600])
- **fixed:** `sse::Event` is more strict about what field values it supports, disallowing any SSE
  events that break the specification (such as field values containing carriage returns) ([#599])
- **fixed:** Improve documentation of `sse::Event` ([#601])
- **fixed:** Make `Path` fail with `ExtensionsAlreadyExtracted` if another extractor (such as
  `Request`) has previously taken the request extensions. Thus `PathRejection` now contains a
  variant with `ExtensionsAlreadyExtracted`. This is not a breaking change since `PathRejection` is
  marked as `#[non_exhaustive]` ([#619])
- **fixed:** Fix misleading error message for `PathRejection` if extensions had
  previously been extracted ([#619])
- **fixed:** Use `AtomicU32` internally, rather than `AtomicU64`, to improve portability ([#616])

[#599]: https://github.com/tokio-rs/axum/pull/599
[#600]: https://github.com/tokio-rs/axum/pull/600
[#601]: https://github.com/tokio-rs/axum/pull/601
[#607]: https://github.com/tokio-rs/axum/pull/607
[#616]: https://github.com/tokio-rs/axum/pull/616
[#619]: https://github.com/tokio-rs/axum/pull/619
[#619]: https://github.com/tokio-rs/axum/pull/619
[#630]: https://github.com/tokio-rs/axum/pull/630

# 0.4.2 (06. December, 2021)

- **fix:** Depend on the correct version of `axum-core` ([#592])

[#592]: https://github.com/tokio-rs/axum/pull/592

# 0.4.1 (06. December, 2021)

- **added:** `axum::response::Response` now exists as a shorthand for writing `Response<BoxBody>` ([#590])

[#590]: https://github.com/tokio-rs/axum/pull/590

# 0.4.0 (02. December, 2021)

- **breaking:** New `MethodRouter` that works similarly to `Router`:
  - Route to handlers and services with the same type
  - Add middleware to some routes more easily with `MethodRouter::layer` and
    `MethodRouter::route_layer`.
  - Merge method routers with `MethodRouter::merge`
  - Customize response for unsupported methods with `MethodRouter::fallback`
- **breaking:** The default for the type parameter in `FromRequest` and
  `RequestParts` has been removed. Use `FromRequest<Body>` and
  `RequestParts<Body>` to get the previous behavior ([#564])
- **added:** `FromRequest` and `IntoResponse` are now defined in a new called
  `axum-core`. This crate is intended for library authors to depend on, rather
  than `axum` itself, if possible. `axum-core` has a smaller API and will thus
  receive fewer breaking changes. `FromRequest` and `IntoResponse` are
  re-exported from `axum` in the same location so nothing is changed for `axum`
  users ([#564])
- **breaking:** The previously deprecated `axum::body::box_body` function has
  been removed. Use `axum::body::boxed` instead.
- **fixed:** Adding the same route with different methods now works ie
  `.route("/", get(_)).route("/", post(_))`.
- **breaking:** `routing::handler_method_router` and
  `routing::service_method_router` has been removed in favor of
  `routing::{get, get_service, ..., MethodRouter}`.
- **breaking:** `HandleErrorExt` has been removed in favor of
  `MethodRouter::handle_error`.
- **breaking:** `HandleErrorLayer` now requires the handler function to be
  `async` ([#534])
- **added:** `HandleErrorLayer` now supports running extractors.
- **breaking:** The `Handler<B, T>` trait is now defined as `Handler<T, B =
  Body>`. That is the type parameters have been swapped and `B` defaults to
  `axum::body::Body` ([#527])
- **breaking:** `Router::merge` will panic if both routers have fallbacks.
  Previously the left side fallback would be silently discarded ([#529])
- **breaking:** `Router::nest` will panic if the nested router has a fallback.
  Previously it would be silently discarded ([#529])
- Update WebSockets to use tokio-tungstenite 0.16 ([#525])
- **added:** Default to return `charset=utf-8` for text content type. ([#554])
- **breaking:** The `Body` and `BodyError` associated types on the
  `IntoResponse` trait have been removed - instead, `.into_response()` will now
  always return `Response<BoxBody>` ([#571])
- **breaking:** `PathParamsRejection` has been renamed to `PathRejection` and its
  variants renamed to `FailedToDeserializePathParams` and `MissingPathParams`. This
  makes it more consistent with the rest of axum ([#574])
- **added:** `Path`'s rejection type now provides data about exactly which part of
  the path couldn't be deserialized ([#574])

[#525]: https://github.com/tokio-rs/axum/pull/525
[#527]: https://github.com/tokio-rs/axum/pull/527
[#529]: https://github.com/tokio-rs/axum/pull/529
[#534]: https://github.com/tokio-rs/axum/pull/534
[#554]: https://github.com/tokio-rs/axum/pull/554
[#564]: https://github.com/tokio-rs/axum/pull/564
[#571]: https://github.com/tokio-rs/axum/pull/571
[#574]: https://github.com/tokio-rs/axum/pull/574

# 0.3.4 (13. November, 2021)

- **changed:** `box_body` has been renamed to `boxed`. `box_body` still exists
  but is deprecated ([#530])

[#530]: https://github.com/tokio-rs/axum/pull/530

# 0.3.3 (13. November, 2021)

- Implement `FromRequest` for [`http::request::Parts`] so it can be used an
  extractor ([#489])
- Implement `IntoResponse` for `http::response::Parts` ([#490])

[#489]: https://github.com/tokio-rs/axum/pull/489
[#490]: https://github.com/tokio-rs/axum/pull/490
[`http::request::Parts`]: https://docs.rs/http/latest/http/request/struct.Parts.html

# 0.3.2 (08. November, 2021)

- **added:** Add `Router::route_layer` for applying middleware that
  will only run on requests that match a route. This is useful for middleware
  that return early, such as authorization ([#474])

[#474]: https://github.com/tokio-rs/axum/pull/474

# 0.3.1 (06. November, 2021)

- **fixed:** Implement `Clone` for `IntoMakeServiceWithConnectInfo` ([#471])

[#471]: https://github.com/tokio-rs/axum/pull/471

# 0.3.0 (02. November, 2021)

- Overall:
  - **fixed:** All known compile time issues are resolved, including those with
    `boxed` and those introduced by Rust 1.56 ([#404])
  - **breaking:** The router's type is now always `Router` regardless of how many routes or
    middleware are applied ([#404])

    This means router types are all always nameable:

    ```rust
    fn my_routes() -> Router {
        Router::new().route(
            "/users",
            post(|| async { "Hello, World!" }),
        )
    }
    ```
  - **breaking:** Added feature flags for HTTP1 and JSON. This enables removing a
    few dependencies if your app only uses HTTP2 or doesn't use JSON. This is only a
    breaking change if you depend on axum with `default_features = false`. ([#286])
  - **breaking:** `Route::boxed` and `BoxRoute` have been removed as they're no longer
    necessary ([#404])
  - **breaking:** `Nested`, `Or` types are now private. They no longer had to be
    public because `Router` is internally boxed ([#404])
  - **breaking:** Remove `routing::Layered` as it didn't actually do anything and
    thus wasn't necessary
  - **breaking:** Vendor `AddExtensionLayer` and `AddExtension` to reduce public
    dependencies
  - **breaking:** `body::BoxBody` is now a type alias for
    `http_body::combinators::UnsyncBoxBody` and thus is no longer `Sync`. This
    is because bodies are streams and requiring streams to be `Sync` is
    unnecessary.
  - **added:** Implement `IntoResponse` for `http_body::combinators::UnsyncBoxBody`.
  - **added:** Add `Handler::into_make_service` for serving a handler without a
    `Router`.
  - **added:** Add `Handler::into_make_service_with_connect_info` for serving a
    handler without a `Router`, and storing info about the incoming connection.
  - **breaking:** axum's minimum supported rust version is now 1.56
- Routing:
  - Big internal refactoring of routing leading to several improvements ([#363])
    - **added:** Wildcard routes like `.route("/api/users/*rest", service)` are now supported.
    - **fixed:** The order routes are added in no longer matters.
    - **fixed:** Adding a conflicting route will now cause a panic instead of silently making
      a route unreachable.
    - **fixed:** Route matching is faster as number of routes increases.
    - **breaking:** Handlers for multiple HTTP methods must be added in the same
      `Router::route` call. So `.route("/", get(get_handler).post(post_handler))` and
      _not_ `.route("/", get(get_handler)).route("/", post(post_handler))`.
  - **fixed:** Correctly handle trailing slashes in routes:
    - If a route with a trailing slash exists and a request without a trailing
      slash is received, axum will send a 301 redirection to the route with the
      trailing slash.
    - Or vice versa if a route without a trailing slash exists and a request
      with a trailing slash is received.
    - This can be overridden by explicitly defining two routes: One with and one
      without a trailing slash.
  - **breaking:** Method routing for handlers has been moved from `axum::handler`
    to `axum::routing`. So `axum::handler::get` now lives at `axum::routing::get`
    ([#405])
  - **breaking:** Method routing for services has been moved from `axum::service`
    to `axum::routing::service_method_routing`. So `axum::service::get` now lives at
    `axum::routing::service_method_routing::get`, etc. ([#405])
  - **breaking:** `Router::or` renamed to `Router::merge` and will now panic on
    overlapping routes. It now only accepts `Router`s and not general `Service`s.
    Use `Router::fallback` for adding fallback routes ([#408])
  - **added:** `Router::fallback` for adding handlers for request that didn't
    match any routes. `Router::fallback` must be use instead of `nest("/", _)` ([#408])
  - **breaking:** `EmptyRouter` has been renamed to `MethodNotAllowed` as it's only
    used in method routers and not in path routers (`Router`)
  - **breaking:** Remove support for routing based on the `CONNECT` method. An
    example of combining axum with and HTTP proxy can be found [here][proxy] ([#428])
- Extractors:
  - **fixed:** Expand accepted content types for JSON requests ([#378])
  - **fixed:** Support deserializing `i128` and `u128` in `extract::Path`
  - **breaking:** Automatically do percent decoding in `extract::Path`
    ([#272])
  - **breaking:** Change `Connected::connect_info` to return `Self` and remove
    the associated type `ConnectInfo` ([#396])
  - **added:** Add `extract::MatchedPath` for accessing path in router that
    matched the request ([#412])
- Error handling:
  - **breaking:** Simplify error handling model ([#402]):
    - All services part of the router are now required to be infallible.
    - Error handling utilities have been moved to an `error_handling` module.
    - `Router::check_infallible` has been removed since routers are always
      infallible with the error handling changes.
    - Error handling closures must now handle all errors and thus always return
      something that implements `IntoResponse`.

    With these changes handling errors from fallible middleware is done like so:

    ```rust,no_run
    use axum::{
        routing::get,
        http::StatusCode,
        error_handling::HandleErrorLayer,
        response::IntoResponse,
        Router, BoxError,
    };
    use tower::ServiceBuilder;
    use std::time::Duration;

    let middleware_stack = ServiceBuilder::new()
        // Handle errors from middleware
        //
        // This middleware most be added above any fallible
        // ones if you're using `ServiceBuilder`, due to how ordering works
        .layer(HandleErrorLayer::new(handle_error))
        // Return an error after 30 seconds
        .timeout(Duration::from_secs(30));

    let app = Router::new()
        .route("/", get(|| async { /* ... */ }))
        .layer(middleware_stack);

    fn handle_error(_error: BoxError) -> impl IntoResponse {
        StatusCode::REQUEST_TIMEOUT
    }
    ```

    And handling errors from fallible leaf services is done like so:

    ```rust
    use axum::{
        Router, service,
        body::Body,
        routing::service_method_routing::get,
        response::IntoResponse,
        http::{Request, Response},
        error_handling::HandleErrorExt, // for `.handle_error`
    };
    use std::{io, convert::Infallible};
    use tower::service_fn;

    let app = Router::new()
        .route(
            "/",
            get(service_fn(|_req: Request<Body>| async {
                let contents = tokio::fs::read_to_string("some_file").await?;
                Ok::<_, io::Error>(Response::new(Body::from(contents)))
            }))
            .handle_error(handle_io_error),
        );

    fn handle_io_error(error: io::Error) -> impl IntoResponse {
        // ...
    }
    ```
- Misc:
  - `InvalidWebsocketVersionHeader` has been renamed to `InvalidWebSocketVersionHeader` ([#416])
  - `WebsocketKeyHeaderMissing` has been renamed to `WebSocketKeyHeaderMissing` ([#416])

[#339]: https://github.com/tokio-rs/axum/pull/339
[#286]: https://github.com/tokio-rs/axum/pull/286
[#272]: https://github.com/tokio-rs/axum/pull/272
[#378]: https://github.com/tokio-rs/axum/pull/378
[#363]: https://github.com/tokio-rs/axum/pull/363
[#396]: https://github.com/tokio-rs/axum/pull/396
[#402]: https://github.com/tokio-rs/axum/pull/402
[#404]: https://github.com/tokio-rs/axum/pull/404
[#405]: https://github.com/tokio-rs/axum/pull/405
[#408]: https://github.com/tokio-rs/axum/pull/408
[#412]: https://github.com/tokio-rs/axum/pull/412
[#416]: https://github.com/tokio-rs/axum/pull/416
[#428]: https://github.com/tokio-rs/axum/pull/428
[proxy]: https://github.com/tokio-rs/axum/blob/main/examples/http-proxy/src/main.rs

# 0.2.8 (07. October, 2021)

- Document debugging handler type errors with "axum-debug" ([#372])

[#372]: https://github.com/tokio-rs/axum/pull/372

# 0.2.7 (06. October, 2021)

- Bump minimum version of async-trait ([#370])

[#370]: https://github.com/tokio-rs/axum/pull/370

# 0.2.6 (02. October, 2021)

- Clarify that `handler::any` and `service::any` only accepts standard HTTP
  methods ([#337])
- Document how to customize error responses from extractors ([#359])

[#337]: https://github.com/tokio-rs/axum/pull/337
[#359]: https://github.com/tokio-rs/axum/pull/359

# 0.2.5 (18. September, 2021)

- Add accessors for `TypedHeaderRejection` fields ([#317])
- Improve docs for extractors ([#327])

[#317]: https://github.com/tokio-rs/axum/pull/317
[#327]: https://github.com/tokio-rs/axum/pull/327

# 0.2.4 (10. September, 2021)

- Document using `StreamExt::split` with `WebSocket` ([#291])
- Document adding middleware to multiple groups of routes ([#293])

[#291]: https://github.com/tokio-rs/axum/pull/291
[#293]: https://github.com/tokio-rs/axum/pull/293

# 0.2.3 (26. August, 2021)

- **fixed:** Fix accidental breaking change introduced by internal refactor.
  `BoxRoute` used to be `Sync` but was accidental made `!Sync` ([#273](https://github.com/tokio-rs/axum/pull/273))

# 0.2.2 (26. August, 2021)

- **fixed:** Fix URI captures matching empty segments. This means requests with
  URI `/` will no longer be matched by `/:key` ([#264](https://github.com/tokio-rs/axum/pull/264))
- **fixed:** Remove needless trait bounds from `Router::boxed` ([#269](https://github.com/tokio-rs/axum/pull/269))

# 0.2.1 (24. August, 2021)

- **added:** Add `Redirect::to` constructor ([#255](https://github.com/tokio-rs/axum/pull/255))
- **added:** Document how to implement `IntoResponse` for custom error type ([#258](https://github.com/tokio-rs/axum/pull/258))

# 0.2.0 (23. August, 2021)

- Overall:
  - **fixed:** Overall compile time improvements. If you're having issues with compile time
    please file an issue! ([#184](https://github.com/tokio-rs/axum/pull/184)) ([#198](https://github.com/tokio-rs/axum/pull/198)) ([#220](https://github.com/tokio-rs/axum/pull/220))
  - **changed:** Remove `prelude`. Explicit imports are now required ([#195](https://github.com/tokio-rs/axum/pull/195))
- Routing:
  - **added:** Add dedicated `Router` to replace the `RoutingDsl` trait ([#214](https://github.com/tokio-rs/axum/pull/214))
  - **added:** Add `Router::or` for combining routes ([#108](https://github.com/tokio-rs/axum/pull/108))
  - **fixed:** Support matching different HTTP methods for the same route that aren't defined
    together. So `Router::new().route("/", get(...)).route("/", post(...))` now
    accepts both `GET` and `POST`. Previously only `POST` would be accepted ([#224](https://github.com/tokio-rs/axum/pull/224))
  - **fixed:** `get` routes will now also be called for `HEAD` requests but will always have
    the response body removed ([#129](https://github.com/tokio-rs/axum/pull/129))
  - **changed:** Replace `axum::route(...)` with `axum::Router::new().route(...)`. This means
    there is now only one way to create a new router. Same goes for
    `axum::routing::nest`. ([#215](https://github.com/tokio-rs/axum/pull/215))
  - **changed:** Implement `routing::MethodFilter` via [`bitflags`](https://crates.io/crates/bitflags) ([#158](https://github.com/tokio-rs/axum/pull/158))
  - **changed:** Move `handle_error` from `ServiceExt` to `service::OnMethod` ([#160](https://github.com/tokio-rs/axum/pull/160))

  With these changes this app using 0.1:

  ```rust
  use axum::{extract::Extension, prelude::*, routing::BoxRoute, AddExtensionLayer};

  let app = route("/", get(|| async { "hi" }))
      .nest("/api", api_routes())
      .layer(AddExtensionLayer::new(state));

  fn api_routes() -> BoxRoute<Body> {
      route(
          "/users",
          post(|Extension(state): Extension<State>| async { "hi from nested" }),
      )
      .boxed()
  }
  ```

  Becomes this in 0.2:

  ```rust
  use axum::{
      extract::Extension,
      handler::{get, post},
      routing::BoxRoute,
      Router,
  };

  let app = Router::new()
      .route("/", get(|| async { "hi" }))
      .nest("/api", api_routes());

  fn api_routes() -> Router<BoxRoute> {
      Router::new()
          .route(
              "/users",
              post(|Extension(state): Extension<State>| async { "hi from nested" }),
          )
          .boxed()
  }
  ```
- Extractors:
  - **added:** Make `FromRequest` default to being generic over `body::Body` ([#146](https://github.com/tokio-rs/axum/pull/146))
  - **added:** Implement `std::error::Error` for all rejections ([#153](https://github.com/tokio-rs/axum/pull/153))
  - **added:** Add `OriginalUri` for extracting original request URI in nested services ([#197](https://github.com/tokio-rs/axum/pull/197))
  - **added:** Implement `FromRequest` for `http::Extensions` ([#169](https://github.com/tokio-rs/axum/pull/169))
  - **added:** Make `RequestParts::{new, try_into_request}` public so extractors can be used outside axum ([#194](https://github.com/tokio-rs/axum/pull/194))
  - **added:** Implement `FromRequest` for `axum::body::Body` ([#241](https://github.com/tokio-rs/axum/pull/241))
  - **changed:** Removed `extract::UrlParams` and `extract::UrlParamsMap`. Use `extract::Path` instead ([#154](https://github.com/tokio-rs/axum/pull/154))
  - **changed:** `extractor_middleware` now requires `RequestBody: Default` ([#167](https://github.com/tokio-rs/axum/pull/167))
  - **changed:** Convert `RequestAlreadyExtracted` to an enum with each possible error variant ([#167](https://github.com/tokio-rs/axum/pull/167))
  - **changed:** `extract::BodyStream` is no longer generic over the request body ([#234](https://github.com/tokio-rs/axum/pull/234))
  - **changed:** `extract::Body` has been renamed to `extract::RawBody` to avoid conflicting with `body::Body` ([#233](https://github.com/tokio-rs/axum/pull/233))
  - **changed:** `RequestParts` changes ([#153](https://github.com/tokio-rs/axum/pull/153))
      - `method` new returns an `&http::Method`
      - `method_mut` new returns an `&mut http::Method`
      - `take_method` has been removed
      - `uri` new returns an `&http::Uri`
      - `uri_mut` new returns an `&mut http::Uri`
      - `take_uri` has been removed
  - **changed:** Remove several rejection types that were no longer used ([#153](https://github.com/tokio-rs/axum/pull/153)) ([#154](https://github.com/tokio-rs/axum/pull/154))
- Responses:
  - **added:** Add `Headers` for easily customizing headers on a response ([#193](https://github.com/tokio-rs/axum/pull/193))
  - **added:** Add `Redirect` response ([#192](https://github.com/tokio-rs/axum/pull/192))
  - **added:** Add `body::StreamBody` for easily responding with a stream of byte chunks ([#237](https://github.com/tokio-rs/axum/pull/237))
  - **changed:** Add associated `Body` and `BodyError` types to `IntoResponse`. This is
    required for returning responses with bodies other than `hyper::Body` from
    handlers. See the docs for advice on how to implement `IntoResponse` ([#86](https://github.com/tokio-rs/axum/pull/86))
  - **changed:** `tower::util::Either` no longer implements `IntoResponse` ([#229](https://github.com/tokio-rs/axum/pull/229))

  This `IntoResponse` from 0.1:
  ```rust
  use axum::{http::Response, prelude::*, response::IntoResponse};

  struct MyResponse;

  impl IntoResponse for MyResponse {
      fn into_response(self) -> Response<Body> {
          Response::new(Body::empty())
      }
  }
  ```

  Becomes this in 0.2:
  ```rust
  use axum::{body::Body, http::Response, response::IntoResponse};

  struct MyResponse;

  impl IntoResponse for MyResponse {
      type Body = Body;
      type BodyError = <Self::Body as axum::body::HttpBody>::Error;

      fn into_response(self) -> Response<Self::Body> {
          Response::new(Body::empty())
      }
  }
  ```
- SSE:
  - **added:** Add `response::sse::Sse`. This implements SSE using a response rather than a service ([#98](https://github.com/tokio-rs/axum/pull/98))
  - **changed:** Remove `axum::sse`. It has been replaced by `axum::response::sse` ([#98](https://github.com/tokio-rs/axum/pull/98))

  Handler using SSE in 0.1:
  ```rust
  use axum::{
      prelude::*,
      sse::{sse, Event},
  };
  use std::convert::Infallible;

  let app = route(
      "/",
      sse(|| async {
          let stream = futures::stream::iter(vec![Ok::<_, Infallible>(
              Event::default().data("hi there!"),
          )]);
          Ok::<_, Infallible>(stream)
      }),
  );
  ```

  Becomes this in 0.2:

  ```rust
  use axum::{
      handler::get,
      response::sse::{Event, Sse},
      Router,
  };
  use std::convert::Infallible;

  let app = Router::new().route(
      "/",
      get(|| async {
          let stream = futures::stream::iter(vec![Ok::<_, Infallible>(
              Event::default().data("hi there!"),
          )]);
          Sse::new(stream)
      }),
  );
  ```
- WebSockets:
  - **changed:** Change WebSocket API to use an extractor plus a response ([#121](https://github.com/tokio-rs/axum/pull/121))
  - **changed:** Make WebSocket `Message` an enum ([#116](https://github.com/tokio-rs/axum/pull/116))
  - **changed:** `WebSocket` now uses `Error` as its error type ([#150](https://github.com/tokio-rs/axum/pull/150))

  Handler using WebSockets in 0.1:

  ```rust
  use axum::{
      prelude::*,
      ws::{ws, WebSocket},
  };

  let app = route(
      "/",
      ws(|socket: WebSocket| async move {
          // do stuff with socket
      }),
  );
  ```

  Becomes this in 0.2:

  ```rust
  use axum::{
      extract::ws::{WebSocket, WebSocketUpgrade},
      handler::get,
      Router,
  };

  let app = Router::new().route(
      "/",
      get(|ws: WebSocketUpgrade| async move {
          ws.on_upgrade(|socket: WebSocket| async move {
              // do stuff with socket
          })
      }),
  );
  ```
- Misc
  - **added:** Add default feature `tower-log` which exposes `tower`'s `log` feature. ([#218](https://github.com/tokio-rs/axum/pull/218))
  - **changed:** Replace `body::BoxStdError` with `axum::Error`, which supports downcasting ([#150](https://github.com/tokio-rs/axum/pull/150))
  - **changed:** `EmptyRouter` now requires the response body to implement `Send + Sync + 'static'` ([#108](https://github.com/tokio-rs/axum/pull/108))
  - **changed:** `Router::check_infallible` now returns a `CheckInfallible` service. This
    is to improve compile times ([#198](https://github.com/tokio-rs/axum/pull/198))
  - **changed:** `Router::into_make_service` now returns `routing::IntoMakeService` rather than
    `tower::make::Shared` ([#229](https://github.com/tokio-rs/axum/pull/229))
  - **changed:** All usage of `tower::BoxError` has been replaced with `axum::BoxError` ([#229](https://github.com/tokio-rs/axum/pull/229))
  - **changed:** Several response future types have been moved into dedicated
    `future` modules ([#133](https://github.com/tokio-rs/axum/pull/133))
  - **changed:** `EmptyRouter`, `ExtractorMiddleware`, `ExtractorMiddlewareLayer`,
    and `QueryStringMissing` no longer implement `Copy` ([#132](https://github.com/tokio-rs/axum/pull/132))
  - **changed:** `service::OnMethod`, `handler::OnMethod`, and `routing::Nested` have new response future types ([#157](https://github.com/tokio-rs/axum/pull/157))

# 0.1.3 (06. August, 2021)

- Fix stripping prefix when nesting services at `/` ([#91](https://github.com/tokio-rs/axum/pull/91))
- Add support for WebSocket protocol negotiation ([#83](https://github.com/tokio-rs/axum/pull/83))
- Use `pin-project-lite` instead of `pin-project` ([#95](https://github.com/tokio-rs/axum/pull/95))
- Re-export `http` crate and `hyper::Server` ([#110](https://github.com/tokio-rs/axum/pull/110))
- Fix `Query` and `Form` extractors giving bad request error when query string is empty. ([#117](https://github.com/tokio-rs/axum/pull/117))
- Add `Path` extractor. ([#124](https://github.com/tokio-rs/axum/pull/124))
- Fixed the implementation of `IntoResponse` of `(HeaderMap, T)` and `(StatusCode, HeaderMap, T)` would ignore headers from `T` ([#137](https://github.com/tokio-rs/axum/pull/137))
- Deprecate `extract::UrlParams` and `extract::UrlParamsMap`. Use `extract::Path` instead ([#138](https://github.com/tokio-rs/axum/pull/138))

# 0.1.2 (01. August, 2021)

- Implement `Stream` for `WebSocket` ([#52](https://github.com/tokio-rs/axum/pull/52))
- Implement `Sink` for `WebSocket` ([#52](https://github.com/tokio-rs/axum/pull/52))
- Implement `Deref` most extractors ([#56](https://github.com/tokio-rs/axum/pull/56))
- Return `405 Method Not Allowed` for unsupported method for route ([#63](https://github.com/tokio-rs/axum/pull/63))
- Add extractor for remote connection info ([#55](https://github.com/tokio-rs/axum/pull/55))
- Improve error message of `MissingExtension` rejections ([#72](https://github.com/tokio-rs/axum/pull/72))
- Improve documentation for routing ([#71](https://github.com/tokio-rs/axum/pull/71))
- Clarify required response body type when routing to `tower::Service`s ([#69](https://github.com/tokio-rs/axum/pull/69))
- Add `axum::body::box_body` to converting an `http_body::Body` to `axum::body::BoxBody` ([#69](https://github.com/tokio-rs/axum/pull/69))
- Add `axum::sse` for Server-Sent Events ([#75](https://github.com/tokio-rs/axum/pull/75))
- Mention required dependencies in docs ([#77](https://github.com/tokio-rs/axum/pull/77))
- Fix WebSockets failing on Firefox ([#76](https://github.com/tokio-rs/axum/pull/76))

# 0.1.1 (30. July, 2021)

- Misc readme fixes.

# 0.1.0 (30. July, 2021)

- Initial release.<|MERGE_RESOLUTION|>--- conflicted
+++ resolved
@@ -5,22 +5,18 @@
 The format is based on [Keep a Changelog](https://keepachangelog.com/en/1.0.0/),
 and this project adheres to [Semantic Versioning](https://semver.org/spec/v2.0.0.html).
 
-<<<<<<< HEAD
 # Unreleased
 
 - **breaking:** The tuple and tuple_struct `Path` extractor deserializers now check that the number of parameters matches the tuple length exactly ([#2931])
-=======
+
+[#2931]: https://github.com/tokio-rs/axum/pull/2931
+
 # 0.7.7
 
->>>>>>> fe56a310
 - **change**: Remove manual tables of content from the documentation, since
   rustdoc now generates tables of content in the sidebar ([#2921])
 
 [#2921]: https://github.com/tokio-rs/axum/pull/2921
-<<<<<<< HEAD
-[#2931]: https://github.com/tokio-rs/axum/pull/2931
-=======
->>>>>>> fe56a310
 
 # 0.7.6
 
