--- conflicted
+++ resolved
@@ -8,20 +8,6 @@
 # Unreleased
 
 - **breaking:** The following types/traits are no longer generic over the request body
-<<<<<<< HEAD
-  (i.e. the `B` type param has been removed) ([#1751]):
-  - `FromRequest`
-  - `FromRequestParts`
-  - `Handler`
-  - `HandlerService`
-  - `HandlerWithoutStateExt`
-  - `Layered`
-  - `LayeredFuture`
-  - `MethodRouter`
-  - `RequestExt`
-  - `Route`
-  - `RouteFuture`
-=======
   (i.e. the `B` type param has been removed) ([#1751] and [#1789]):
   - `FromRequestParts`
   - `FromRequest`
@@ -35,7 +21,6 @@
   - `RequestExt`
   - `RouteFuture`
   - `Route`
->>>>>>> 49183e40
   - `Router`
 - **breaking:** axum no longer re-exports `hyper::Body` as that type is removed
   in hyper 1.0. Instead axum has its own body type at `axum::body::Body` ([#1751])
@@ -44,11 +29,7 @@
 - **breaking:** Change `sse::Event::json_data` to use `axum_core::Error` as its error type ([#1762])
 - **breaking:** Rename `DefaultOnFailedUpdgrade` to `DefaultOnFailedUpgrade` ([#1664])
 - **breaking:** Rename `OnFailedUpdgrade` to `OnFailedUpgrade` ([#1664])
-<<<<<<< HEAD
-- **breaking:** `TypedHeader` has been move to `axum-extra`
-- **added:** Add `Router::as_service` and `Router::into_service` to workaround
-  type inference issues when calling `ServiceExt` methods on a `Router` ([#1835])
-=======
+- **breaking:** `TypedHeader` has been move to `axum-extra` ([#1850])
 - **breaking:** Removed re-exports of `Empty` and `Full`. Use
   `axum::body::Body::empty` and `axum::body::Body::from` respectively ([#1789])
 - **breaking:** The response returned by `IntoResponse::into_response` must use
@@ -69,15 +50,13 @@
   type inference issues when calling `ServiceExt` methods on a `Router` ([#1835])
 - **breaking:** Removed `axum::Server` as it was removed in hyper 1.0. Instead
   use `axum::serve(listener, service)` or hyper/hyper-util for more configuration options ([#1868])
->>>>>>> 49183e40
 
 [#1664]: https://github.com/tokio-rs/axum/pull/1664
 [#1751]: https://github.com/tokio-rs/axum/pull/1751
 [#1762]: https://github.com/tokio-rs/axum/pull/1762
+[#1789]: https://github.com/tokio-rs/axum/pull/1789
 [#1835]: https://github.com/tokio-rs/axum/pull/1835
-<<<<<<< HEAD
-=======
-[#1789]: https://github.com/tokio-rs/axum/pull/1789
+[#1850]: https://github.com/tokio-rs/axum/pull/1850
 [#1868]: https://github.com/tokio-rs/axum/pull/1868
 
 # 0.6.12 (22. March, 2023)
@@ -97,7 +76,6 @@
 [#1815]: https://github.com/tokio-rs/axum/pull/1815
 [#1836]: https://github.com/tokio-rs/axum/pull/1836
 [#1837]: https://github.com/tokio-rs/axum/pull/1837
->>>>>>> 49183e40
 
 # 0.6.10 (03. March, 2023)
 
