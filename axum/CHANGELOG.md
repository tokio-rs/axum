# Changelog

All notable changes to this project will be documented in this file.

The format is based on [Keep a Changelog](https://keepachangelog.com/en/1.0.0/),
and this project adheres to [Semantic Versioning](https://semver.org/spec/v2.0.0.html).

# Unreleased

<<<<<<< HEAD
- **breaking:** Remove `extractor_middleware` which was previously deprecated.
  Use `axum::middleware::from_extractor` instead.
=======
- **added:** Support resolving host name via `Forwarded` header in `Host`
  extractor ([#1078])

[#1078]: https://github.com/tokio-rs/axum/pull/1078
>>>>>>> 0313c0cf

# 0.5.7 (08. June, 2022)

- **added:** Implement `Default` for `Extension` ([#1043])
- **fixed:** Support deserializing `Vec<(String, String)>` in `extract::Path<_>` to get vector of
  key/value pairs ([#1059])
- **added:** Add `extract::ws::close_code` which contains constants for close codes ([#1067])
- **fixed:** Use `impl IntoResponse` less in docs ([#1049])

[#1043]: https://github.com/tokio-rs/axum/pull/1043
[#1049]: https://github.com/tokio-rs/axum/pull/1049
[#1059]: https://github.com/tokio-rs/axum/pull/1059
[#1067]: https://github.com/tokio-rs/axum/pull/1067

# 0.5.6 (15. May, 2022)

- **added:** Add `WebSocket::protocol` to return the selected WebSocket subprotocol, if there is one. ([#1022])
- **fixed:** Improve error message for `PathRejection::WrongNumberOfParameters` to hint at using
  `Path<(String, String)>` or `Path<SomeStruct>` ([#1023])
- **fixed:** `PathRejection::WrongNumberOfParameters` now uses `500 Internal Server Error` since
  it's a programmer error and not a client error ([#1023])
- **fixed:** Fix `InvalidFormContentType` mentioning the wrong content type

[#1022]: https://github.com/tokio-rs/axum/pull/1022
[#1023]: https://github.com/tokio-rs/axum/pull/1023

# 0.5.5 (10. May, 2022)

- **fixed:** Correctly handle `GET`, `HEAD`, and `OPTIONS` requests in `ContentLengthLimit`.
  Request with these methods are now accepted if they _do not_ have a `Content-Length` header, and
  the request body will not be checked. If they do have a `Content-Length` header they'll be
  rejected. This allows `ContentLengthLimit` to be used as middleware around several routes,
  including `GET` routes ([#989])
- **added:** Add `MethodRouter::{into_make_service, into_make_service_with_connect_info}` ([#1010])

[#989]: https://github.com/tokio-rs/axum/pull/989
[#1010]: https://github.com/tokio-rs/axum/pull/1010

# 0.5.4 (26. April, 2022)

- **added:** Add `response::ErrorResponse` and `response::Result` for
  `IntoResponse`-based error handling ([#921])
- **added:** Add `middleware::from_extractor` and deprecate `extract::extractor_middleware` ([#957])
- **changed:** Update to tower-http 0.3 ([#965])

[#921]: https://github.com/tokio-rs/axum/pull/921
[#957]: https://github.com/tokio-rs/axum/pull/957
[#965]: https://github.com/tokio-rs/axum/pull/965

# 0.5.3 (19. April, 2022)

- **added:** Add `AppendHeaders` for appending headers to a response rather than overriding them ([#927])
- **added:** Add `axum::extract::multipart::Field::chunk` method for streaming a single chunk from
  the field ([#901])
- **fixed:** Fix trailing slash redirection with query parameters ([#936])

[#901]: https://github.com/tokio-rs/axum/pull/901
[#927]: https://github.com/tokio-rs/axum/pull/927
[#936]: https://github.com/tokio-rs/axum/pull/936

# 0.5.2 (19. April, 2022)

Yanked, as it contained an accidental breaking change.

# 0.5.1 (03. April, 2022)

- **added:** Add `RequestParts::extract` which allows applying an extractor as a method call ([#897])

[#897]: https://github.com/tokio-rs/axum/pull/897

# 0.5.0 (31. March, 2022)

- **added:** Document sharing state between handler and middleware ([#783])
- **added:** `Extension<_>` can now be used in tuples for building responses, and will set an
  extension on the response ([#797])
- **added:** `extract::Host` for extracting the hostname of a request ([#827])
- **added:** Add `IntoResponseParts` trait which allows defining custom response
  types for adding headers or extensions to responses ([#797])
- **added:** `TypedHeader` implements the new `IntoResponseParts` trait so they
  can be returned from handlers as parts of a response ([#797])
- **changed:** `Router::merge` now accepts `Into<Router>` ([#819])
- **breaking:** `sse::Event` now accepts types implementing `AsRef<str>` instead of `Into<String>`
  as field values.
- **breaking:** `sse::Event` now panics if a setter method is called twice instead of silently
  overwriting old values.
- **breaking:** Require `Output = ()` on `WebSocketStream::on_upgrade` ([#644])
- **breaking:** Make `TypedHeaderRejectionReason` `#[non_exhaustive]` ([#665])
- **breaking:** Using `HeaderMap` as an extractor will no longer remove the headers and thus
  they'll still be accessible to other extractors, such as `axum::extract::Json`. Instead
  `HeaderMap` will clone the headers. You should prefer to use `TypedHeader` to extract only the
  headers you need ([#698])

  This includes these breaking changes:
    - `RequestParts::take_headers` has been removed.
    - `RequestParts::headers` returns `&HeaderMap`.
    - `RequestParts::headers_mut` returns `&mut HeaderMap`.
    - `HeadersAlreadyExtracted` has been removed.
    - The `HeadersAlreadyExtracted` variant has been removed from these rejections:
        - `RequestAlreadyExtracted`
        - `RequestPartsAlreadyExtracted`
        - `JsonRejection`
        - `FormRejection`
        - `ContentLengthLimitRejection`
        - `WebSocketUpgradeRejection`
    - `<HeaderMap as FromRequest<_>>::Rejection` has been changed to `std::convert::Infallible`.
- **breaking:** `axum::http::Extensions` is no longer an extractor (ie it
  doesn't implement `FromRequest`). The `axum::extract::Extension` extractor is
  _not_ impacted by this and works the same. This change makes it harder to
  accidentally remove all extensions which would result in confusing errors
  elsewhere ([#699])
  This includes these breaking changes:
    - `RequestParts::take_extensions` has been removed.
    - `RequestParts::extensions` returns `&Extensions`.
    - `RequestParts::extensions_mut` returns `&mut Extensions`.
    - `RequestAlreadyExtracted` has been removed.
    - `<Request as FromRequest>::Rejection` is now `BodyAlreadyExtracted`.
    - `<http::request::Parts as FromRequest>::Rejection` is now `Infallible`.
    - `ExtensionsAlreadyExtracted` has been removed.
    - The `ExtensionsAlreadyExtracted` removed variant has been removed from these rejections:
        - `ExtensionRejection`
        - `PathRejection`
        - `MatchedPathRejection`
        - `WebSocketUpgradeRejection`
- **breaking:** `Redirect::found` has been removed ([#800])
- **breaking:** `AddExtensionLayer` has been removed. Use `Extension` instead. It now implements
  `tower::Layer` ([#807])
- **breaking:** `AddExtension` has been moved from the root module to `middleware`
- **breaking:** `.nest("/foo/", Router::new().route("/bar", _))` now does the right thing and
  results in a route at `/foo/bar` instead of `/foo//bar` ([#824])
- **breaking:** Routes are now required to start with `/`. Previously routes such as `:foo` would
  be accepted but most likely result in bugs ([#823])
- **breaking:** `Headers` has been removed. Arrays of tuples directly implement
  `IntoResponseParts` so `([("x-foo", "foo")], response)` now works ([#797])
- **breaking:** `InvalidJsonBody` has been replaced with `JsonDataError` to clearly signal that the
  request body was syntactically valid JSON but couldn't be deserialized into the target type
- **breaking:** `Handler` is no longer an `#[async_trait]` but instead has an
  associated `Future` type. That allows users to build their own `Handler` types
  without paying the cost of `#[async_trait]` ([#879])
- **changed:** New `JsonSyntaxError` variant added to `JsonRejection`. This is returned when the
  request body contains syntactically invalid JSON
- **fixed:** Correctly set the `Content-Length` header for response to `HEAD`
  requests ([#734])
- **fixed:** Fix wrong `content-length` for `HEAD` requests to endpoints that returns chunked
  responses ([#755])
- **fixed:** Fixed several routing bugs related to nested "opaque" tower services (i.e.
  non-`Router` services) ([#841] and [#842])
- **changed:** Update to tokio-tungstenite 0.17 ([#791])
- **breaking:** `Redirect::{to, temporary, permanent}` now accept `&str` instead
  of `Uri` ([#889])
- **breaking:** Remove second type parameter from `Router::into_make_service_with_connect_info`
  and `Handler::into_make_service_with_connect_info` to support `MakeService`s
  that accept multiple targets ([#892])

[#644]: https://github.com/tokio-rs/axum/pull/644
[#665]: https://github.com/tokio-rs/axum/pull/665
[#698]: https://github.com/tokio-rs/axum/pull/698
[#699]: https://github.com/tokio-rs/axum/pull/699
[#734]: https://github.com/tokio-rs/axum/pull/734
[#755]: https://github.com/tokio-rs/axum/pull/755
[#783]: https://github.com/tokio-rs/axum/pull/783
[#791]: https://github.com/tokio-rs/axum/pull/791
[#797]: https://github.com/tokio-rs/axum/pull/797
[#800]: https://github.com/tokio-rs/axum/pull/800
[#807]: https://github.com/tokio-rs/axum/pull/807
[#819]: https://github.com/tokio-rs/axum/pull/819
[#823]: https://github.com/tokio-rs/axum/pull/823
[#824]: https://github.com/tokio-rs/axum/pull/824
[#827]: https://github.com/tokio-rs/axum/pull/827
[#841]: https://github.com/tokio-rs/axum/pull/841
[#842]: https://github.com/tokio-rs/axum/pull/842
[#879]: https://github.com/tokio-rs/axum/pull/879
[#889]: https://github.com/tokio-rs/axum/pull/889
[#892]: https://github.com/tokio-rs/axum/pull/892

# 0.4.8 (2. March, 2022)

- Use correct path for `AddExtensionLayer` and `AddExtension::layer` deprecation
  notes ([#812])

[#812]: https://github.com/tokio-rs/axum/pull/812

# 0.4.7 (1. March, 2022)

- **added:** Implement `tower::Layer` for `Extension` ([#801])
- **changed:** Deprecate `AddExtensionLayer`. Use `Extension` instead ([#805])

[#801]: https://github.com/tokio-rs/axum/pull/801
[#805]: https://github.com/tokio-rs/axum/pull/805

# 0.4.6 (22. February, 2022)

- **added:** `middleware::from_fn` for creating middleware from async functions.
  This previously lived in axum-extra but has been moved to axum ([#719])
- **fixed:** Set `Allow` header when responding with `405 Method Not Allowed` ([#733])

[#719]: https://github.com/tokio-rs/axum/pull/719
[#733]: https://github.com/tokio-rs/axum/pull/733

# 0.4.5 (31. January, 2022)

- Reference [axum-macros] instead of [axum-debug]. The latter has been superseded by
  axum-macros and is deprecated ([#738])

[#738]: https://github.com/tokio-rs/axum/pull/738
[axum-debug]: https://docs.rs/axum-debug
[axum-macros]: https://docs.rs/axum-macros

# 0.4.4 (13. January, 2022)

- **fixed:** Fix using incorrect path prefix when nesting `Router`s at `/` ([#691])
- **fixed:** Make `nest("", service)` work and mean the same as `nest("/", service)` ([#691])
- **fixed:** Replace response code `301` with `308` for trailing slash redirects. Also deprecates
  `Redirect::found` (`302`) in favor of `Redirect::temporary` (`307`) or `Redirect::to` (`303`).
  This is to prevent clients from changing non-`GET` requests to `GET` requests ([#682])

[#691]: https://github.com/tokio-rs/axum/pull/691
[#682]: https://github.com/tokio-rs/axum/pull/682

# 0.4.3 (21. December, 2021)

- **added:** `axum::AddExtension::layer` ([#607])
- **added:** Re-export the headers crate when the headers feature is active ([#630])
- **fixed:** `sse::Event` will no longer drop the leading space of data, event ID and name values
  that have it ([#600])
- **fixed:** `sse::Event` is more strict about what field values it supports, disallowing any SSE
  events that break the specification (such as field values containing carriage returns) ([#599])
- **fixed:** Improve documentation of `sse::Event` ([#601])
- **fixed:** Make `Path` fail with `ExtensionsAlreadyExtracted` if another extractor (such as
  `Request`) has previously taken the request extensions. Thus `PathRejection` now contains a
  variant with `ExtensionsAlreadyExtracted`. This is not a breaking change since `PathRejection` is
  marked as `#[non_exhaustive]` ([#619])
- **fixed:** Fix misleading error message for `PathRejection` if extensions had
  previously been extracted ([#619])
- **fixed:** Use `AtomicU32` internally, rather than `AtomicU64`, to improve portability ([#616])

[#599]: https://github.com/tokio-rs/axum/pull/599
[#600]: https://github.com/tokio-rs/axum/pull/600
[#601]: https://github.com/tokio-rs/axum/pull/601
[#607]: https://github.com/tokio-rs/axum/pull/607
[#616]: https://github.com/tokio-rs/axum/pull/616
[#619]: https://github.com/tokio-rs/axum/pull/619
[#619]: https://github.com/tokio-rs/axum/pull/619
[#630]: https://github.com/tokio-rs/axum/pull/630

# 0.4.2 (06. December, 2021)

- **fix:** Depend on the correct version of `axum-core` ([#592])

[#592]: https://github.com/tokio-rs/axum/pull/592

# 0.4.1 (06. December, 2021)

- **added:** `axum::response::Response` now exists as a shorthand for writing `Response<BoxBody>` ([#590])

[#590]: https://github.com/tokio-rs/axum/pull/590

# 0.4.0 (02. December, 2021)

- **breaking:** New `MethodRouter` that works similarly to `Router`:
  - Route to handlers and services with the same type
  - Add middleware to some routes more easily with `MethodRouter::layer` and
    `MethodRouter::route_layer`.
  - Merge method routers with `MethodRouter::merge`
  - Customize response for unsupported methods with `MethodRouter::fallback`
- **breaking:** The default for the type parameter in `FromRequest` and
  `RequestParts` has been removed. Use `FromRequest<Body>` and
  `RequestParts<Body>` to get the previous behavior ([#564])
- **added:** `FromRequest` and `IntoResponse` are now defined in a new called
  `axum-core`. This crate is intended for library authors to depend on, rather
  than `axum` itself, if possible. `axum-core` has a smaller API and will thus
  receive fewer breaking changes. `FromRequest` and `IntoResponse` are
  re-exported from `axum` in the same location so nothing is changed for `axum`
  users ([#564])
- **breaking:** The previously deprecated `axum::body::box_body` function has
  been removed. Use `axum::body::boxed` instead.
- **fixed:** Adding the same route with different methods now works ie
  `.route("/", get(_)).route("/", post(_))`.
- **breaking:** `routing::handler_method_router` and
  `routing::service_method_router` has been removed in favor of
  `routing::{get, get_service, ..., MethodRouter}`.
- **breaking:** `HandleErrorExt` has been removed in favor of
  `MethodRouter::handle_error`.
- **breaking:** `HandleErrorLayer` now requires the handler function to be
  `async` ([#534])
- **added:** `HandleErrorLayer` now supports running extractors.
- **breaking:** The `Handler<B, T>` trait is now defined as `Handler<T, B =
  Body>`. That is the type parameters have been swapped and `B` defaults to
  `axum::body::Body` ([#527])
- **breaking:** `Router::merge` will panic if both routers have fallbacks.
  Previously the left side fallback would be silently discarded ([#529])
- **breaking:** `Router::nest` will panic if the nested router has a fallback.
  Previously it would be silently discarded ([#529])
- Update WebSockets to use tokio-tungstenite 0.16 ([#525])
- **added:** Default to return `charset=utf-8` for text content type. ([#554])
- **breaking:** The `Body` and `BodyError` associated types on the
  `IntoResponse` trait have been removed - instead, `.into_response()` will now
  always return `Response<BoxBody>` ([#571])
- **breaking:** `PathParamsRejection` has been renamed to `PathRejection` and its
  variants renamed to `FailedToDeserializePathParams` and `MissingPathParams`. This
  makes it more consistent with the rest of axum ([#574])
- **added:** `Path`'s rejection type now provides data about exactly which part of
  the path couldn't be deserialized ([#574])

[#525]: https://github.com/tokio-rs/axum/pull/525
[#527]: https://github.com/tokio-rs/axum/pull/527
[#529]: https://github.com/tokio-rs/axum/pull/529
[#534]: https://github.com/tokio-rs/axum/pull/534
[#554]: https://github.com/tokio-rs/axum/pull/554
[#564]: https://github.com/tokio-rs/axum/pull/564
[#571]: https://github.com/tokio-rs/axum/pull/571
[#574]: https://github.com/tokio-rs/axum/pull/574

# 0.3.4 (13. November, 2021)

- **change:** `box_body` has been renamed to `boxed`. `box_body` still exists
  but is deprecated ([#530])

[#530]: https://github.com/tokio-rs/axum/pull/530

# 0.3.3 (13. November, 2021)

- Implement `FromRequest` for [`http::request::Parts`] so it can be used an
  extractor ([#489])
- Implement `IntoResponse` for `http::response::Parts` ([#490])

[#489]: https://github.com/tokio-rs/axum/pull/489
[#490]: https://github.com/tokio-rs/axum/pull/490
[`http::request::Parts`]: https://docs.rs/http/latest/http/request/struct.Parts.html

# 0.3.2 (08. November, 2021)

- **added:** Add `Router::route_layer` for applying middleware that
  will only run on requests that match a route. This is useful for middleware
  that return early, such as authorization ([#474])

[#474]: https://github.com/tokio-rs/axum/pull/474

# 0.3.1 (06. November, 2021)

- **fixed:** Implement `Clone` for `IntoMakeServiceWithConnectInfo` ([#471])

[#471]: https://github.com/tokio-rs/axum/pull/471

# 0.3.0 (02. November, 2021)

- Overall:
  - **fixed:** All known compile time issues are resolved, including those with
    `boxed` and those introduced by Rust 1.56 ([#404])
  - **breaking:** The router's type is now always `Router` regardless of how many routes or
    middleware are applied ([#404])

    This means router types are all always nameable:

    ```rust
    fn my_routes() -> Router {
        Router::new().route(
            "/users",
            post(|| async { "Hello, World!" }),
        )
    }
    ```
  - **breaking:** Added feature flags for HTTP1 and JSON. This enables removing a
    few dependencies if your app only uses HTTP2 or doesn't use JSON. This is only a
    breaking change if you depend on axum with `default_features = false`. ([#286])
  - **breaking:** `Route::boxed` and `BoxRoute` have been removed as they're no longer
    necessary ([#404])
  - **breaking:** `Nested`, `Or` types are now private. They no longer had to be
    public because `Router` is internally boxed ([#404])
  - **breaking:** Remove `routing::Layered` as it didn't actually do anything and
    thus wasn't necessary
  - **breaking:** Vendor `AddExtensionLayer` and `AddExtension` to reduce public
    dependencies
  - **breaking:** `body::BoxBody` is now a type alias for
    `http_body::combinators::UnsyncBoxBody` and thus is no longer `Sync`. This
    is because bodies are streams and requiring streams to be `Sync` is
    unnecessary.
  - **added:** Implement `IntoResponse` for `http_body::combinators::UnsyncBoxBody`.
  - **added:** Add `Handler::into_make_service` for serving a handler without a
    `Router`.
  - **added:** Add `Handler::into_make_service_with_connect_info` for serving a
    handler without a `Router`, and storing info about the incoming connection.
  - **breaking:** axum's minimum supported rust version is now 1.54
- Routing:
  - Big internal refactoring of routing leading to several improvements ([#363])
    - **added:** Wildcard routes like `.route("/api/users/*rest", service)` are now supported.
    - **fixed:** The order routes are added in no longer matters.
    - **fixed:** Adding a conflicting route will now cause a panic instead of silently making
      a route unreachable.
    - **fixed:** Route matching is faster as number of routes increases.
    - **breaking:** Handlers for multiple HTTP methods must be added in the same
      `Router::route` call. So `.route("/", get(get_handler).post(post_handler))` and
      _not_ `.route("/", get(get_handler)).route("/", post(post_handler))`.
  - **fixed:** Correctly handle trailing slashes in routes:
    - If a route with a trailing slash exists and a request without a trailing
      slash is received, axum will send a 301 redirection to the route with the
      trailing slash.
    - Or vice versa if a route without a trailing slash exists and a request
      with a trailing slash is received.
    - This can be overridden by explicitly defining two routes: One with and one
      without a trailing slash.
  - **breaking:** Method routing for handlers has been moved from `axum::handler`
    to `axum::routing`. So `axum::handler::get` now lives at `axum::routing::get`
    ([#405])
  - **breaking:** Method routing for services has been moved from `axum::service`
    to `axum::routing::service_method_routing`. So `axum::service::get` now lives at
    `axum::routing::service_method_routing::get`, etc. ([#405])
  - **breaking:** `Router::or` renamed to `Router::merge` and will now panic on
    overlapping routes. It now only accepts `Router`s and not general `Service`s.
    Use `Router::fallback` for adding fallback routes ([#408])
  - **added:** `Router::fallback` for adding handlers for request that didn't
    match any routes. `Router::fallback` must be use instead of `nest("/", _)` ([#408])
  - **breaking:** `EmptyRouter` has been renamed to `MethodNotAllowed` as it's only
    used in method routers and not in path routers (`Router`)
  - **breaking:** Remove support for routing based on the `CONNECT` method. An
    example of combining axum with and HTTP proxy can be found [here][proxy] ([#428])
- Extractors:
  - **fixed:** Expand accepted content types for JSON requests ([#378])
  - **fixed:** Support deserializing `i128` and `u128` in `extract::Path`
  - **breaking:** Automatically do percent decoding in `extract::Path`
    ([#272])
  - **breaking:** Change `Connected::connect_info` to return `Self` and remove
    the associated type `ConnectInfo` ([#396])
  - **added:** Add `extract::MatchedPath` for accessing path in router that
    matched the request ([#412])
- Error handling:
  - **breaking:** Simplify error handling model ([#402]):
    - All services part of the router are now required to be infallible.
    - Error handling utilities have been moved to an `error_handling` module.
    - `Router::check_infallible` has been removed since routers are always
      infallible with the error handling changes.
    - Error handling closures must now handle all errors and thus always return
      something that implements `IntoResponse`.

    With these changes handling errors from fallible middleware is done like so:

    ```rust,no_run
    use axum::{
        routing::get,
        http::StatusCode,
        error_handling::HandleErrorLayer,
        response::IntoResponse,
        Router, BoxError,
    };
    use tower::ServiceBuilder;
    use std::time::Duration;

    let middleware_stack = ServiceBuilder::new()
        // Handle errors from middleware
        //
        // This middleware most be added above any fallible
        // ones if you're using `ServiceBuilder`, due to how ordering works
        .layer(HandleErrorLayer::new(handle_error))
        // Return an error after 30 seconds
        .timeout(Duration::from_secs(30));

    let app = Router::new()
        .route("/", get(|| async { /* ... */ }))
        .layer(middleware_stack);

    fn handle_error(_error: BoxError) -> impl IntoResponse {
        StatusCode::REQUEST_TIMEOUT
    }
    ```

    And handling errors from fallible leaf services is done like so:

    ```rust
    use axum::{
        Router, service,
        body::Body,
        routing::service_method_routing::get,
        response::IntoResponse,
        http::{Request, Response},
        error_handling::HandleErrorExt, // for `.handle_error`
    };
    use std::{io, convert::Infallible};
    use tower::service_fn;

    let app = Router::new()
        .route(
            "/",
            get(service_fn(|_req: Request<Body>| async {
                let contents = tokio::fs::read_to_string("some_file").await?;
                Ok::<_, io::Error>(Response::new(Body::from(contents)))
            }))
            .handle_error(handle_io_error),
        );

    fn handle_io_error(error: io::Error) -> impl IntoResponse {
        // ...
    }
    ```
- Misc:
  - `InvalidWebsocketVersionHeader` has been renamed to `InvalidWebSocketVersionHeader` ([#416])
  - `WebsocketKeyHeaderMissing` has been renamed to `WebSocketKeyHeaderMissing` ([#416])

[#339]: https://github.com/tokio-rs/axum/pull/339
[#286]: https://github.com/tokio-rs/axum/pull/286
[#272]: https://github.com/tokio-rs/axum/pull/272
[#378]: https://github.com/tokio-rs/axum/pull/378
[#363]: https://github.com/tokio-rs/axum/pull/363
[#396]: https://github.com/tokio-rs/axum/pull/396
[#402]: https://github.com/tokio-rs/axum/pull/402
[#404]: https://github.com/tokio-rs/axum/pull/404
[#405]: https://github.com/tokio-rs/axum/pull/405
[#408]: https://github.com/tokio-rs/axum/pull/408
[#412]: https://github.com/tokio-rs/axum/pull/412
[#416]: https://github.com/tokio-rs/axum/pull/416
[#428]: https://github.com/tokio-rs/axum/pull/428
[proxy]: https://github.com/tokio-rs/axum/blob/main/examples/http-proxy/src/main.rs

# 0.2.8 (07. October, 2021)

- Document debugging handler type errors with "axum-debug" ([#372])

[#372]: https://github.com/tokio-rs/axum/pull/372

# 0.2.7 (06. October, 2021)

- Bump minimum version of async-trait ([#370])

[#370]: https://github.com/tokio-rs/axum/pull/370

# 0.2.6 (02. October, 2021)

- Clarify that `handler::any` and `service::any` only accepts standard HTTP
  methods ([#337])
- Document how to customize error responses from extractors ([#359])

[#337]: https://github.com/tokio-rs/axum/pull/337
[#359]: https://github.com/tokio-rs/axum/pull/359

# 0.2.5 (18. September, 2021)

- Add accessors for `TypedHeaderRejection` fields ([#317])
- Improve docs for extractors ([#327])

[#317]: https://github.com/tokio-rs/axum/pull/317
[#327]: https://github.com/tokio-rs/axum/pull/327

# 0.2.4 (10. September, 2021)

- Document using `StreamExt::split` with `WebSocket` ([#291])
- Document adding middleware to multiple groups of routes ([#293])

[#291]: https://github.com/tokio-rs/axum/pull/291
[#293]: https://github.com/tokio-rs/axum/pull/293

# 0.2.3 (26. August, 2021)

- **fixed:** Fix accidental breaking change introduced by internal refactor.
  `BoxRoute` used to be `Sync` but was accidental made `!Sync` ([#273](https://github.com/tokio-rs/axum/pull/273))

# 0.2.2 (26. August, 2021)

- **fixed:** Fix URI captures matching empty segments. This means requests with
  URI `/` will no longer be matched by `/:key` ([#264](https://github.com/tokio-rs/axum/pull/264))
- **fixed:** Remove needless trait bounds from `Router::boxed` ([#269](https://github.com/tokio-rs/axum/pull/269))

# 0.2.1 (24. August, 2021)

- **added:** Add `Redirect::to` constructor ([#255](https://github.com/tokio-rs/axum/pull/255))
- **added:** Document how to implement `IntoResponse` for custom error type ([#258](https://github.com/tokio-rs/axum/pull/258))

# 0.2.0 (23. August, 2021)

- Overall:
  - **fixed:** Overall compile time improvements. If you're having issues with compile time
    please file an issue! ([#184](https://github.com/tokio-rs/axum/pull/184)) ([#198](https://github.com/tokio-rs/axum/pull/198)) ([#220](https://github.com/tokio-rs/axum/pull/220))
  - **changed:** Remove `prelude`. Explicit imports are now required ([#195](https://github.com/tokio-rs/axum/pull/195))
- Routing:
  - **added:** Add dedicated `Router` to replace the `RoutingDsl` trait ([#214](https://github.com/tokio-rs/axum/pull/214))
  - **added:** Add `Router::or` for combining routes ([#108](https://github.com/tokio-rs/axum/pull/108))
  - **fixed:** Support matching different HTTP methods for the same route that aren't defined
    together. So `Router::new().route("/", get(...)).route("/", post(...))` now
    accepts both `GET` and `POST`. Previously only `POST` would be accepted ([#224](https://github.com/tokio-rs/axum/pull/224))
  - **fixed:** `get` routes will now also be called for `HEAD` requests but will always have
    the response body removed ([#129](https://github.com/tokio-rs/axum/pull/129))
  - **changed:** Replace `axum::route(...)` with `axum::Router::new().route(...)`. This means
    there is now only one way to create a new router. Same goes for
    `axum::routing::nest`. ([#215](https://github.com/tokio-rs/axum/pull/215))
  - **changed:** Implement `routing::MethodFilter` via [`bitflags`](https://crates.io/crates/bitflags) ([#158](https://github.com/tokio-rs/axum/pull/158))
  - **changed:** Move `handle_error` from `ServiceExt` to `service::OnMethod` ([#160](https://github.com/tokio-rs/axum/pull/160))

  With these changes this app using 0.1:

  ```rust
  use axum::{extract::Extension, prelude::*, routing::BoxRoute, AddExtensionLayer};

  let app = route("/", get(|| async { "hi" }))
      .nest("/api", api_routes())
      .layer(AddExtensionLayer::new(state));

  fn api_routes() -> BoxRoute<Body> {
      route(
          "/users",
          post(|Extension(state): Extension<State>| async { "hi from nested" }),
      )
      .boxed()
  }
  ```

  Becomes this in 0.2:

  ```rust
  use axum::{
      extract::Extension,
      handler::{get, post},
      routing::BoxRoute,
      Router,
  };

  let app = Router::new()
      .route("/", get(|| async { "hi" }))
      .nest("/api", api_routes());

  fn api_routes() -> Router<BoxRoute> {
      Router::new()
          .route(
              "/users",
              post(|Extension(state): Extension<State>| async { "hi from nested" }),
          )
          .boxed()
  }
  ```
- Extractors:
  - **added:** Make `FromRequest` default to being generic over `body::Body` ([#146](https://github.com/tokio-rs/axum/pull/146))
  - **added:** Implement `std::error::Error` for all rejections ([#153](https://github.com/tokio-rs/axum/pull/153))
  - **added:** Add `OriginalUri` for extracting original request URI in nested services ([#197](https://github.com/tokio-rs/axum/pull/197))
  - **added:** Implement `FromRequest` for `http::Extensions` ([#169](https://github.com/tokio-rs/axum/pull/169))
  - **added:** Make `RequestParts::{new, try_into_request}` public so extractors can be used outside axum ([#194](https://github.com/tokio-rs/axum/pull/194))
  - **added:** Implement `FromRequest` for `axum::body::Body` ([#241](https://github.com/tokio-rs/axum/pull/241))
  - **changed:** Removed `extract::UrlParams` and `extract::UrlParamsMap`. Use `extract::Path` instead ([#154](https://github.com/tokio-rs/axum/pull/154))
  - **changed:** `extractor_middleware` now requires `RequestBody: Default` ([#167](https://github.com/tokio-rs/axum/pull/167))
  - **changed:** Convert `RequestAlreadyExtracted` to an enum with each possible error variant ([#167](https://github.com/tokio-rs/axum/pull/167))
  - **changed:** `extract::BodyStream` is no longer generic over the request body ([#234](https://github.com/tokio-rs/axum/pull/234))
  - **changed:** `extract::Body` has been renamed to `extract::RawBody` to avoid conflicting with `body::Body` ([#233](https://github.com/tokio-rs/axum/pull/233))
  - **changed:** `RequestParts` changes ([#153](https://github.com/tokio-rs/axum/pull/153))
      - `method` new returns an `&http::Method`
      - `method_mut` new returns an `&mut http::Method`
      - `take_method` has been removed
      - `uri` new returns an `&http::Uri`
      - `uri_mut` new returns an `&mut http::Uri`
      - `take_uri` has been removed
  - **changed:** Remove several rejection types that were no longer used ([#153](https://github.com/tokio-rs/axum/pull/153)) ([#154](https://github.com/tokio-rs/axum/pull/154))
- Responses:
  - **added:** Add `Headers` for easily customizing headers on a response ([#193](https://github.com/tokio-rs/axum/pull/193))
  - **added:** Add `Redirect` response ([#192](https://github.com/tokio-rs/axum/pull/192))
  - **added:** Add `body::StreamBody` for easily responding with a stream of byte chunks ([#237](https://github.com/tokio-rs/axum/pull/237))
  - **changed:** Add associated `Body` and `BodyError` types to `IntoResponse`. This is
    required for returning responses with bodies other than `hyper::Body` from
    handlers. See the docs for advice on how to implement `IntoResponse` ([#86](https://github.com/tokio-rs/axum/pull/86))
  - **changed:** `tower::util::Either` no longer implements `IntoResponse` ([#229](https://github.com/tokio-rs/axum/pull/229))

  This `IntoResponse` from 0.1:
  ```rust
  use axum::{http::Response, prelude::*, response::IntoResponse};

  struct MyResponse;

  impl IntoResponse for MyResponse {
      fn into_response(self) -> Response<Body> {
          Response::new(Body::empty())
      }
  }
  ```

  Becomes this in 0.2:
  ```rust
  use axum::{body::Body, http::Response, response::IntoResponse};

  struct MyResponse;

  impl IntoResponse for MyResponse {
      type Body = Body;
      type BodyError = <Self::Body as axum::body::HttpBody>::Error;

      fn into_response(self) -> Response<Self::Body> {
          Response::new(Body::empty())
      }
  }
  ```
- SSE:
  - **added:** Add `response::sse::Sse`. This implements SSE using a response rather than a service ([#98](https://github.com/tokio-rs/axum/pull/98))
  - **changed:** Remove `axum::sse`. It has been replaced by `axum::response::sse` ([#98](https://github.com/tokio-rs/axum/pull/98))

  Handler using SSE in 0.1:
  ```rust
  use axum::{
      prelude::*,
      sse::{sse, Event},
  };
  use std::convert::Infallible;

  let app = route(
      "/",
      sse(|| async {
          let stream = futures::stream::iter(vec![Ok::<_, Infallible>(
              Event::default().data("hi there!"),
          )]);
          Ok::<_, Infallible>(stream)
      }),
  );
  ```

  Becomes this in 0.2:

  ```rust
  use axum::{
      handler::get,
      response::sse::{Event, Sse},
      Router,
  };
  use std::convert::Infallible;

  let app = Router::new().route(
      "/",
      get(|| async {
          let stream = futures::stream::iter(vec![Ok::<_, Infallible>(
              Event::default().data("hi there!"),
          )]);
          Sse::new(stream)
      }),
  );
  ```
- WebSockets:
  - **changed:** Change WebSocket API to use an extractor plus a response ([#121](https://github.com/tokio-rs/axum/pull/121))
  - **changed:** Make WebSocket `Message` an enum ([#116](https://github.com/tokio-rs/axum/pull/116))
  - **changed:** `WebSocket` now uses `Error` as its error type ([#150](https://github.com/tokio-rs/axum/pull/150))

  Handler using WebSockets in 0.1:

  ```rust
  use axum::{
      prelude::*,
      ws::{ws, WebSocket},
  };

  let app = route(
      "/",
      ws(|socket: WebSocket| async move {
          // do stuff with socket
      }),
  );
  ```

  Becomes this in 0.2:

  ```rust
  use axum::{
      extract::ws::{WebSocket, WebSocketUpgrade},
      handler::get,
      Router,
  };

  let app = Router::new().route(
      "/",
      get(|ws: WebSocketUpgrade| async move {
          ws.on_upgrade(|socket: WebSocket| async move {
              // do stuff with socket
          })
      }),
  );
  ```
- Misc
  - **added:** Add default feature `tower-log` which exposes `tower`'s `log` feature. ([#218](https://github.com/tokio-rs/axum/pull/218))
  - **changed:** Replace `body::BoxStdError` with `axum::Error`, which supports downcasting ([#150](https://github.com/tokio-rs/axum/pull/150))
  - **changed:** `EmptyRouter` now requires the response body to implement `Send + Sync + 'static'` ([#108](https://github.com/tokio-rs/axum/pull/108))
  - **changed:** `Router::check_infallible` now returns a `CheckInfallible` service. This
    is to improve compile times ([#198](https://github.com/tokio-rs/axum/pull/198))
  - **changed:** `Router::into_make_service` now returns `routing::IntoMakeService` rather than
    `tower::make::Shared` ([#229](https://github.com/tokio-rs/axum/pull/229))
  - **changed:** All usage of `tower::BoxError` has been replaced with `axum::BoxError` ([#229](https://github.com/tokio-rs/axum/pull/229))
  - **changed:** Several response future types have been moved into dedicated
    `future` modules ([#133](https://github.com/tokio-rs/axum/pull/133))
  - **changed:** `EmptyRouter`, `ExtractorMiddleware`, `ExtractorMiddlewareLayer`,
    and `QueryStringMissing` no longer implement `Copy` ([#132](https://github.com/tokio-rs/axum/pull/132))
  - **changed:** `service::OnMethod`, `handler::OnMethod`, and `routing::Nested` have new response future types ([#157](https://github.com/tokio-rs/axum/pull/157))

# 0.1.3 (06. August, 2021)

- Fix stripping prefix when nesting services at `/` ([#91](https://github.com/tokio-rs/axum/pull/91))
- Add support for WebSocket protocol negotiation ([#83](https://github.com/tokio-rs/axum/pull/83))
- Use `pin-project-lite` instead of `pin-project` ([#95](https://github.com/tokio-rs/axum/pull/95))
- Re-export `http` crate and `hyper::Server` ([#110](https://github.com/tokio-rs/axum/pull/110))
- Fix `Query` and `Form` extractors giving bad request error when query string is empty. ([#117](https://github.com/tokio-rs/axum/pull/117))
- Add `Path` extractor. ([#124](https://github.com/tokio-rs/axum/pull/124))
- Fixed the implementation of `IntoResponse` of `(HeaderMap, T)` and `(StatusCode, HeaderMap, T)` would ignore headers from `T` ([#137](https://github.com/tokio-rs/axum/pull/137))
- Deprecate `extract::UrlParams` and `extract::UrlParamsMap`. Use `extract::Path` instead ([#138](https://github.com/tokio-rs/axum/pull/138))

# 0.1.2 (01. August, 2021)

- Implement `Stream` for `WebSocket` ([#52](https://github.com/tokio-rs/axum/pull/52))
- Implement `Sink` for `WebSocket` ([#52](https://github.com/tokio-rs/axum/pull/52))
- Implement `Deref` most extractors ([#56](https://github.com/tokio-rs/axum/pull/56))
- Return `405 Method Not Allowed` for unsupported method for route ([#63](https://github.com/tokio-rs/axum/pull/63))
- Add extractor for remote connection info ([#55](https://github.com/tokio-rs/axum/pull/55))
- Improve error message of `MissingExtension` rejections ([#72](https://github.com/tokio-rs/axum/pull/72))
- Improve documentation for routing ([#71](https://github.com/tokio-rs/axum/pull/71))
- Clarify required response body type when routing to `tower::Service`s ([#69](https://github.com/tokio-rs/axum/pull/69))
- Add `axum::body::box_body` to converting an `http_body::Body` to `axum::body::BoxBody` ([#69](https://github.com/tokio-rs/axum/pull/69))
- Add `axum::sse` for Server-Sent Events ([#75](https://github.com/tokio-rs/axum/pull/75))
- Mention required dependencies in docs ([#77](https://github.com/tokio-rs/axum/pull/77))
- Fix WebSockets failing on Firefox ([#76](https://github.com/tokio-rs/axum/pull/76))

# 0.1.1 (30. July, 2021)

- Misc readme fixes.

# 0.1.0 (30. July, 2021)

- Initial release.<|MERGE_RESOLUTION|>--- conflicted
+++ resolved
@@ -7,15 +7,13 @@
 
 # Unreleased
 
-<<<<<<< HEAD
-- **breaking:** Remove `extractor_middleware` which was previously deprecated.
-  Use `axum::middleware::from_extractor` instead.
-=======
 - **added:** Support resolving host name via `Forwarded` header in `Host`
   extractor ([#1078])
+- **breaking:** Remove `extractor_middleware` which was previously deprecated.
+  Use `axum::middleware::from_extractor` instead ([#1077])
 
 [#1078]: https://github.com/tokio-rs/axum/pull/1078
->>>>>>> 0313c0cf
+[#1077]: https://github.com/tokio-rs/axum/pull/1077
 
 # 0.5.7 (08. June, 2022)
 
