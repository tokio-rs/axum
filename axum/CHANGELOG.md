# Changelog

All notable changes to this project will be documented in this file.

The format is based on [Keep a Changelog](https://keepachangelog.com/en/1.0.0/),
and this project adheres to [Semantic Versioning](https://semver.org/spec/v2.0.0.html).

# Unreleased

<<<<<<< HEAD
- **fixed:** Improve error for `PathRejection::WrongNumberOfParameters` to hint at using
  `Path<(String, String)>` or `Path<SomeStruct>` ([#1023])
- **fixed:** `PathRejection::WrongNumberOfParameters` now uses `500 Internal Server Error` since
  its a programmer error and not a client error ([#1023])

[#1023]: https://github.com/tokio-rs/axum/pull/1023
=======
- **added:** Add `WebSocket::protocol` to return the selected WebSocket subprotocol, if there is one. ([#1022])

[#1022]: https://github.com/tokio-rs/axum/pull/1022
>>>>>>> 28033434

# 0.5.5 (10. May, 2022)

- **fixed:** Correctly handle `GET`, `HEAD`, and `OPTIONS` requests in `ContentLengthLimit`.
  Request with these methods are now accepted if they _do not_ have a `Content-Length` header, and
  the request body will not be checked. If they do have a `Content-Length` header they'll be
  rejected. This allows `ContentLengthLimit` to be used as middleware around several routes,
  including `GET` routes ([#989])
- **added:** Add `MethodRouter::{into_make_service, into_make_service_with_connect_info}` ([#1010])

[#989]: https://github.com/tokio-rs/axum/pull/989
[#1010]: https://github.com/tokio-rs/axum/pull/1010

# 0.5.4 (26. April, 2022)

- **added:** Add `response::ErrorResponse` and `response::Result` for
  `IntoResponse`-based error handling ([#921])
- **added:** Add `middleware::from_extractor` and deprecate `extract::extractor_middleware` ([#957])
- **changed:** Update to tower-http 0.3 ([#965])

[#921]: https://github.com/tokio-rs/axum/pull/921
[#957]: https://github.com/tokio-rs/axum/pull/957
[#965]: https://github.com/tokio-rs/axum/pull/965

# 0.5.3 (19. April, 2022)

- **added:** Add `AppendHeaders` for appending headers to a response rather than overriding them ([#927])
- **added:** Add `axum::extract::multipart::Field::chunk` method for streaming a single chunk from
  the field ([#901])
- **fixed:** Fix trailing slash redirection with query parameters ([#936])

[#901]: https://github.com/tokio-rs/axum/pull/901
[#927]: https://github.com/tokio-rs/axum/pull/927
[#936]: https://github.com/tokio-rs/axum/pull/936

# 0.5.2 (19. April, 2022)

Yanked, as it contained an accidental breaking change.

# 0.5.1 (03. April, 2022)

- **added:** Add `RequestParts::extract` which allows applying an extractor as a method call ([#897])

[#897]: https://github.com/tokio-rs/axum/pull/897

# 0.5.0 (31. March, 2022)

- **added:** Document sharing state between handler and middleware ([#783])
- **added:** `Extension<_>` can now be used in tuples for building responses, and will set an
  extension on the response ([#797])
- **added:** `extract::Host` for extracting the hostname of a request ([#827])
- **added:** Add `IntoResponseParts` trait which allows defining custom response
  types for adding headers or extensions to responses ([#797])
- **added:** `TypedHeader` implements the new `IntoResponseParts` trait so they
  can be returned from handlers as parts of a response ([#797])
- **changed:** `Router::merge` now accepts `Into<Router>` ([#819])
- **breaking:** `sse::Event` now accepts types implementing `AsRef<str>` instead of `Into<String>`
  as field values.
- **breaking:** `sse::Event` now panics if a setter method is called twice instead of silently
  overwriting old values.
- **breaking:** Require `Output = ()` on `WebSocketStream::on_upgrade` ([#644])
- **breaking:** Make `TypedHeaderRejectionReason` `#[non_exhaustive]` ([#665])
- **breaking:** Using `HeaderMap` as an extractor will no longer remove the headers and thus
  they'll still be accessible to other extractors, such as `axum::extract::Json`. Instead
  `HeaderMap` will clone the headers. You should prefer to use `TypedHeader` to extract only the
  headers you need ([#698])

  This includes these breaking changes:
    - `RequestParts::take_headers` has been removed.
    - `RequestParts::headers` returns `&HeaderMap`.
    - `RequestParts::headers_mut` returns `&mut HeaderMap`.
    - `HeadersAlreadyExtracted` has been removed.
    - The `HeadersAlreadyExtracted` variant has been removed from these rejections:
        - `RequestAlreadyExtracted`
        - `RequestPartsAlreadyExtracted`
        - `JsonRejection`
        - `FormRejection`
        - `ContentLengthLimitRejection`
        - `WebSocketUpgradeRejection`
    - `<HeaderMap as FromRequest<_>>::Rejection` has been changed to `std::convert::Infallible`.
- **breaking:** `axum::http::Extensions` is no longer an extractor (ie it
  doesn't implement `FromRequest`). The `axum::extract::Extension` extractor is
  _not_ impacted by this and works the same. This change makes it harder to
  accidentally remove all extensions which would result in confusing errors
  elsewhere ([#699])
  This includes these breaking changes:
    - `RequestParts::take_extensions` has been removed.
    - `RequestParts::extensions` returns `&Extensions`.
    - `RequestParts::extensions_mut` returns `&mut Extensions`.
    - `RequestAlreadyExtracted` has been removed.
    - `<Request as FromRequest>::Rejection` is now `BodyAlreadyExtracted`.
    - `<http::request::Parts as FromRequest>::Rejection` is now `Infallible`.
    - `ExtensionsAlreadyExtracted` has been removed.
    - The `ExtensionsAlreadyExtracted` removed variant has been removed from these rejections:
        - `ExtensionRejection`
        - `PathRejection`
        - `MatchedPathRejection`
        - `WebSocketUpgradeRejection`
- **breaking:** `Redirect::found` has been removed ([#800])
- **breaking:** `AddExtensionLayer` has been removed. Use `Extension` instead. It now implements
  `tower::Layer` ([#807])
- **breaking:** `AddExtension` has been moved from the root module to `middleware`
- **breaking:** `.nest("/foo/", Router::new().route("/bar", _))` now does the right thing and
  results in a route at `/foo/bar` instead of `/foo//bar` ([#824])
- **breaking:** Routes are now required to start with `/`. Previously routes such as `:foo` would
  be accepted but most likely result in bugs ([#823])
- **breaking:** `Headers` has been removed. Arrays of tuples directly implement
  `IntoResponseParts` so `([("x-foo", "foo")], response)` now works ([#797])
- **breaking:** `InvalidJsonBody` has been replaced with `JsonDataError` to clearly signal that the
  request body was syntactically valid JSON but couldn't be deserialized into the target type
- **breaking:** `Handler` is no longer an `#[async_trait]` but instead has an
  associated `Future` type. That allows users to build their own `Handler` types
  without paying the cost of `#[async_trait]` ([#879])
- **changed:** New `JsonSyntaxError` variant added to `JsonRejection`. This is returned when the
  request body contains syntactically invalid JSON
- **fixed:** Correctly set the `Content-Length` header for response to `HEAD`
  requests ([#734])
- **fixed:** Fix wrong `content-length` for `HEAD` requests to endpoints that returns chunked
  responses ([#755])
- **fixed:** Fixed several routing bugs related to nested "opaque" tower services (i.e.
  non-`Router` services) ([#841] and [#842])
- **changed:** Update to tokio-tungstenite 0.17 ([#791])
- **breaking:** `Redirect::{to, temporary, permanent}` now accept `&str` instead
  of `Uri` ([#889])
- **breaking:** Remove second type parameter from `Router::into_make_service_with_connect_info`
  and `Handler::into_make_service_with_connect_info` to support `MakeService`s
  that accept multiple targets ([#892])

[#644]: https://github.com/tokio-rs/axum/pull/644
[#665]: https://github.com/tokio-rs/axum/pull/665
[#698]: https://github.com/tokio-rs/axum/pull/698
[#699]: https://github.com/tokio-rs/axum/pull/699
[#734]: https://github.com/tokio-rs/axum/pull/734
[#755]: https://github.com/tokio-rs/axum/pull/755
[#783]: https://github.com/tokio-rs/axum/pull/783
[#791]: https://github.com/tokio-rs/axum/pull/791
[#797]: https://github.com/tokio-rs/axum/pull/797
[#800]: https://github.com/tokio-rs/axum/pull/800
[#807]: https://github.com/tokio-rs/axum/pull/807
[#819]: https://github.com/tokio-rs/axum/pull/819
[#823]: https://github.com/tokio-rs/axum/pull/823
[#824]: https://github.com/tokio-rs/axum/pull/824
[#827]: https://github.com/tokio-rs/axum/pull/827
[#841]: https://github.com/tokio-rs/axum/pull/841
[#842]: https://github.com/tokio-rs/axum/pull/842
[#879]: https://github.com/tokio-rs/axum/pull/879
[#889]: https://github.com/tokio-rs/axum/pull/889
[#892]: https://github.com/tokio-rs/axum/pull/892

# 0.4.8 (2. March, 2022)

- Use correct path for `AddExtensionLayer` and `AddExtension::layer` deprecation
  notes ([#812])

[#812]: https://github.com/tokio-rs/axum/pull/812

# 0.4.7 (1. March, 2022)

- **added:** Implement `tower::Layer` for `Extension` ([#801])
- **changed:** Deprecate `AddExtensionLayer`. Use `Extension` instead ([#805])

[#801]: https://github.com/tokio-rs/axum/pull/801
[#805]: https://github.com/tokio-rs/axum/pull/805

# 0.4.6 (22. February, 2022)

- **added:** `middleware::from_fn` for creating middleware from async functions.
  This previously lived in axum-extra but has been moved to axum ([#719])
- **fixed:** Set `Allow` header when responding with `405 Method Not Allowed` ([#733])

[#719]: https://github.com/tokio-rs/axum/pull/719
[#733]: https://github.com/tokio-rs/axum/pull/733

# 0.4.5 (31. January, 2022)

- Reference [axum-macros] instead of [axum-debug]. The latter has been superseded by
  axum-macros and is deprecated ([#738])

[#738]: https://github.com/tokio-rs/axum/pull/738
[axum-debug]: https://docs.rs/axum-debug
[axum-macros]: https://docs.rs/axum-macros

# 0.4.4 (13. January, 2022)

- **fixed:** Fix using incorrect path prefix when nesting `Router`s at `/` ([#691])
- **fixed:** Make `nest("", service)` work and mean the same as `nest("/", service)` ([#691])
- **fixed:** Replace response code `301` with `308` for trailing slash redirects. Also deprecates
  `Redirect::found` (`302`) in favor of `Redirect::temporary` (`307`) or `Redirect::to` (`303`).
  This is to prevent clients from changing non-`GET` requests to `GET` requests ([#682])

[#691]: https://github.com/tokio-rs/axum/pull/691
[#682]: https://github.com/tokio-rs/axum/pull/682

# 0.4.3 (21. December, 2021)

- **added:** `axum::AddExtension::layer` ([#607])
- **added:** Re-export the headers crate when the headers feature is active ([#630])
- **fixed:** `sse::Event` will no longer drop the leading space of data, event ID and name values
  that have it ([#600])
- **fixed:** `sse::Event` is more strict about what field values it supports, disallowing any SSE
  events that break the specification (such as field values containing carriage returns) ([#599])
- **fixed:** Improve documentation of `sse::Event` ([#601])
- **fixed:** Make `Path` fail with `ExtensionsAlreadyExtracted` if another extractor (such as
  `Request`) has previously taken the request extensions. Thus `PathRejection` now contains a
  variant with `ExtensionsAlreadyExtracted`. This is not a breaking change since `PathRejection` is
  marked as `#[non_exhaustive]` ([#619])
- **fixed:** Fix misleading error message for `PathRejection` if extensions had
  previously been extracted ([#619])
- **fixed:** Use `AtomicU32` internally, rather than `AtomicU64`, to improve portability ([#616])

[#599]: https://github.com/tokio-rs/axum/pull/599
[#600]: https://github.com/tokio-rs/axum/pull/600
[#601]: https://github.com/tokio-rs/axum/pull/601
[#607]: https://github.com/tokio-rs/axum/pull/607
[#616]: https://github.com/tokio-rs/axum/pull/616
[#619]: https://github.com/tokio-rs/axum/pull/619
[#619]: https://github.com/tokio-rs/axum/pull/619
[#630]: https://github.com/tokio-rs/axum/pull/630

# 0.4.2 (06. December, 2021)

- **fix:** Depend on the correct version of `axum-core` ([#592])

[#592]: https://github.com/tokio-rs/axum/pull/592

# 0.4.1 (06. December, 2021)

- **added:** `axum::response::Response` now exists as a shorthand for writing `Response<BoxBody>` ([#590])

[#590]: https://github.com/tokio-rs/axum/pull/590

# 0.4.0 (02. December, 2021)

- **breaking:** New `MethodRouter` that works similarly to `Router`:
  - Route to handlers and services with the same type
  - Add middleware to some routes more easily with `MethodRouter::layer` and
    `MethodRouter::route_layer`.
  - Merge method routers with `MethodRouter::merge`
  - Customize response for unsupported methods with `MethodRouter::fallback`
- **breaking:** The default for the type parameter in `FromRequest` and
  `RequestParts` has been removed. Use `FromRequest<Body>` and
  `RequestParts<Body>` to get the previous behavior ([#564])
- **added:** `FromRequest` and `IntoResponse` are now defined in a new called
  `axum-core`. This crate is intended for library authors to depend on, rather
  than `axum` itself, if possible. `axum-core` has a smaller API and will thus
  receive fewer breaking changes. `FromRequest` and `IntoResponse` are
  re-exported from `axum` in the same location so nothing is changed for `axum`
  users ([#564])
- **breaking:** The previously deprecated `axum::body::box_body` function has
  been removed. Use `axum::body::boxed` instead.
- **fixed:** Adding the same route with different methods now works ie
  `.route("/", get(_)).route("/", post(_))`.
- **breaking:** `routing::handler_method_router` and
  `routing::service_method_router` has been removed in favor of
  `routing::{get, get_service, ..., MethodRouter}`.
- **breaking:** `HandleErrorExt` has been removed in favor of
  `MethodRouter::handle_error`.
- **breaking:** `HandleErrorLayer` now requires the handler function to be
  `async` ([#534])
- **added:** `HandleErrorLayer` now supports running extractors.
- **breaking:** The `Handler<B, T>` trait is now defined as `Handler<T, B =
  Body>`. That is the type parameters have been swapped and `B` defaults to
  `axum::body::Body` ([#527])
- **breaking:** `Router::merge` will panic if both routers have fallbacks.
  Previously the left side fallback would be silently discarded ([#529])
- **breaking:** `Router::nest` will panic if the nested router has a fallback.
  Previously it would be silently discarded ([#529])
- Update WebSockets to use tokio-tungstenite 0.16 ([#525])
- **added:** Default to return `charset=utf-8` for text content type. ([#554])
- **breaking:** The `Body` and `BodyError` associated types on the
  `IntoResponse` trait have been removed - instead, `.into_response()` will now
  always return `Response<BoxBody>` ([#571])
- **breaking:** `PathParamsRejection` has been renamed to `PathRejection` and its
  variants renamed to `FailedToDeserializePathParams` and `MissingPathParams`. This
  makes it more consistent with the rest of axum ([#574])
- **added:** `Path`'s rejection type now provides data about exactly which part of
  the path couldn't be deserialized ([#574])

[#525]: https://github.com/tokio-rs/axum/pull/525
[#527]: https://github.com/tokio-rs/axum/pull/527
[#529]: https://github.com/tokio-rs/axum/pull/529
[#534]: https://github.com/tokio-rs/axum/pull/534
[#554]: https://github.com/tokio-rs/axum/pull/554
[#564]: https://github.com/tokio-rs/axum/pull/564
[#571]: https://github.com/tokio-rs/axum/pull/571
[#574]: https://github.com/tokio-rs/axum/pull/574

# 0.3.4 (13. November, 2021)

- **change:** `box_body` has been renamed to `boxed`. `box_body` still exists
  but is deprecated ([#530])

[#530]: https://github.com/tokio-rs/axum/pull/530

# 0.3.3 (13. November, 2021)

- Implement `FromRequest` for [`http::request::Parts`] so it can be used an
  extractor ([#489])
- Implement `IntoResponse` for `http::response::Parts` ([#490])

[#489]: https://github.com/tokio-rs/axum/pull/489
[#490]: https://github.com/tokio-rs/axum/pull/490
[`http::request::Parts`]: https://docs.rs/http/latest/http/request/struct.Parts.html

# 0.3.2 (08. November, 2021)

- **added:** Add `Router::route_layer` for applying middleware that
  will only run on requests that match a route. This is useful for middleware
  that return early, such as authorization ([#474])

[#474]: https://github.com/tokio-rs/axum/pull/474

# 0.3.1 (06. November, 2021)

- **fixed:** Implement `Clone` for `IntoMakeServiceWithConnectInfo` ([#471])

[#471]: https://github.com/tokio-rs/axum/pull/471

# 0.3.0 (02. November, 2021)

- Overall:
  - **fixed:** All known compile time issues are resolved, including those with
    `boxed` and those introduced by Rust 1.56 ([#404])
  - **breaking:** The router's type is now always `Router` regardless of how many routes or
    middleware are applied ([#404])

    This means router types are all always nameable:

    ```rust
    fn my_routes() -> Router {
        Router::new().route(
            "/users",
            post(|| async { "Hello, World!" }),
        )
    }
    ```
  - **breaking:** Added feature flags for HTTP1 and JSON. This enables removing a
    few dependencies if your app only uses HTTP2 or doesn't use JSON. This is only a
    breaking change if you depend on axum with `default_features = false`. ([#286])
  - **breaking:** `Route::boxed` and `BoxRoute` have been removed as they're no longer
    necessary ([#404])
  - **breaking:** `Nested`, `Or` types are now private. They no longer had to be
    public because `Router` is internally boxed ([#404])
  - **breaking:** Remove `routing::Layered` as it didn't actually do anything and
    thus wasn't necessary
  - **breaking:** Vendor `AddExtensionLayer` and `AddExtension` to reduce public
    dependencies
  - **breaking:** `body::BoxBody` is now a type alias for
    `http_body::combinators::UnsyncBoxBody` and thus is no longer `Sync`. This
    is because bodies are streams and requiring streams to be `Sync` is
    unnecessary.
  - **added:** Implement `IntoResponse` for `http_body::combinators::UnsyncBoxBody`.
  - **added:** Add `Handler::into_make_service` for serving a handler without a
    `Router`.
  - **added:** Add `Handler::into_make_service_with_connect_info` for serving a
    handler without a `Router`, and storing info about the incoming connection.
  - **breaking:** axum's minimum supported rust version is now 1.54
- Routing:
  - Big internal refactoring of routing leading to several improvements ([#363])
    - **added:** Wildcard routes like `.route("/api/users/*rest", service)` are now supported.
    - **fixed:** The order routes are added in no longer matters.
    - **fixed:** Adding a conflicting route will now cause a panic instead of silently making
      a route unreachable.
    - **fixed:** Route matching is faster as number of routes increases.
    - **breaking:** Handlers for multiple HTTP methods must be added in the same
      `Router::route` call. So `.route("/", get(get_handler).post(post_handler))` and
      _not_ `.route("/", get(get_handler)).route("/", post(post_handler))`.
  - **fixed:** Correctly handle trailing slashes in routes:
    - If a route with a trailing slash exists and a request without a trailing
      slash is received, axum will send a 301 redirection to the route with the
      trailing slash.
    - Or vice versa if a route without a trailing slash exists and a request
      with a trailing slash is received.
    - This can be overridden by explicitly defining two routes: One with and one
      without a trailing slash.
  - **breaking:** Method routing for handlers has been moved from `axum::handler`
    to `axum::routing`. So `axum::handler::get` now lives at `axum::routing::get`
    ([#405])
  - **breaking:** Method routing for services has been moved from `axum::service`
    to `axum::routing::service_method_routing`. So `axum::service::get` now lives at
    `axum::routing::service_method_routing::get`, etc. ([#405])
  - **breaking:** `Router::or` renamed to `Router::merge` and will now panic on
    overlapping routes. It now only accepts `Router`s and not general `Service`s.
    Use `Router::fallback` for adding fallback routes ([#408])
  - **added:** `Router::fallback` for adding handlers for request that didn't
    match any routes. `Router::fallback` must be use instead of `nest("/", _)` ([#408])
  - **breaking:** `EmptyRouter` has been renamed to `MethodNotAllowed` as it's only
    used in method routers and not in path routers (`Router`)
  - **breaking:** Remove support for routing based on the `CONNECT` method. An
    example of combining axum with and HTTP proxy can be found [here][proxy] ([#428])
- Extractors:
  - **fixed:** Expand accepted content types for JSON requests ([#378])
  - **fixed:** Support deserializing `i128` and `u128` in `extract::Path`
  - **breaking:** Automatically do percent decoding in `extract::Path`
    ([#272])
  - **breaking:** Change `Connected::connect_info` to return `Self` and remove
    the associated type `ConnectInfo` ([#396])
  - **added:** Add `extract::MatchedPath` for accessing path in router that
    matched the request ([#412])
- Error handling:
  - **breaking:** Simplify error handling model ([#402]):
    - All services part of the router are now required to be infallible.
    - Error handling utilities have been moved to an `error_handling` module.
    - `Router::check_infallible` has been removed since routers are always
      infallible with the error handling changes.
    - Error handling closures must now handle all errors and thus always return
      something that implements `IntoResponse`.

    With these changes handling errors from fallible middleware is done like so:

    ```rust,no_run
    use axum::{
        routing::get,
        http::StatusCode,
        error_handling::HandleErrorLayer,
        response::IntoResponse,
        Router, BoxError,
    };
    use tower::ServiceBuilder;
    use std::time::Duration;

    let middleware_stack = ServiceBuilder::new()
        // Handle errors from middleware
        //
        // This middleware most be added above any fallible
        // ones if you're using `ServiceBuilder`, due to how ordering works
        .layer(HandleErrorLayer::new(handle_error))
        // Return an error after 30 seconds
        .timeout(Duration::from_secs(30));

    let app = Router::new()
        .route("/", get(|| async { /* ... */ }))
        .layer(middleware_stack);

    fn handle_error(_error: BoxError) -> impl IntoResponse {
        StatusCode::REQUEST_TIMEOUT
    }
    ```

    And handling errors from fallible leaf services is done like so:

    ```rust
    use axum::{
        Router, service,
        body::Body,
        routing::service_method_routing::get,
        response::IntoResponse,
        http::{Request, Response},
        error_handling::HandleErrorExt, // for `.handle_error`
    };
    use std::{io, convert::Infallible};
    use tower::service_fn;

    let app = Router::new()
        .route(
            "/",
            get(service_fn(|_req: Request<Body>| async {
                let contents = tokio::fs::read_to_string("some_file").await?;
                Ok::<_, io::Error>(Response::new(Body::from(contents)))
            }))
            .handle_error(handle_io_error),
        );

    fn handle_io_error(error: io::Error) -> impl IntoResponse {
        // ...
    }
    ```
- Misc:
  - `InvalidWebsocketVersionHeader` has been renamed to `InvalidWebSocketVersionHeader` ([#416])
  - `WebsocketKeyHeaderMissing` has been renamed to `WebSocketKeyHeaderMissing` ([#416])

[#339]: https://github.com/tokio-rs/axum/pull/339
[#286]: https://github.com/tokio-rs/axum/pull/286
[#272]: https://github.com/tokio-rs/axum/pull/272
[#378]: https://github.com/tokio-rs/axum/pull/378
[#363]: https://github.com/tokio-rs/axum/pull/363
[#396]: https://github.com/tokio-rs/axum/pull/396
[#402]: https://github.com/tokio-rs/axum/pull/402
[#404]: https://github.com/tokio-rs/axum/pull/404
[#405]: https://github.com/tokio-rs/axum/pull/405
[#408]: https://github.com/tokio-rs/axum/pull/408
[#412]: https://github.com/tokio-rs/axum/pull/412
[#416]: https://github.com/tokio-rs/axum/pull/416
[#428]: https://github.com/tokio-rs/axum/pull/428
[proxy]: https://github.com/tokio-rs/axum/blob/main/examples/http-proxy/src/main.rs

# 0.2.8 (07. October, 2021)

- Document debugging handler type errors with "axum-debug" ([#372])

[#372]: https://github.com/tokio-rs/axum/pull/372

# 0.2.7 (06. October, 2021)

- Bump minimum version of async-trait ([#370])

[#370]: https://github.com/tokio-rs/axum/pull/370

# 0.2.6 (02. October, 2021)

- Clarify that `handler::any` and `service::any` only accepts standard HTTP
  methods ([#337])
- Document how to customize error responses from extractors ([#359])

[#337]: https://github.com/tokio-rs/axum/pull/337
[#359]: https://github.com/tokio-rs/axum/pull/359

# 0.2.5 (18. September, 2021)

- Add accessors for `TypedHeaderRejection` fields ([#317])
- Improve docs for extractors ([#327])

[#317]: https://github.com/tokio-rs/axum/pull/317
[#327]: https://github.com/tokio-rs/axum/pull/327

# 0.2.4 (10. September, 2021)

- Document using `StreamExt::split` with `WebSocket` ([#291])
- Document adding middleware to multiple groups of routes ([#293])

[#291]: https://github.com/tokio-rs/axum/pull/291
[#293]: https://github.com/tokio-rs/axum/pull/293

# 0.2.3 (26. August, 2021)

- **fixed:** Fix accidental breaking change introduced by internal refactor.
  `BoxRoute` used to be `Sync` but was accidental made `!Sync` ([#273](https://github.com/tokio-rs/axum/pull/273))

# 0.2.2 (26. August, 2021)

- **fixed:** Fix URI captures matching empty segments. This means requests with
  URI `/` will no longer be matched by `/:key` ([#264](https://github.com/tokio-rs/axum/pull/264))
- **fixed:** Remove needless trait bounds from `Router::boxed` ([#269](https://github.com/tokio-rs/axum/pull/269))

# 0.2.1 (24. August, 2021)

- **added:** Add `Redirect::to` constructor ([#255](https://github.com/tokio-rs/axum/pull/255))
- **added:** Document how to implement `IntoResponse` for custom error type ([#258](https://github.com/tokio-rs/axum/pull/258))

# 0.2.0 (23. August, 2021)

- Overall:
  - **fixed:** Overall compile time improvements. If you're having issues with compile time
    please file an issue! ([#184](https://github.com/tokio-rs/axum/pull/184)) ([#198](https://github.com/tokio-rs/axum/pull/198)) ([#220](https://github.com/tokio-rs/axum/pull/220))
  - **changed:** Remove `prelude`. Explicit imports are now required ([#195](https://github.com/tokio-rs/axum/pull/195))
- Routing:
  - **added:** Add dedicated `Router` to replace the `RoutingDsl` trait ([#214](https://github.com/tokio-rs/axum/pull/214))
  - **added:** Add `Router::or` for combining routes ([#108](https://github.com/tokio-rs/axum/pull/108))
  - **fixed:** Support matching different HTTP methods for the same route that aren't defined
    together. So `Router::new().route("/", get(...)).route("/", post(...))` now
    accepts both `GET` and `POST`. Previously only `POST` would be accepted ([#224](https://github.com/tokio-rs/axum/pull/224))
  - **fixed:** `get` routes will now also be called for `HEAD` requests but will always have
    the response body removed ([#129](https://github.com/tokio-rs/axum/pull/129))
  - **changed:** Replace `axum::route(...)` with `axum::Router::new().route(...)`. This means
    there is now only one way to create a new router. Same goes for
    `axum::routing::nest`. ([#215](https://github.com/tokio-rs/axum/pull/215))
  - **changed:** Implement `routing::MethodFilter` via [`bitflags`](https://crates.io/crates/bitflags) ([#158](https://github.com/tokio-rs/axum/pull/158))
  - **changed:** Move `handle_error` from `ServiceExt` to `service::OnMethod` ([#160](https://github.com/tokio-rs/axum/pull/160))

  With these changes this app using 0.1:

  ```rust
  use axum::{extract::Extension, prelude::*, routing::BoxRoute, AddExtensionLayer};

  let app = route("/", get(|| async { "hi" }))
      .nest("/api", api_routes())
      .layer(AddExtensionLayer::new(state));

  fn api_routes() -> BoxRoute<Body> {
      route(
          "/users",
          post(|Extension(state): Extension<State>| async { "hi from nested" }),
      )
      .boxed()
  }
  ```

  Becomes this in 0.2:

  ```rust
  use axum::{
      extract::Extension,
      handler::{get, post},
      routing::BoxRoute,
      Router,
  };

  let app = Router::new()
      .route("/", get(|| async { "hi" }))
      .nest("/api", api_routes());

  fn api_routes() -> Router<BoxRoute> {
      Router::new()
          .route(
              "/users",
              post(|Extension(state): Extension<State>| async { "hi from nested" }),
          )
          .boxed()
  }
  ```
- Extractors:
  - **added:** Make `FromRequest` default to being generic over `body::Body` ([#146](https://github.com/tokio-rs/axum/pull/146))
  - **added:** Implement `std::error::Error` for all rejections ([#153](https://github.com/tokio-rs/axum/pull/153))
  - **added:** Add `OriginalUri` for extracting original request URI in nested services ([#197](https://github.com/tokio-rs/axum/pull/197))
  - **added:** Implement `FromRequest` for `http::Extensions` ([#169](https://github.com/tokio-rs/axum/pull/169))
  - **added:** Make `RequestParts::{new, try_into_request}` public so extractors can be used outside axum ([#194](https://github.com/tokio-rs/axum/pull/194))
  - **added:** Implement `FromRequest` for `axum::body::Body` ([#241](https://github.com/tokio-rs/axum/pull/241))
  - **changed:** Removed `extract::UrlParams` and `extract::UrlParamsMap`. Use `extract::Path` instead ([#154](https://github.com/tokio-rs/axum/pull/154))
  - **changed:** `extractor_middleware` now requires `RequestBody: Default` ([#167](https://github.com/tokio-rs/axum/pull/167))
  - **changed:** Convert `RequestAlreadyExtracted` to an enum with each possible error variant ([#167](https://github.com/tokio-rs/axum/pull/167))
  - **changed:** `extract::BodyStream` is no longer generic over the request body ([#234](https://github.com/tokio-rs/axum/pull/234))
  - **changed:** `extract::Body` has been renamed to `extract::RawBody` to avoid conflicting with `body::Body` ([#233](https://github.com/tokio-rs/axum/pull/233))
  - **changed:** `RequestParts` changes ([#153](https://github.com/tokio-rs/axum/pull/153))
      - `method` new returns an `&http::Method`
      - `method_mut` new returns an `&mut http::Method`
      - `take_method` has been removed
      - `uri` new returns an `&http::Uri`
      - `uri_mut` new returns an `&mut http::Uri`
      - `take_uri` has been removed
  - **changed:** Remove several rejection types that were no longer used ([#153](https://github.com/tokio-rs/axum/pull/153)) ([#154](https://github.com/tokio-rs/axum/pull/154))
- Responses:
  - **added:** Add `Headers` for easily customizing headers on a response ([#193](https://github.com/tokio-rs/axum/pull/193))
  - **added:** Add `Redirect` response ([#192](https://github.com/tokio-rs/axum/pull/192))
  - **added:** Add `body::StreamBody` for easily responding with a stream of byte chunks ([#237](https://github.com/tokio-rs/axum/pull/237))
  - **changed:** Add associated `Body` and `BodyError` types to `IntoResponse`. This is
    required for returning responses with bodies other than `hyper::Body` from
    handlers. See the docs for advice on how to implement `IntoResponse` ([#86](https://github.com/tokio-rs/axum/pull/86))
  - **changed:** `tower::util::Either` no longer implements `IntoResponse` ([#229](https://github.com/tokio-rs/axum/pull/229))

  This `IntoResponse` from 0.1:
  ```rust
  use axum::{http::Response, prelude::*, response::IntoResponse};

  struct MyResponse;

  impl IntoResponse for MyResponse {
      fn into_response(self) -> Response<Body> {
          Response::new(Body::empty())
      }
  }
  ```

  Becomes this in 0.2:
  ```rust
  use axum::{body::Body, http::Response, response::IntoResponse};

  struct MyResponse;

  impl IntoResponse for MyResponse {
      type Body = Body;
      type BodyError = <Self::Body as axum::body::HttpBody>::Error;

      fn into_response(self) -> Response<Self::Body> {
          Response::new(Body::empty())
      }
  }
  ```
- SSE:
  - **added:** Add `response::sse::Sse`. This implements SSE using a response rather than a service ([#98](https://github.com/tokio-rs/axum/pull/98))
  - **changed:** Remove `axum::sse`. It has been replaced by `axum::response::sse` ([#98](https://github.com/tokio-rs/axum/pull/98))

  Handler using SSE in 0.1:
  ```rust
  use axum::{
      prelude::*,
      sse::{sse, Event},
  };
  use std::convert::Infallible;

  let app = route(
      "/",
      sse(|| async {
          let stream = futures::stream::iter(vec![Ok::<_, Infallible>(
              Event::default().data("hi there!"),
          )]);
          Ok::<_, Infallible>(stream)
      }),
  );
  ```

  Becomes this in 0.2:

  ```rust
  use axum::{
      handler::get,
      response::sse::{Event, Sse},
      Router,
  };
  use std::convert::Infallible;

  let app = Router::new().route(
      "/",
      get(|| async {
          let stream = futures::stream::iter(vec![Ok::<_, Infallible>(
              Event::default().data("hi there!"),
          )]);
          Sse::new(stream)
      }),
  );
  ```
- WebSockets:
  - **changed:** Change WebSocket API to use an extractor plus a response ([#121](https://github.com/tokio-rs/axum/pull/121))
  - **changed:** Make WebSocket `Message` an enum ([#116](https://github.com/tokio-rs/axum/pull/116))
  - **changed:** `WebSocket` now uses `Error` as its error type ([#150](https://github.com/tokio-rs/axum/pull/150))

  Handler using WebSockets in 0.1:

  ```rust
  use axum::{
      prelude::*,
      ws::{ws, WebSocket},
  };

  let app = route(
      "/",
      ws(|socket: WebSocket| async move {
          // do stuff with socket
      }),
  );
  ```

  Becomes this in 0.2:

  ```rust
  use axum::{
      extract::ws::{WebSocket, WebSocketUpgrade},
      handler::get,
      Router,
  };

  let app = Router::new().route(
      "/",
      get(|ws: WebSocketUpgrade| async move {
          ws.on_upgrade(|socket: WebSocket| async move {
              // do stuff with socket
          })
      }),
  );
  ```
- Misc
  - **added:** Add default feature `tower-log` which exposes `tower`'s `log` feature. ([#218](https://github.com/tokio-rs/axum/pull/218))
  - **changed:** Replace `body::BoxStdError` with `axum::Error`, which supports downcasting ([#150](https://github.com/tokio-rs/axum/pull/150))
  - **changed:** `EmptyRouter` now requires the response body to implement `Send + Sync + 'static'` ([#108](https://github.com/tokio-rs/axum/pull/108))
  - **changed:** `Router::check_infallible` now returns a `CheckInfallible` service. This
    is to improve compile times ([#198](https://github.com/tokio-rs/axum/pull/198))
  - **changed:** `Router::into_make_service` now returns `routing::IntoMakeService` rather than
    `tower::make::Shared` ([#229](https://github.com/tokio-rs/axum/pull/229))
  - **changed:** All usage of `tower::BoxError` has been replaced with `axum::BoxError` ([#229](https://github.com/tokio-rs/axum/pull/229))
  - **changed:** Several response future types have been moved into dedicated
    `future` modules ([#133](https://github.com/tokio-rs/axum/pull/133))
  - **changed:** `EmptyRouter`, `ExtractorMiddleware`, `ExtractorMiddlewareLayer`,
    and `QueryStringMissing` no longer implement `Copy` ([#132](https://github.com/tokio-rs/axum/pull/132))
  - **changed:** `service::OnMethod`, `handler::OnMethod`, and `routing::Nested` have new response future types ([#157](https://github.com/tokio-rs/axum/pull/157))

# 0.1.3 (06. August, 2021)

- Fix stripping prefix when nesting services at `/` ([#91](https://github.com/tokio-rs/axum/pull/91))
- Add support for WebSocket protocol negotiation ([#83](https://github.com/tokio-rs/axum/pull/83))
- Use `pin-project-lite` instead of `pin-project` ([#95](https://github.com/tokio-rs/axum/pull/95))
- Re-export `http` crate and `hyper::Server` ([#110](https://github.com/tokio-rs/axum/pull/110))
- Fix `Query` and `Form` extractors giving bad request error when query string is empty. ([#117](https://github.com/tokio-rs/axum/pull/117))
- Add `Path` extractor. ([#124](https://github.com/tokio-rs/axum/pull/124))
- Fixed the implementation of `IntoResponse` of `(HeaderMap, T)` and `(StatusCode, HeaderMap, T)` would ignore headers from `T` ([#137](https://github.com/tokio-rs/axum/pull/137))
- Deprecate `extract::UrlParams` and `extract::UrlParamsMap`. Use `extract::Path` instead ([#138](https://github.com/tokio-rs/axum/pull/138))

# 0.1.2 (01. August, 2021)

- Implement `Stream` for `WebSocket` ([#52](https://github.com/tokio-rs/axum/pull/52))
- Implement `Sink` for `WebSocket` ([#52](https://github.com/tokio-rs/axum/pull/52))
- Implement `Deref` most extractors ([#56](https://github.com/tokio-rs/axum/pull/56))
- Return `405 Method Not Allowed` for unsupported method for route ([#63](https://github.com/tokio-rs/axum/pull/63))
- Add extractor for remote connection info ([#55](https://github.com/tokio-rs/axum/pull/55))
- Improve error message of `MissingExtension` rejections ([#72](https://github.com/tokio-rs/axum/pull/72))
- Improve documentation for routing ([#71](https://github.com/tokio-rs/axum/pull/71))
- Clarify required response body type when routing to `tower::Service`s ([#69](https://github.com/tokio-rs/axum/pull/69))
- Add `axum::body::box_body` to converting an `http_body::Body` to `axum::body::BoxBody` ([#69](https://github.com/tokio-rs/axum/pull/69))
- Add `axum::sse` for Server-Sent Events ([#75](https://github.com/tokio-rs/axum/pull/75))
- Mention required dependencies in docs ([#77](https://github.com/tokio-rs/axum/pull/77))
- Fix WebSockets failing on Firefox ([#76](https://github.com/tokio-rs/axum/pull/76))

# 0.1.1 (30. July, 2021)

- Misc readme fixes.

# 0.1.0 (30. July, 2021)

- Initial release.<|MERGE_RESOLUTION|>--- conflicted
+++ resolved
@@ -7,18 +7,14 @@
 
 # Unreleased
 
-<<<<<<< HEAD
+- **added:** Add `WebSocket::protocol` to return the selected WebSocket subprotocol, if there is one. ([#1022])
 - **fixed:** Improve error for `PathRejection::WrongNumberOfParameters` to hint at using
   `Path<(String, String)>` or `Path<SomeStruct>` ([#1023])
 - **fixed:** `PathRejection::WrongNumberOfParameters` now uses `500 Internal Server Error` since
   its a programmer error and not a client error ([#1023])
 
+[#1022]: https://github.com/tokio-rs/axum/pull/1022
 [#1023]: https://github.com/tokio-rs/axum/pull/1023
-=======
-- **added:** Add `WebSocket::protocol` to return the selected WebSocket subprotocol, if there is one. ([#1022])
-
-[#1022]: https://github.com/tokio-rs/axum/pull/1022
->>>>>>> 28033434
 
 # 0.5.5 (10. May, 2022)
 
