--- conflicted
+++ resolved
@@ -60,13 +60,10 @@
 - **breaking:** `AddExtensionLayer` has been removed. Use `Extension` instead. It now implements
   `tower::Layer` ([#807])
 - **breaking:** `AddExtension` has been moved from the root module to `middleware`
-<<<<<<< HEAD
 - **breaking:** `.nest("/foo/", Router::new().route("/bar", _))` now does the right thing and
   results in a route at `/foo/bar` instead of `/foo//bar` ([#824])
-=======
 - **breaking:** Routes are now required to start with `/`. Previously routes such as `:foo` would
   be accepted but most likely result in bugs ([#823])
->>>>>>> 90e74f12
 - **fixed:** Set `Allow` header when responding with `405 Method Not Allowed` ([#733])
 - **fixed:** Correctly set the `Content-Length` header for response to `HEAD`
   requests ([#734])
@@ -89,11 +86,8 @@
 [#801]: https://github.com/tokio-rs/axum/pull/801
 [#807]: https://github.com/tokio-rs/axum/pull/807
 [#819]: https://github.com/tokio-rs/axum/pull/819
-<<<<<<< HEAD
+[#823]: https://github.com/tokio-rs/axum/pull/823
 [#824]: https://github.com/tokio-rs/axum/pull/824
-=======
-[#823]: https://github.com/tokio-rs/axum/pull/823
->>>>>>> 90e74f12
 
 # 0.4.4 (13. January, 2022)
 
