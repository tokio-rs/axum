# Changelog

All notable changes to this project will be documented in this file.

The format is based on [Keep a Changelog](https://keepachangelog.com/en/1.0.0/),
and this project adheres to [Semantic Versioning](https://semver.org/spec/v2.0.0.html).

# Unreleased

- **breaking:** Remove deprecated `WebSocketUpgrade::max_send_queue`
- **breaking:** The following types/traits are no longer generic over the request body
  (i.e. the `B` type param has been removed) ([#1751] and [#1789]):
  - `FromRequestParts`
  - `FromRequest`
  - `HandlerService`
  - `HandlerWithoutStateExt`
  - `Handler`
  - `LayeredFuture`
  - `Layered`
  - `MethodRouter`
  - `Next`
  - `RequestExt`
  - `RouteFuture`
  - `Route`
  - `Router`
- **breaking:** axum no longer re-exports `hyper::Body` as that type is removed
  in hyper 1.0. Instead axum has its own body type at `axum::body::Body` ([#1751])
- **breaking:** `extract::BodyStream` has been removed as `body::Body`
  implements `Stream` and `FromRequest` directly ([#1751])
- **breaking:** Change `sse::Event::json_data` to use `axum_core::Error` as its error type ([#1762])
- **breaking:** Rename `DefaultOnFailedUpdgrade` to `DefaultOnFailedUpgrade` ([#1664])
- **breaking:** Rename `OnFailedUpdgrade` to `OnFailedUpgrade` ([#1664])
- **breaking:** `TypedHeader` has been move to `axum-extra` ([#1850])
- **breaking:** Removed re-exports of `Empty` and `Full`. Use
  `axum::body::Body::empty` and `axum::body::Body::from` respectively ([#1789])
- **breaking:** The response returned by `IntoResponse::into_response` must use
  `axum::body::Body` as the body type. `axum::response::Response` does this
  ([#1789])
- **breaking:** Removed the `BoxBody` type alias and its `box_body`
  constructor. Use `axum::body::Body::new` instead ([#1789])
- **breaking:** Remove `RawBody` extractor. `axum::body::Body` implements `FromRequest` directly ([#1789])
- **breaking:** The following types from `http-body` no longer implement `IntoResponse`:
  - `Full`, use `Body::from` instead
  - `Empty`, use `Body::empty` instead
  - `BoxBody`, use `Body::new` instead
  - `UnsyncBoxBody`, use `Body::new` instead
  - `MapData`, use `Body::new` instead
  - `MapErr`, use `Body::new` instead
- **added:** Add `axum::extract::Request` type alias where the body is `axum::body::Body` ([#1789])
- **added:** Add `Router::as_service` and `Router::into_service` to workaround
  type inference issues when calling `ServiceExt` methods on a `Router` ([#1835])
- **breaking:** Removed `axum::Server` as it was removed in hyper 1.0. Instead
  use `axum::serve(listener, service)` or hyper/hyper-util for more configuration options ([#1868])
- **breaking:** Only inherit fallbacks for routers nested with `Router::nest`.
  Routers nested with `Router::nest_service` will no longer inherit fallbacks ([#1956])
- **fixed:** Don't remove the `Sec-WebSocket-Key` header in `WebSocketUpgrade` ([#1972])
- **added:** Add `axum::extract::Query::try_from_uri` ([#2058])
- **added:** Implement `IntoResponse` for `Box<str>` and `Box<[u8]>` ([#2035])
- **breaking:** Simplify `MethodFilter`. It no longer uses bitflags ([#2073])
- **fixed:** Fix bugs around merging routers with nested fallbacks ([#2096])
- **fixed:** Fix `.source()` of composite rejections ([#2030])
- **fixed:** Allow unreachable code in `#[debug_handler]` ([#2014])
- **change:** Update tokio-tungstenite to 0.19 ([#2021])
- **change:** axum's MSRV is now 1.66 ([#1882])
- **added:** Implement `Handler` for `T: IntoResponse` ([#2140])
- **added:** Implement `IntoResponse` for `(R,) where R: IntoResponse` ([#2143])
- **changed:** For SSE, add space between field and value for compatibility ([#2149])
- **added:** Add `NestedPath` extractor ([#1924])
<<<<<<< HEAD
- **added:** Add `handle_error` function to existing `ServiceExt` trait ([#2235])
=======
- **breaking:** `impl<T> IntoResponse(Parts) for Extension<T>` now requires
  `T: Clone`, as that is required by the http crate ([#1882])
>>>>>>> 4d681de0
- **added:** Add `axum::Json::from_bytes` ([#2244])
- **added:** Implement `FromRequestParts` for `http::request::Parts` ([#2328])
- **added:** Implement `FromRequestParts` for `http::Extensions` ([#2328])

[#1664]: https://github.com/tokio-rs/axum/pull/1664
[#1751]: https://github.com/tokio-rs/axum/pull/1751
[#1762]: https://github.com/tokio-rs/axum/pull/1762
[#1789]: https://github.com/tokio-rs/axum/pull/1789
[#1835]: https://github.com/tokio-rs/axum/pull/1835
[#1850]: https://github.com/tokio-rs/axum/pull/1850
[#1868]: https://github.com/tokio-rs/axum/pull/1868
[#1882]: https://github.com/tokio-rs/axum/pull/1882
[#1924]: https://github.com/tokio-rs/axum/pull/1924
[#1956]: https://github.com/tokio-rs/axum/pull/1956
[#1972]: https://github.com/tokio-rs/axum/pull/1972
[#2014]: https://github.com/tokio-rs/axum/pull/2014
[#2021]: https://github.com/tokio-rs/axum/pull/2021
[#2030]: https://github.com/tokio-rs/axum/pull/2030
[#2058]: https://github.com/tokio-rs/axum/pull/2058
[#2073]: https://github.com/tokio-rs/axum/pull/2073
[#2096]: https://github.com/tokio-rs/axum/pull/2096
[#2140]: https://github.com/tokio-rs/axum/pull/2140
[#2143]: https://github.com/tokio-rs/axum/pull/2143
[#2149]: https://github.com/tokio-rs/axum/pull/2149
[#2235]: https://github.com/tokio-rs/axum/pull/2235
[#2244]: https://github.com/tokio-rs/axum/pull/2244
[#2328]: https://github.com/tokio-rs/axum/pull/2328

# 0.6.17 (25. April, 2023)

- **fixed:** Fix fallbacks causing a panic on `CONNECT` requests ([#1958])

[#1958]: https://github.com/tokio-rs/axum/pull/1958

# 0.6.16 (18. April, 2023)

- **fixed:** Don't allow extracting `MatchedPath` in fallbacks ([#1934])
- **fixed:** Fix panic if `Router` with something nested at `/` was used as a fallback ([#1934])
- **added:** Document that `Router::new().fallback(...)` isn't optimal ([#1940])

[#1934]: https://github.com/tokio-rs/axum/pull/1934
[#1940]: https://github.com/tokio-rs/axum/pull/1940

# 0.6.15 (12. April, 2023)

- **fixed:** Removed additional leftover debug messages ([#1927])

[#1927]: https://github.com/tokio-rs/axum/pull/1927

# 0.6.14 (11. April, 2023)

- **fixed:** Removed leftover "path_router hit" debug message ([#1925])

[#1925]: https://github.com/tokio-rs/axum/pull/1925

# 0.6.13 (11. April, 2023)

- **added:** Log rejections from built-in extractors with the
  `axum::rejection=trace` target ([#1890])
- **fixed:** Fixed performance regression with `Router::nest` introduced in
  0.6.0. `nest` now flattens the routes which performs better ([#1711])
- **fixed:** Extracting `MatchedPath` in nested handlers now gives the full
  matched path, including the nested path ([#1711])
- **added:** Implement `Deref` and `DerefMut` for built-in extractors ([#1922])

[#1711]: https://github.com/tokio-rs/axum/pull/1711
[#1890]: https://github.com/tokio-rs/axum/pull/1890
[#1922]: https://github.com/tokio-rs/axum/pull/1922

# 0.6.12 (22. March, 2023)

- **added:** Implement `IntoResponse` for `MultipartError` ([#1861])
- **fixed:** More clearly document what wildcards matches ([#1873])

[#1861]: https://github.com/tokio-rs/axum/pull/1861
[#1873]: https://github.com/tokio-rs/axum/pull/1873

# 0.6.11 (13. March, 2023)

- **fixed:** Don't require `S: Debug` for `impl Debug for Router<S>` ([#1836])
- **fixed:** Clone state a bit less when handling requests ([#1837])
- **fixed:** Unpin itoa dependency ([#1815])

[#1815]: https://github.com/tokio-rs/axum/pull/1815
[#1836]: https://github.com/tokio-rs/axum/pull/1836
[#1837]: https://github.com/tokio-rs/axum/pull/1837

# 0.6.10 (03. March, 2023)

- **fixed:** Add `#[must_use]` attributes to types that do nothing unless used ([#1809])
- **fixed:** Gracefully handle missing headers in the `TypedHeader` extractor ([#1810])
- **fixed:** Fix routing issues when loading a `Router` via a dynamic library ([#1806])

[#1806]: https://github.com/tokio-rs/axum/pull/1806
[#1809]: https://github.com/tokio-rs/axum/pull/1809
[#1810]: https://github.com/tokio-rs/axum/pull/1810

# 0.6.9 (24. February, 2023)

- **changed:** Update to tower-http 0.4. axum is still compatible with tower-http 0.3 ([#1783])

[#1783]: https://github.com/tokio-rs/axum/pull/1783

# 0.6.8 (24. February, 2023)

- **fixed:** Fix `Allow` missing from routers with middleware ([#1773])
- **added:** Add `KeepAlive::event` for customizing the event sent for SSE keep alive ([#1729])

[#1729]: https://github.com/tokio-rs/axum/pull/1729
[#1773]: https://github.com/tokio-rs/axum/pull/1773

# 0.6.7 (17. February, 2023)

- **added:** Add `FormRejection::FailedToDeserializeFormBody` which is returned
  if the request body couldn't be deserialized into the target type, as opposed
  to `FailedToDeserializeForm` which is only for query parameters ([#1683])
- **added:** Add `MockConnectInfo` for setting `ConnectInfo` during tests ([#1767])

[#1683]: https://github.com/tokio-rs/axum/pull/1683
[#1767]: https://github.com/tokio-rs/axum/pull/1767

# 0.6.6 (12. February, 2023)

- **fixed:** Enable passing `MethodRouter` to `Router::fallback` ([#1730])

[#1730]: https://github.com/tokio-rs/axum/pull/1730

# 0.6.5 (11. February, 2023)

- **fixed:** Fix `#[debug_handler]` sometimes giving wrong borrow related suggestions ([#1710])
- Document gotchas related to using `impl IntoResponse` as the return type from handler functions ([#1736])

[#1710]: https://github.com/tokio-rs/axum/pull/1710
[#1736]: https://github.com/tokio-rs/axum/pull/1736

# 0.6.4 (22. January, 2023)

- Depend on axum-macros 0.3.2

# 0.6.3 (20. January, 2023)

- **added:** Implement `IntoResponse` for `&'static [u8; N]` and `[u8; N]` ([#1690])
- **fixed:** Make `Path` support types using `serde::Deserializer::deserialize_any` ([#1693])
- **added:** Add `RawPathParams` ([#1713])
- **added:** Implement `Clone` and `Service` for `axum::middleware::Next` ([#1712])
- **fixed:** Document required tokio features to run "Hello, World!" example ([#1715])

[#1690]: https://github.com/tokio-rs/axum/pull/1690
[#1693]: https://github.com/tokio-rs/axum/pull/1693
[#1712]: https://github.com/tokio-rs/axum/pull/1712
[#1713]: https://github.com/tokio-rs/axum/pull/1713
[#1715]: https://github.com/tokio-rs/axum/pull/1715

# 0.6.2 (9. January, 2023)

- **added:** Add `body_text` and `status` methods to built-in rejections ([#1612])
- **added:** Enable the `runtime` feature of `hyper` when using `tokio` ([#1671])

[#1612]: https://github.com/tokio-rs/axum/pull/1612
[#1671]: https://github.com/tokio-rs/axum/pull/1671

# 0.6.1 (29. November, 2022)

- **added:** Expand the docs for `Router::with_state` ([#1580])

[#1580]: https://github.com/tokio-rs/axum/pull/1580

# 0.6.0 (25. November, 2022)

## Routing

- **fixed:** Nested routers are now allowed to have fallbacks ([#1521]):

  ```rust
  let api_router = Router::new()
      .route("/users", get(|| { ... }))
      .fallback(api_fallback);

  let app = Router::new()
      // this would panic in 0.5 but in 0.6 it just works
      //
      // requests starting with `/api` but not handled by `api_router`
      // will go to `api_fallback`
      .nest("/api", api_router);
  ```

  The outer router's fallback will still apply if a nested router doesn't have
  its own fallback:

  ```rust
  // this time without a fallback
  let api_router = Router::new().route("/users", get(|| { ... }));

  let app = Router::new()
      .nest("/api", api_router)
      // `api_router` will inherit this fallback
      .fallback(app_fallback);
  ```

- **breaking:** The request `/foo/` no longer matches `/foo/*rest`. If you want
  to match `/foo/` you have to add a route specifically for that ([#1086])

  For example:

  ```rust
  use axum::{Router, routing::get, extract::Path};

  let app = Router::new()
      // this will match `/foo/bar/baz`
      .route("/foo/*rest", get(handler))
      // this will match `/foo/`
      .route("/foo/", get(handler))
      // if you want `/foo` to match you must also add an explicit route for it
      .route("/foo", get(handler));

  async fn handler(
      // use an `Option` because `/foo/` and `/foo` don't have any path params
      params: Option<Path<String>>,
  ) {}
  ```

- **breaking:** Path params for wildcard routes no longer include the prefix
  `/`. e.g. `/foo.js` will match `/*filepath` with a value of `foo.js`, _not_
  `/foo.js` ([#1086])

  For example:

  ```rust
  use axum::{Router, routing::get, extract::Path};

  let app = Router::new().route("/foo/*rest", get(handler));

  async fn handler(
      Path(params): Path<String>,
  ) {
      // for the request `/foo/bar/baz` the value of `params` will be `bar/baz`
      //
      // on 0.5 it would be `/bar/baz`
  }
  ```

- **fixed:** Routes like `/foo` and `/*rest` are no longer considered
  overlapping. `/foo` will take priority ([#1086])

  For example:

  ```rust
  use axum::{Router, routing::get};

  let app = Router::new()
      // this used to not be allowed but now just works
      .route("/foo/*rest", get(foo))
      .route("/foo/bar", get(bar));

  async fn foo() {}

  async fn bar() {}
  ```

- **breaking:** Automatic trailing slash redirects have been removed.
  Previously if you added a route for `/foo`, axum would redirect calls to
  `/foo/` to `/foo` (or vice versa for `/foo/`):

  ```rust
  use axum::{Router, routing::get};

  let app = Router::new()
      // a request to `GET /foo/` will now get `404 Not Found`
      // whereas in 0.5 axum would redirect to `/foo`
      //
      // same goes the other way if you had the route `/foo/`
      // axum will no longer redirect from `/foo` to `/foo/`
      .route("/foo", get(handler));

  async fn handler() {}
  ```

  Either explicitly add routes for `/foo` and `/foo/` or use
  `axum_extra::routing::RouterExt::route_with_tsr` if you want the old behavior
  ([#1119])

- **breaking:** `Router::fallback` now only accepts `Handler`s (similarly to
  what `get`, `post`, etc. accept). Use the new `Router::fallback_service` for
  setting any `Service` as the fallback ([#1155])

  This fallback on 0.5:

  ```rust
  use axum::{Router, handler::Handler};

  let app = Router::new().fallback(fallback.into_service());

  async fn fallback() {}
  ```

  Becomes this in 0.6

  ```rust
  use axum::Router;

  let app = Router::new().fallback(fallback);

  async fn fallback() {}
  ```

- **breaking:** It is no longer supported to `nest` twice at the same path, i.e.
  `.nest("/foo", a).nest("/foo", b)` will panic. Instead use `.nest("/foo", a.merge(b))`
- **breaking:** It is no longer supported to `nest` a router and add a route at
  the same path, such as `.nest("/a", _).route("/a", _)`. Instead use
  `.nest("/a/", _).route("/a", _)`.
- **changed:** `Router::nest` now only accepts `Router`s, the general-purpose
  `Service` nesting method has been renamed to `nest_service` ([#1368])
- **breaking:** Allow `Error: Into<Infallible>` for `Route::{layer, route_layer}` ([#924])
- **breaking:** `MethodRouter` now panics on overlapping routes ([#1102])
- **breaking:** `Router::route` now only accepts `MethodRouter`s created with
  `get`, `post`, etc. Use the new `Router::route_service` for routing to
  any `Service`s ([#1155])
- **breaking:** Adding a `.route_layer` onto a `Router` or `MethodRouter`
  without any routes will now result in a panic. Previously, this just did
  nothing. [#1327]
- **breaking:** `RouterService` has been removed since `Router` now implements
  `Service` when the state is `()`. Use `Router::with_state` to provide the
  state and get a `Router<()>`. Note that `RouterService` only existed in the
  pre-releases, not 0.5 ([#1552])

## Extractors

- **added:** Added new type safe `State` extractor. This can be used with
  `Router::with_state` and gives compile errors for missing states, whereas
  `Extension` would result in runtime errors ([#1155])

  We recommend migrating from `Extension` to `State` for sharing application state since that is more type
  safe and faster. That is done by using `Router::with_state` and `State`.

  This setup in 0.5

  ```rust
  use axum::{routing::get, Extension, Router};

  let app = Router::new()
      .route("/", get(handler))
      .layer(Extension(AppState {}));

  async fn handler(Extension(app_state): Extension<AppState>) {}

  #[derive(Clone)]
  struct AppState {}
  ```

  Becomes this in 0.6 using `State`:

  ```rust
  use axum::{routing::get, extract::State, Router};

  let app = Router::new()
      .route("/", get(handler))
      .with_state(AppState {});

  async fn handler(State(app_state): State<AppState>) {}

  #[derive(Clone)]
  struct AppState {}
  ```

  If you have multiple extensions, you can use fields on `AppState` and implement
  `FromRef`:

  ```rust
  use axum::{extract::{State, FromRef}, routing::get, Router};

  let state = AppState {
      client: HttpClient {},
      database: Database {},
  };

  let app = Router::new().route("/", get(handler)).with_state(state);

  async fn handler(
      State(client): State<HttpClient>,
      State(database): State<Database>,
  ) {}

  // the derive requires enabling the "macros" feature
  #[derive(Clone, FromRef)]
  struct AppState {
      client: HttpClient,
      database: Database,
  }

  #[derive(Clone)]
  struct HttpClient {}

  #[derive(Clone)]
  struct Database {}
  ```

- **breaking:** It is now only possible for one extractor per handler to consume
  the request body. In 0.5 doing so would result in runtime errors but in 0.6 it
  is a compile error ([#1272])

  axum enforces this by only allowing the _last_ extractor to consume the
  request.

  For example:

  ```rust
  use axum::{Json, http::HeaderMap};

  // This wont compile on 0.6 because both `Json` and `String` need to consume
  // the request body. You can use either `Json` or `String`, but not both.
  async fn handler_1(
      json: Json<serde_json::Value>,
      string: String,
  ) {}

  // This won't work either since `Json` is not the last extractor.
  async fn handler_2(
      json: Json<serde_json::Value>,
      headers: HeaderMap,
  ) {}

  // This works!
  async fn handler_3(
      headers: HeaderMap,
      json: Json<serde_json::Value>,
  ) {}
  ```

  This is done by reworking the `FromRequest` trait and introducing a new
  `FromRequestParts` trait.

  If your extractor needs to consume the request body then you should implement
  `FromRequest`, otherwise implement `FromRequestParts`.

  This extractor in 0.5:

  ```rust
  struct MyExtractor { /* ... */ }

  #[async_trait]
  impl<B> FromRequest<B> for MyExtractor
  where
      B: Send,
  {
      type Rejection = StatusCode;

      async fn from_request(req: &mut RequestParts<B>) -> Result<Self, Self::Rejection> {
          // ...
      }
  }
  ```

  Becomes this in 0.6:

  ```rust
  use axum::{
      extract::{FromRequest, FromRequestParts},
      http::{StatusCode, Request, request::Parts},
      async_trait,
  };

  struct MyExtractor { /* ... */ }

  // implement `FromRequestParts` if you don't need to consume the request body
  #[async_trait]
  impl<S> FromRequestParts<S> for MyExtractor
  where
      S: Send + Sync,
  {
      type Rejection = StatusCode;

      async fn from_request_parts(parts: &mut Parts, state: &S) -> Result<Self, Self::Rejection> {
          // ...
      }
  }

  // implement `FromRequest` if you do need to consume the request body
  #[async_trait]
  impl<S, B> FromRequest<S, B> for MyExtractor
  where
      S: Send + Sync,
      B: Send + 'static,
  {
      type Rejection = StatusCode;

      async fn from_request(req: Request<B>, state: &S) -> Result<Self, Self::Rejection> {
          // ...
      }
  }
  ```

  For an example of how to write an extractor that accepts different
  `Content-Types` see the [`parse-body-based-on-content-type`] example.

- **added:** `FromRequest` and `FromRequestParts` derive macro re-exports from
  [`axum-macros`] behind the `macros` feature ([#1352])
- **added:** Add `RequestExt` and `RequestPartsExt` which adds convenience
  methods for running extractors to `http::Request` and `http::request::Parts` ([#1301])
- **added**: `JsonRejection` now displays the path at which a deserialization
  error occurred ([#1371])
- **added:** Add `extract::RawForm` for accessing raw urlencoded query bytes or request body ([#1487])
- **fixed:** Used `400 Bad Request` for `FailedToDeserializeQueryString`
  rejections, instead of `422 Unprocessable Entity` ([#1387])
- **changed**: The inner error of a `JsonRejection` is now
  `serde_path_to_error::Error<serde_json::Error>`.  Previously it was
  `serde_json::Error` ([#1371])
- **changed:** The default body limit now applies to the `Multipart` extractor ([#1420])
- **breaking:** `ContentLengthLimit` has been removed. Use `DefaultBodyLimit` instead ([#1400])
- **breaking:** `RequestParts` has been removed as part of the `FromRequest`
  rework ([#1272])
- **breaking:** `BodyAlreadyExtracted` has been removed ([#1272])
- **breaking:** The following types or traits have a new `S` type param
  which represents the state ([#1155]):
  - `Router`, defaults to `()`
  - `MethodRouter`, defaults to `()`
  - `FromRequest`, no default
  - `Handler`, no default
- **breaking:** `MatchedPath` can now no longer be extracted in middleware for
  nested routes. In previous versions it returned invalid data when extracted
  from a middleware applied to a nested router. `MatchedPath` can still be
  extracted from handlers and middleware that aren't on nested routers ([#1462])
- **breaking:** Rename `FormRejection::FailedToDeserializeQueryString` to
  `FormRejection::FailedToDeserializeForm` ([#1496])

## Middleware

- **added:** Support running extractors on `middleware::from_fn` functions ([#1088])
- **added**: Add `middleware::from_fn_with_state` to enable running extractors that require
  state ([#1342])
- **added:** Add `middleware::from_extractor_with_state` ([#1396])
- **added:** Add `map_request`, `map_request_with_state` for transforming the
  request with an async function ([#1408])
- **added:** Add `map_response`, `map_response_with_state` for transforming the
  response with an async function ([#1414])
- **added:** Support any middleware response that implements `IntoResponse` ([#1152])
- **breaking:** Remove `extractor_middleware` which was previously deprecated.
  Use `axum::middleware::from_extractor` instead ([#1077])
- **breaking:** Require middleware added with `Handler::layer` to have
  `Infallible` as the error type ([#1152])

## Misc

- **added:** Support compiling to WASM. See the `simple-router-wasm` example
  for more details ([#1382])
- **added:** Add `ServiceExt` with methods for turning any `Service` into a
  `MakeService` similarly to `Router::into_make_service` ([#1302])
- **added:** String and binary `From` impls have been added to `extract::ws::Message`
  to be more inline with `tungstenite` ([#1421])
- **added:** Add `#[derive(axum::extract::FromRef)]` ([#1430])
- **added:** Add `accept_unmasked_frames` setting in WebSocketUpgrade ([#1529])
- **added:** Add `WebSocketUpgrade::on_failed_upgrade` to customize what to do
  when upgrading a connection fails ([#1539])
- **fixed:** Annotate panicking functions with `#[track_caller]` so the error
  message points to where the user added the invalid route, rather than
  somewhere internally in axum ([#1248])
- **changed:** axum's MSRV is now 1.60 ([#1239])
- **changed:** For methods that accept some `S: Service`, the bounds have been
  relaxed so the response type must implement `IntoResponse` rather than being a
  literal `Response`
- **breaking:** New `tokio` default feature needed for WASM support. If you
  don't need WASM support but have `default_features = false` for other reasons
  you likely need to re-enable the `tokio` feature ([#1382])
- **breaking:** `handler::{WithState, IntoService}` are merged into one type,
  named `HandlerService` ([#1418])

[#924]: https://github.com/tokio-rs/axum/pull/924
[#1077]: https://github.com/tokio-rs/axum/pull/1077
[#1086]: https://github.com/tokio-rs/axum/pull/1086
[#1088]: https://github.com/tokio-rs/axum/pull/1088
[#1102]: https://github.com/tokio-rs/axum/pull/1102
[#1119]: https://github.com/tokio-rs/axum/pull/1119
[#1152]: https://github.com/tokio-rs/axum/pull/1152
[#1155]: https://github.com/tokio-rs/axum/pull/1155
[#1239]: https://github.com/tokio-rs/axum/pull/1239
[#1248]: https://github.com/tokio-rs/axum/pull/1248
[#1272]: https://github.com/tokio-rs/axum/pull/1272
[#1301]: https://github.com/tokio-rs/axum/pull/1301
[#1302]: https://github.com/tokio-rs/axum/pull/1302
[#1327]: https://github.com/tokio-rs/axum/pull/1327
[#1342]: https://github.com/tokio-rs/axum/pull/1342
[#1346]: https://github.com/tokio-rs/axum/pull/1346
[#1352]: https://github.com/tokio-rs/axum/pull/1352
[#1368]: https://github.com/tokio-rs/axum/pull/1368
[#1371]: https://github.com/tokio-rs/axum/pull/1371
[#1382]: https://github.com/tokio-rs/axum/pull/1382
[#1387]: https://github.com/tokio-rs/axum/pull/1387
[#1389]: https://github.com/tokio-rs/axum/pull/1389
[#1396]: https://github.com/tokio-rs/axum/pull/1396
[#1397]: https://github.com/tokio-rs/axum/pull/1397
[#1400]: https://github.com/tokio-rs/axum/pull/1400
[#1408]: https://github.com/tokio-rs/axum/pull/1408
[#1414]: https://github.com/tokio-rs/axum/pull/1414
[#1418]: https://github.com/tokio-rs/axum/pull/1418
[#1420]: https://github.com/tokio-rs/axum/pull/1420
[#1421]: https://github.com/tokio-rs/axum/pull/1421
[#1430]: https://github.com/tokio-rs/axum/pull/1430
[#1462]: https://github.com/tokio-rs/axum/pull/1462
[#1487]: https://github.com/tokio-rs/axum/pull/1487
[#1496]: https://github.com/tokio-rs/axum/pull/1496
[#1521]: https://github.com/tokio-rs/axum/pull/1521
[#1529]: https://github.com/tokio-rs/axum/pull/1529
[#1532]: https://github.com/tokio-rs/axum/pull/1532
[#1539]: https://github.com/tokio-rs/axum/pull/1539
[#1552]: https://github.com/tokio-rs/axum/pull/1552
[`axum-macros`]: https://docs.rs/axum-macros/latest/axum_macros/
[`parse-body-based-on-content-type`]: https://github.com/tokio-rs/axum/blob/main/examples/parse-body-based-on-content-type/src/main.rs

<details>
<summary>0.6.0 Pre-Releases</summary>

# 0.6.0-rc.5 (18. November, 2022)

- **breaking:** `Router::with_state` is no longer a constructor. It is instead
  used to convert the router into a `RouterService` ([#1532])

  This nested router on 0.6.0-rc.4

  ```rust
  Router::with_state(state).route(...);
  ```

  Becomes this in 0.6.0-rc.5

  ```rust
  Router::new().route(...).with_state(state);
  ```

- **breaking:**: `Router::inherit_state` has been removed. Use
  `Router::with_state` instead ([#1532])
- **breaking:**: `Router::nest` and `Router::merge` now only supports nesting
  routers that use the same state type as the router they're being merged into.
  Use `FromRef` for substates ([#1532])

- **added:** Add `accept_unmasked_frames` setting in WebSocketUpgrade ([#1529])
- **fixed:** Nested routers will now inherit fallbacks from outer routers ([#1521])
- **added:** Add `WebSocketUpgrade::on_failed_upgrade` to customize what to do
  when upgrading a connection fails ([#1539])

[#1521]: https://github.com/tokio-rs/axum/pull/1521
[#1529]: https://github.com/tokio-rs/axum/pull/1529
[#1532]: https://github.com/tokio-rs/axum/pull/1532
[#1539]: https://github.com/tokio-rs/axum/pull/1539

# 0.6.0-rc.4 (9. November, 2022)

- **changed**: The inner error of a `JsonRejection` is now
  `serde_path_to_error::Error<serde_json::Error>`.  Previously it was
  `serde_json::Error` ([#1371])
- **added**: `JsonRejection` now displays the path at which a deserialization
  error occurred ([#1371])
- **fixed:** Support streaming/chunked requests in `ContentLengthLimit` ([#1389])
- **fixed:** Used `400 Bad Request` for `FailedToDeserializeQueryString`
  rejections, instead of `422 Unprocessable Entity` ([#1387])
- **added:** Add `middleware::from_extractor_with_state` ([#1396])
- **added:** Add `DefaultBodyLimit::max` for changing the default body limit ([#1397])
- **added:** Add `map_request`, `map_request_with_state` for transforming the
  request with an async function ([#1408])
- **added:** Add `map_response`, `map_response_with_state` for transforming the
  response with an async function ([#1414])
- **breaking:** `ContentLengthLimit` has been removed. Use `DefaultBodyLimit` instead ([#1400])
- **changed:** `Router` no longer implements `Service`, call `.into_service()`
  on it to obtain a `RouterService` that does ([#1368])
- **added:** Add `Router::inherit_state`, which creates a `Router` with an
  arbitrary state type without actually supplying the state; such a `Router`
  can't be turned into a service directly (`.into_service()` will panic), but
  can be nested or merged into a `Router` with the same state type ([#1368])
- **changed:** `Router::nest` now only accepts `Router`s, the general-purpose
  `Service` nesting method has been renamed to `nest_service` ([#1368])
- **added:** Support compiling to WASM. See the `simple-router-wasm` example
  for more details ([#1382])
- **breaking:** New `tokio` default feature needed for WASM support. If you
  don't need WASM support but have `default_features = false` for other reasons
  you likely need to re-enable the `tokio` feature ([#1382])
- **breaking:** `handler::{WithState, IntoService}` are merged into one type,
  named `HandlerService` ([#1418])
- **changed:** The default body limit now applies to the `Multipart` extractor ([#1420])
- **added:** String and binary `From` impls have been added to `extract::ws::Message`
  to be more inline with `tungstenite` ([#1421])
- **added:** Add `#[derive(axum::extract::FromRef)]` ([#1430])
- **added:** `FromRequest` and `FromRequestParts` derive macro re-exports from
  [`axum-macros`] behind the `macros` feature ([#1352])
- **breaking:** `MatchedPath` can now no longer be extracted in middleware for
  nested routes ([#1462])
- **added:** Add `extract::RawForm` for accessing raw urlencoded query bytes or request body ([#1487])
- **breaking:** Rename `FormRejection::FailedToDeserializeQueryString` to
  `FormRejection::FailedToDeserializeForm` ([#1496])

[#1352]: https://github.com/tokio-rs/axum/pull/1352
[#1368]: https://github.com/tokio-rs/axum/pull/1368
[#1371]: https://github.com/tokio-rs/axum/pull/1371
[#1382]: https://github.com/tokio-rs/axum/pull/1382
[#1387]: https://github.com/tokio-rs/axum/pull/1387
[#1389]: https://github.com/tokio-rs/axum/pull/1389
[#1396]: https://github.com/tokio-rs/axum/pull/1396
[#1397]: https://github.com/tokio-rs/axum/pull/1397
[#1400]: https://github.com/tokio-rs/axum/pull/1400
[#1408]: https://github.com/tokio-rs/axum/pull/1408
[#1414]: https://github.com/tokio-rs/axum/pull/1414
[#1418]: https://github.com/tokio-rs/axum/pull/1418
[#1420]: https://github.com/tokio-rs/axum/pull/1420
[#1421]: https://github.com/tokio-rs/axum/pull/1421
[#1430]: https://github.com/tokio-rs/axum/pull/1430
[#1462]: https://github.com/tokio-rs/axum/pull/1462
[#1487]: https://github.com/tokio-rs/axum/pull/1487
[#1496]: https://github.com/tokio-rs/axum/pull/1496

# 0.6.0-rc.3 (8. November, 2022)

Yanked, as it didn't compile in release mode.

# 0.6.0-rc.2 (10. September, 2022)

## Security

- **breaking:** Added default limit to how much data `Bytes::from_request` will
  consume. Previously it would attempt to consume the entire request body
  without checking its length. This meant if a malicious peer sent an large (or
  infinite) request body your server might run out of memory and crash.

  The default limit is at 2 MB and can be disabled by adding the new
  `DefaultBodyLimit::disable()` middleware. See its documentation for more
  details.

  This also applies to these extractors which used `Bytes::from_request`
  internally:
  - `Form`
  - `Json`
  - `String`

  ([#1346])

## Routing

- **breaking:** Adding a `.route_layer` onto a `Router` or `MethodRouter`
  without any routes will now result in a panic. Previously, this just did
  nothing. [#1327]


[`axum-macros`]: https://docs.rs/axum-macros/latest/axum_macros/

## Middleware

- **added**: Add `middleware::from_fn_with_state` and
  `middleware::from_fn_with_state_arc` to enable running extractors that require
  state ([#1342])

[#1327]: https://github.com/tokio-rs/axum/pull/1327
[#1342]: https://github.com/tokio-rs/axum/pull/1342
[#1346]: https://github.com/tokio-rs/axum/pull/1346

# 0.6.0-rc.1 (23. August, 2022)

## Routing

- **breaking:** Nested `Router`s will no longer delegate to the outer `Router`'s
  fallback. Instead you must explicitly set a fallback on the inner `Router` ([#1086])

  This nested router on 0.5:

  ```rust
  use axum::{Router, handler::Handler};

  let api_routes = Router::new();

  let app = Router::new()
      .nest("/api", api_routes)
      .fallback(fallback.into_service());

  async fn fallback() {}
  ```

  Becomes this in 0.6:

  ```rust
  use axum::Router;

  let api_routes = Router::new()
      // we have to explicitly set the fallback here
      // since nested routers no longer delegate to the outer
      // router's fallback
      .fallback(fallback);

  let app = Router::new()
      .nest("/api", api_routes)
      .fallback(fallback);

  async fn fallback() {}
  ```

- **breaking:** The request `/foo/` no longer matches `/foo/*rest`. If you want
  to match `/foo/` you have to add a route specifically for that ([#1086])

  For example:

  ```rust
  use axum::{Router, routing::get, extract::Path};

  let app = Router::new()
      // this will match `/foo/bar/baz`
      .route("/foo/*rest", get(handler))
      // this will match `/foo/`
      .route("/foo/", get(handler))
      // if you want `/foo` to match you must also add an explicit route for it
      .route("/foo", get(handler));

  async fn handler(
      // use an `Option` because `/foo/` and `/foo` don't have any path params
      params: Option<Path<String>>,
  ) {}
  ```

- **breaking:** Path params for wildcard routes no longer include the prefix
  `/`. e.g. `/foo.js` will match `/*filepath` with a value of `foo.js`, _not_
  `/foo.js` ([#1086])

  For example:

  ```rust
  use axum::{Router, routing::get, extract::Path};

  let app = Router::new().route("/foo/*rest", get(handler));

  async fn handler(
      Path(params): Path<String>,
  ) {
      // for the request `/foo/bar/baz` the value of `params` will be `bar/baz`
      //
      // on 0.5 it would be `/bar/baz`
  }
  ```

- **fixed:** Routes like `/foo` and `/*rest` are no longer considered
  overlapping. `/foo` will take priority ([#1086])

  For example:

  ```rust
  use axum::{Router, routing::get};

  let app = Router::new()
      // this used to not be allowed but now just works
      .route("/foo/*rest", get(foo))
      .route("/foo/bar", get(bar));

  async fn foo() {}

  async fn bar() {}
  ```

- **breaking:** Trailing slash redirects have been removed. Previously if you
  added a route for `/foo`, axum would redirect calls to `/foo/` to `/foo` (or
  vice versa for `/foo/`). That is no longer supported and such requests will
  now be sent to the fallback. Consider using
  `axum_extra::routing::RouterExt::route_with_tsr` if you want the old behavior
  ([#1119])

  For example:

  ```rust
  use axum::{Router, routing::get};

  let app = Router::new()
      // a request to `GET /foo/` will now get `404 Not Found`
      // whereas in 0.5 axum would redirect to `/foo`
      //
      // same goes the other way if you had the route `/foo/`
      // axum will no longer redirect from `/foo` to `/foo/`
      .route("/foo", get(handler));

  async fn handler() {}
  ```

- **breaking:** `Router::fallback` now only accepts `Handler`s (similarly to
  what `get`, `post`, etc accept). Use the new `Router::fallback_service` for
  setting any `Service` as the fallback ([#1155])

  This fallback on 0.5:

  ```rust
  use axum::{Router, handler::Handler};

  let app = Router::new().fallback(fallback.into_service());

  async fn fallback() {}
  ```

  Becomes this in 0.6

  ```rust
  use axum::Router;

  let app = Router::new().fallback(fallback);

  async fn fallback() {}
  ```

- **breaking:** Allow `Error: Into<Infallible>` for `Route::{layer, route_layer}` ([#924])
- **breaking:** `MethodRouter` now panics on overlapping routes ([#1102])
- **breaking:** `Router::route` now only accepts `MethodRouter`s created with
  `get`, `post`, etc. Use the new `Router::route_service` for routing to
  any `Service`s ([#1155])

## Extractors

- **added:** Added new type safe `State` extractor. This can be used with
  `Router::with_state` and gives compile errors for missing states, whereas
  `Extension` would result in runtime errors ([#1155])

  We recommend migrating from `Extension` to `State` since that is more type
  safe and faster. That is done by using `Router::with_state` and `State`.

  This setup in 0.5

  ```rust
  use axum::{routing::get, Extension, Router};

  let app = Router::new()
      .route("/", get(handler))
      .layer(Extension(AppState {}));

  async fn handler(Extension(app_state): Extension<AppState>) {}

  #[derive(Clone)]
  struct AppState {}
  ```

  Becomes this in 0.6 using `State`:

  ```rust
  use axum::{routing::get, extract::State, Router};

  let app = Router::with_state(AppState {})
      .route("/", get(handler));

  async fn handler(State(app_state): State<AppState>) {}

  #[derive(Clone)]
  struct AppState {}
  ```

  If you have multiple extensions you can use fields on `AppState` and implement
  `FromRef`:

  ```rust
  use axum::{extract::{State, FromRef}, routing::get, Router};

  let state = AppState {
      client: HttpClient {},
      database: Database {},
  };

  let app = Router::with_state(state).route("/", get(handler));

  async fn handler(
      State(client): State<HttpClient>,
      State(database): State<Database>,
  ) {}

  #[derive(Clone)]
  struct AppState {
      client: HttpClient,
      database: Database,
  }

  #[derive(Clone)]
  struct HttpClient {}

  impl FromRef<AppState> for HttpClient {
      fn from_ref(state: &AppState) -> Self {
          state.client.clone()
      }
  }

  #[derive(Clone)]
  struct Database {}

  impl FromRef<AppState> for Database {
      fn from_ref(state: &AppState) -> Self {
          state.database.clone()
      }
  }
  ```
- **breaking:** It is now only possible for one extractor per handler to consume
  the request body. In 0.5 doing so would result in runtime errors but in 0.6 it
  is a compile error ([#1272])

  axum enforces this by only allowing the _last_ extractor to consume the
  request.

  For example:

  ```rust
  use axum::{Json, http::HeaderMap};

  // This wont compile on 0.6 because both `Json` and `String` need to consume
  // the request body. You can use either `Json` or `String`, but not both.
  async fn handler_1(
      json: Json<serde_json::Value>,
      string: String,
  ) {}

  // This won't work either since `Json` is not the last extractor.
  async fn handler_2(
      json: Json<serde_json::Value>,
      headers: HeaderMap,
  ) {}

  // This works!
  async fn handler_3(
      headers: HeaderMap,
      json: Json<serde_json::Value>,
  ) {}
  ```

  This is done by reworking the `FromRequest` trait and introducing a new
  `FromRequestParts` trait.

  If your extractor needs to consume the request body then you should implement
  `FromRequest`, otherwise implement `FromRequestParts`.

  This extractor in 0.5:

  ```rust
  struct MyExtractor { /* ... */ }

  #[async_trait]
  impl<B> FromRequest<B> for MyExtractor
  where
      B: Send,
  {
      type Rejection = StatusCode;

      async fn from_request(req: &mut RequestParts<B>) -> Result<Self, Self::Rejection> {
          // ...
      }
  }
  ```

  Becomes this in 0.6:

  ```rust
  use axum::{
      extract::{FromRequest, FromRequestParts},
      http::{StatusCode, Request, request::Parts},
      async_trait,
  };

  struct MyExtractor { /* ... */ }

  // implement `FromRequestParts` if you don't need to consume the request body
  #[async_trait]
  impl<S> FromRequestParts<S> for MyExtractor
  where
      S: Send + Sync,
  {
      type Rejection = StatusCode;

      async fn from_request_parts(parts: &mut Parts, state: &S) -> Result<Self, Self::Rejection> {
          // ...
      }
  }

  // implement `FromRequest` if you do need to consume the request body
  #[async_trait]
  impl<S, B> FromRequest<S, B> for MyExtractor
  where
      S: Send + Sync,
      B: Send + 'static,
  {
      type Rejection = StatusCode;

      async fn from_request(req: Request<B>, state: &S) -> Result<Self, Self::Rejection> {
          // ...
      }
  }
  ```

- **breaking:** `RequestParts` has been removed as part of the `FromRequest`
  rework ([#1272])
- **breaking:** `BodyAlreadyExtracted` has been removed ([#1272])
- **breaking:** The following types or traits have a new `S` type param
  which represents the state ([#1155]):
  - `Router`, defaults to `()`
  - `MethodRouter`, defaults to `()`
  - `FromRequest`, no default
  - `Handler`, no default
- **added:** Add `RequestExt` and `RequestPartsExt` which adds convenience
  methods for running extractors to `http::Request` and `http::request::Parts` ([#1301])

## Middleware

- **breaking:** Remove `extractor_middleware` which was previously deprecated.
  Use `axum::middleware::from_extractor` instead ([#1077])
- **added:** Support running extractors on `middleware::from_fn` functions ([#1088])
- **added:** Support any middleware response that implements `IntoResponse` ([#1152])
- **breaking:** Require middleware added with `Handler::layer` to have
  `Infallible` as the error type ([#1152])

## Misc

- **changed:** axum's MSRV is now 1.60 ([#1239])
- **changed:** For methods that accept some `S: Service`, the bounds have been
  relaxed so the response type must implement `IntoResponse` rather than being a
  literal `Response`
- **fixed:** Annotate panicking functions with `#[track_caller]` so the error
  message points to where the user added the invalid route, rather than
  somewhere internally in axum ([#1248])
- **added:** Add `ServiceExt` with methods for turning any `Service` into a
  `MakeService` similarly to `Router::into_make_service` ([#1302])

[#1077]: https://github.com/tokio-rs/axum/pull/1077
[#1086]: https://github.com/tokio-rs/axum/pull/1086
[#1088]: https://github.com/tokio-rs/axum/pull/1088
[#1102]: https://github.com/tokio-rs/axum/pull/1102
[#1119]: https://github.com/tokio-rs/axum/pull/1119
[#1152]: https://github.com/tokio-rs/axum/pull/1152
[#1155]: https://github.com/tokio-rs/axum/pull/1155
[#1239]: https://github.com/tokio-rs/axum/pull/1239
[#1248]: https://github.com/tokio-rs/axum/pull/1248
[#1272]: https://github.com/tokio-rs/axum/pull/1272
[#1301]: https://github.com/tokio-rs/axum/pull/1301
[#1302]: https://github.com/tokio-rs/axum/pull/1302
[#924]: https://github.com/tokio-rs/axum/pull/924

</details>

# 0.5.16 (10. September, 2022)

## Security

- **breaking:** Added default limit to how much data `Bytes::from_request` will
  consume. Previously it would attempt to consume the entire request body
  without checking its length. This meant if a malicious peer sent an large (or
  infinite) request body your server might run out of memory and crash.

  The default limit is at 2 MB and can be disabled by adding the new
  `DefaultBodyLimit::disable()` middleware. See its documentation for more
  details.

  This also applies to these extractors which used `Bytes::from_request`
  internally:
  - `Form`
  - `Json`
  - `String`

  ([#1346])

[#1346]: https://github.com/tokio-rs/axum/pull/1346

# 0.5.15 (9. August, 2022)

- **fixed:** Don't expose internal type names in `QueryRejection` response. ([#1171])
- **fixed:** Improve performance of JSON serialization ([#1178])
- **fixed:** Improve build times by generating less IR ([#1192])

[#1171]: https://github.com/tokio-rs/axum/pull/1171
[#1178]: https://github.com/tokio-rs/axum/pull/1178
[#1192]: https://github.com/tokio-rs/axum/pull/1192

# 0.5.14 (25. July, 2022)

Yanked, as it contained an accidental breaking change.

# 0.5.13 (15. July, 2022)

- **fixed:** If `WebSocketUpgrade` cannot upgrade the connection it will return a
  `WebSocketUpgradeRejection::ConnectionNotUpgradable` rejection ([#1135])
- **changed:** `WebSocketUpgradeRejection` has a new variant `ConnectionNotUpgradable`
  variant ([#1135])

[#1135]: https://github.com/tokio-rs/axum/pull/1135

# 0.5.12 (10. July, 2022)

- **added:** Added `debug_handler` which is an attribute macro that improves
  type errors when applied to handler function. It is re-exported from
  `axum-macros` ([#1144])

[#1144]: https://github.com/tokio-rs/axum/pull/1144

# 0.5.11 (02. July, 2022)

- **added:** Implement `TryFrom<http::Method>` for `MethodFilter` and use new
  `NoMatchingMethodFilter` error in case of failure ([#1130])
- **added:** Document how to run extractors from middleware ([#1140])

[#1130]: https://github.com/tokio-rs/axum/pull/1130
[#1140]: https://github.com/tokio-rs/axum/pull/1140

# 0.5.10 (28. June, 2022)

- **fixed:** Make `Router` cheaper to clone ([#1123])
- **fixed:** Fix possible panic when doing trailing slash redirect ([#1124])

[#1123]: https://github.com/tokio-rs/axum/pull/1123
[#1124]: https://github.com/tokio-rs/axum/pull/1124

# 0.5.9 (20. June, 2022)

- **fixed:** Fix compile error when the `headers` is enabled and the `form`
  feature is disabled ([#1107])

[#1107]: https://github.com/tokio-rs/axum/pull/1107

# 0.5.8 (18. June, 2022)

- **added:** Support resolving host name via `Forwarded` header in `Host`
  extractor ([#1078])
- **added:** Implement `IntoResponse` for `Form` ([#1095])
- **changed:** axum's MSRV is now 1.56 ([#1098])

[#1078]: https://github.com/tokio-rs/axum/pull/1078
[#1095]: https://github.com/tokio-rs/axum/pull/1095
[#1098]: https://github.com/tokio-rs/axum/pull/1098

# 0.5.7 (08. June, 2022)

- **added:** Implement `Default` for `Extension` ([#1043])
- **fixed:** Support deserializing `Vec<(String, String)>` in `extract::Path<_>` to get vector of
  key/value pairs ([#1059])
- **added:** Add `extract::ws::close_code` which contains constants for close codes ([#1067])
- **fixed:** Use `impl IntoResponse` less in docs ([#1049])

[#1043]: https://github.com/tokio-rs/axum/pull/1043
[#1049]: https://github.com/tokio-rs/axum/pull/1049
[#1059]: https://github.com/tokio-rs/axum/pull/1059
[#1067]: https://github.com/tokio-rs/axum/pull/1067

# 0.5.6 (15. May, 2022)

- **added:** Add `WebSocket::protocol` to return the selected WebSocket subprotocol, if there is one. ([#1022])
- **fixed:** Improve error message for `PathRejection::WrongNumberOfParameters` to hint at using
  `Path<(String, String)>` or `Path<SomeStruct>` ([#1023])
- **fixed:** `PathRejection::WrongNumberOfParameters` now uses `500 Internal Server Error` since
  it's a programmer error and not a client error ([#1023])
- **fixed:** Fix `InvalidFormContentType` mentioning the wrong content type

[#1022]: https://github.com/tokio-rs/axum/pull/1022
[#1023]: https://github.com/tokio-rs/axum/pull/1023

# 0.5.5 (10. May, 2022)

- **fixed:** Correctly handle `GET`, `HEAD`, and `OPTIONS` requests in `ContentLengthLimit`.
  Request with these methods are now accepted if they _do not_ have a `Content-Length` header, and
  the request body will not be checked. If they do have a `Content-Length` header they'll be
  rejected. This allows `ContentLengthLimit` to be used as middleware around several routes,
  including `GET` routes ([#989])
- **added:** Add `MethodRouter::{into_make_service, into_make_service_with_connect_info}` ([#1010])

[#989]: https://github.com/tokio-rs/axum/pull/989
[#1010]: https://github.com/tokio-rs/axum/pull/1010

# 0.5.4 (26. April, 2022)

- **added:** Add `response::ErrorResponse` and `response::Result` for
  `IntoResponse`-based error handling ([#921])
- **added:** Add `middleware::from_extractor` and deprecate `extract::extractor_middleware` ([#957])
- **changed:** Update to tower-http 0.3 ([#965])

[#921]: https://github.com/tokio-rs/axum/pull/921
[#957]: https://github.com/tokio-rs/axum/pull/957
[#965]: https://github.com/tokio-rs/axum/pull/965

# 0.5.3 (19. April, 2022)

- **added:** Add `AppendHeaders` for appending headers to a response rather than overriding them ([#927])
- **added:** Add `axum::extract::multipart::Field::chunk` method for streaming a single chunk from
  the field ([#901])
- **fixed:** Fix trailing slash redirection with query parameters ([#936])

[#901]: https://github.com/tokio-rs/axum/pull/901
[#927]: https://github.com/tokio-rs/axum/pull/927
[#936]: https://github.com/tokio-rs/axum/pull/936

# 0.5.2 (19. April, 2022)

Yanked, as it contained an accidental breaking change.

# 0.5.1 (03. April, 2022)

- **added:** Add `RequestParts::extract` which allows applying an extractor as a method call ([#897])

[#897]: https://github.com/tokio-rs/axum/pull/897

# 0.5.0 (31. March, 2022)

- **added:** Document sharing state between handler and middleware ([#783])
- **added:** `Extension<_>` can now be used in tuples for building responses, and will set an
  extension on the response ([#797])
- **added:** `extract::Host` for extracting the hostname of a request ([#827])
- **added:** Add `IntoResponseParts` trait which allows defining custom response
  types for adding headers or extensions to responses ([#797])
- **added:** `TypedHeader` implements the new `IntoResponseParts` trait so they
  can be returned from handlers as parts of a response ([#797])
- **changed:** `Router::merge` now accepts `Into<Router>` ([#819])
- **breaking:** `sse::Event` now accepts types implementing `AsRef<str>` instead of `Into<String>`
  as field values.
- **breaking:** `sse::Event` now panics if a setter method is called twice instead of silently
  overwriting old values.
- **breaking:** Require `Output = ()` on `WebSocketStream::on_upgrade` ([#644])
- **breaking:** Make `TypedHeaderRejectionReason` `#[non_exhaustive]` ([#665])
- **breaking:** Using `HeaderMap` as an extractor will no longer remove the headers and thus
  they'll still be accessible to other extractors, such as `axum::extract::Json`. Instead
  `HeaderMap` will clone the headers. You should prefer to use `TypedHeader` to extract only the
  headers you need ([#698])

  This includes these breaking changes:
    - `RequestParts::take_headers` has been removed.
    - `RequestParts::headers` returns `&HeaderMap`.
    - `RequestParts::headers_mut` returns `&mut HeaderMap`.
    - `HeadersAlreadyExtracted` has been removed.
    - The `HeadersAlreadyExtracted` variant has been removed from these rejections:
        - `RequestAlreadyExtracted`
        - `RequestPartsAlreadyExtracted`
        - `JsonRejection`
        - `FormRejection`
        - `ContentLengthLimitRejection`
        - `WebSocketUpgradeRejection`
    - `<HeaderMap as FromRequest<_>>::Rejection` has been changed to `std::convert::Infallible`.
- **breaking:** `axum::http::Extensions` is no longer an extractor (ie it
  doesn't implement `FromRequest`). The `axum::extract::Extension` extractor is
  _not_ impacted by this and works the same. This change makes it harder to
  accidentally remove all extensions which would result in confusing errors
  elsewhere ([#699])
  This includes these breaking changes:
    - `RequestParts::take_extensions` has been removed.
    - `RequestParts::extensions` returns `&Extensions`.
    - `RequestParts::extensions_mut` returns `&mut Extensions`.
    - `RequestAlreadyExtracted` has been removed.
    - `<Request as FromRequest>::Rejection` is now `BodyAlreadyExtracted`.
    - `<http::request::Parts as FromRequest>::Rejection` is now `Infallible`.
    - `ExtensionsAlreadyExtracted` has been removed.
    - The `ExtensionsAlreadyExtracted` removed variant has been removed from these rejections:
        - `ExtensionRejection`
        - `PathRejection`
        - `MatchedPathRejection`
        - `WebSocketUpgradeRejection`
- **breaking:** `Redirect::found` has been removed ([#800])
- **breaking:** `AddExtensionLayer` has been removed. Use `Extension` instead. It now implements
  `tower::Layer` ([#807])
- **breaking:** `AddExtension` has been moved from the root module to `middleware`
- **breaking:** `.nest("/foo/", Router::new().route("/bar", _))` now does the right thing and
  results in a route at `/foo/bar` instead of `/foo//bar` ([#824])
- **breaking:** Routes are now required to start with `/`. Previously routes such as `:foo` would
  be accepted but most likely result in bugs ([#823])
- **breaking:** `Headers` has been removed. Arrays of tuples directly implement
  `IntoResponseParts` so `([("x-foo", "foo")], response)` now works ([#797])
- **breaking:** `InvalidJsonBody` has been replaced with `JsonDataError` to clearly signal that the
  request body was syntactically valid JSON but couldn't be deserialized into the target type
- **breaking:** `Handler` is no longer an `#[async_trait]` but instead has an
  associated `Future` type. That allows users to build their own `Handler` types
  without paying the cost of `#[async_trait]` ([#879])
- **changed:** New `JsonSyntaxError` variant added to `JsonRejection`. This is returned when the
  request body contains syntactically invalid JSON
- **fixed:** Correctly set the `Content-Length` header for response to `HEAD`
  requests ([#734])
- **fixed:** Fix wrong `content-length` for `HEAD` requests to endpoints that returns chunked
  responses ([#755])
- **fixed:** Fixed several routing bugs related to nested "opaque" tower services (i.e.
  non-`Router` services) ([#841] and [#842])
- **changed:** Update to tokio-tungstenite 0.17 ([#791])
- **breaking:** `Redirect::{to, temporary, permanent}` now accept `&str` instead
  of `Uri` ([#889])
- **breaking:** Remove second type parameter from `Router::into_make_service_with_connect_info`
  and `Handler::into_make_service_with_connect_info` to support `MakeService`s
  that accept multiple targets ([#892])

[#644]: https://github.com/tokio-rs/axum/pull/644
[#665]: https://github.com/tokio-rs/axum/pull/665
[#698]: https://github.com/tokio-rs/axum/pull/698
[#699]: https://github.com/tokio-rs/axum/pull/699
[#734]: https://github.com/tokio-rs/axum/pull/734
[#755]: https://github.com/tokio-rs/axum/pull/755
[#783]: https://github.com/tokio-rs/axum/pull/783
[#791]: https://github.com/tokio-rs/axum/pull/791
[#797]: https://github.com/tokio-rs/axum/pull/797
[#800]: https://github.com/tokio-rs/axum/pull/800
[#807]: https://github.com/tokio-rs/axum/pull/807
[#819]: https://github.com/tokio-rs/axum/pull/819
[#823]: https://github.com/tokio-rs/axum/pull/823
[#824]: https://github.com/tokio-rs/axum/pull/824
[#827]: https://github.com/tokio-rs/axum/pull/827
[#841]: https://github.com/tokio-rs/axum/pull/841
[#842]: https://github.com/tokio-rs/axum/pull/842
[#879]: https://github.com/tokio-rs/axum/pull/879
[#889]: https://github.com/tokio-rs/axum/pull/889
[#892]: https://github.com/tokio-rs/axum/pull/892

# 0.4.8 (2. March, 2022)

- Use correct path for `AddExtensionLayer` and `AddExtension::layer` deprecation
  notes ([#812])

[#812]: https://github.com/tokio-rs/axum/pull/812

# 0.4.7 (1. March, 2022)

- **added:** Implement `tower::Layer` for `Extension` ([#801])
- **changed:** Deprecate `AddExtensionLayer`. Use `Extension` instead ([#805])

[#801]: https://github.com/tokio-rs/axum/pull/801
[#805]: https://github.com/tokio-rs/axum/pull/805

# 0.4.6 (22. February, 2022)

- **added:** `middleware::from_fn` for creating middleware from async functions.
  This previously lived in axum-extra but has been moved to axum ([#719])
- **fixed:** Set `Allow` header when responding with `405 Method Not Allowed` ([#733])

[#719]: https://github.com/tokio-rs/axum/pull/719
[#733]: https://github.com/tokio-rs/axum/pull/733

# 0.4.5 (31. January, 2022)

- Reference [axum-macros] instead of [axum-debug]. The latter has been superseded by
  axum-macros and is deprecated ([#738])

[#738]: https://github.com/tokio-rs/axum/pull/738
[axum-debug]: https://docs.rs/axum-debug
[axum-macros]: https://docs.rs/axum-macros

# 0.4.4 (13. January, 2022)

- **fixed:** Fix using incorrect path prefix when nesting `Router`s at `/` ([#691])
- **fixed:** Make `nest("", service)` work and mean the same as `nest("/", service)` ([#691])
- **fixed:** Replace response code `301` with `308` for trailing slash redirects. Also deprecates
  `Redirect::found` (`302`) in favor of `Redirect::temporary` (`307`) or `Redirect::to` (`303`).
  This is to prevent clients from changing non-`GET` requests to `GET` requests ([#682])

[#691]: https://github.com/tokio-rs/axum/pull/691
[#682]: https://github.com/tokio-rs/axum/pull/682

# 0.4.3 (21. December, 2021)

- **added:** `axum::AddExtension::layer` ([#607])
- **added:** Re-export the headers crate when the headers feature is active ([#630])
- **fixed:** `sse::Event` will no longer drop the leading space of data, event ID and name values
  that have it ([#600])
- **fixed:** `sse::Event` is more strict about what field values it supports, disallowing any SSE
  events that break the specification (such as field values containing carriage returns) ([#599])
- **fixed:** Improve documentation of `sse::Event` ([#601])
- **fixed:** Make `Path` fail with `ExtensionsAlreadyExtracted` if another extractor (such as
  `Request`) has previously taken the request extensions. Thus `PathRejection` now contains a
  variant with `ExtensionsAlreadyExtracted`. This is not a breaking change since `PathRejection` is
  marked as `#[non_exhaustive]` ([#619])
- **fixed:** Fix misleading error message for `PathRejection` if extensions had
  previously been extracted ([#619])
- **fixed:** Use `AtomicU32` internally, rather than `AtomicU64`, to improve portability ([#616])

[#599]: https://github.com/tokio-rs/axum/pull/599
[#600]: https://github.com/tokio-rs/axum/pull/600
[#601]: https://github.com/tokio-rs/axum/pull/601
[#607]: https://github.com/tokio-rs/axum/pull/607
[#616]: https://github.com/tokio-rs/axum/pull/616
[#619]: https://github.com/tokio-rs/axum/pull/619
[#619]: https://github.com/tokio-rs/axum/pull/619
[#630]: https://github.com/tokio-rs/axum/pull/630

# 0.4.2 (06. December, 2021)

- **fix:** Depend on the correct version of `axum-core` ([#592])

[#592]: https://github.com/tokio-rs/axum/pull/592

# 0.4.1 (06. December, 2021)

- **added:** `axum::response::Response` now exists as a shorthand for writing `Response<BoxBody>` ([#590])

[#590]: https://github.com/tokio-rs/axum/pull/590

# 0.4.0 (02. December, 2021)

- **breaking:** New `MethodRouter` that works similarly to `Router`:
  - Route to handlers and services with the same type
  - Add middleware to some routes more easily with `MethodRouter::layer` and
    `MethodRouter::route_layer`.
  - Merge method routers with `MethodRouter::merge`
  - Customize response for unsupported methods with `MethodRouter::fallback`
- **breaking:** The default for the type parameter in `FromRequest` and
  `RequestParts` has been removed. Use `FromRequest<Body>` and
  `RequestParts<Body>` to get the previous behavior ([#564])
- **added:** `FromRequest` and `IntoResponse` are now defined in a new called
  `axum-core`. This crate is intended for library authors to depend on, rather
  than `axum` itself, if possible. `axum-core` has a smaller API and will thus
  receive fewer breaking changes. `FromRequest` and `IntoResponse` are
  re-exported from `axum` in the same location so nothing is changed for `axum`
  users ([#564])
- **breaking:** The previously deprecated `axum::body::box_body` function has
  been removed. Use `axum::body::boxed` instead.
- **fixed:** Adding the same route with different methods now works ie
  `.route("/", get(_)).route("/", post(_))`.
- **breaking:** `routing::handler_method_router` and
  `routing::service_method_router` has been removed in favor of
  `routing::{get, get_service, ..., MethodRouter}`.
- **breaking:** `HandleErrorExt` has been removed in favor of
  `MethodRouter::handle_error`.
- **breaking:** `HandleErrorLayer` now requires the handler function to be
  `async` ([#534])
- **added:** `HandleErrorLayer` now supports running extractors.
- **breaking:** The `Handler<B, T>` trait is now defined as `Handler<T, B =
  Body>`. That is the type parameters have been swapped and `B` defaults to
  `axum::body::Body` ([#527])
- **breaking:** `Router::merge` will panic if both routers have fallbacks.
  Previously the left side fallback would be silently discarded ([#529])
- **breaking:** `Router::nest` will panic if the nested router has a fallback.
  Previously it would be silently discarded ([#529])
- Update WebSockets to use tokio-tungstenite 0.16 ([#525])
- **added:** Default to return `charset=utf-8` for text content type. ([#554])
- **breaking:** The `Body` and `BodyError` associated types on the
  `IntoResponse` trait have been removed - instead, `.into_response()` will now
  always return `Response<BoxBody>` ([#571])
- **breaking:** `PathParamsRejection` has been renamed to `PathRejection` and its
  variants renamed to `FailedToDeserializePathParams` and `MissingPathParams`. This
  makes it more consistent with the rest of axum ([#574])
- **added:** `Path`'s rejection type now provides data about exactly which part of
  the path couldn't be deserialized ([#574])

[#525]: https://github.com/tokio-rs/axum/pull/525
[#527]: https://github.com/tokio-rs/axum/pull/527
[#529]: https://github.com/tokio-rs/axum/pull/529
[#534]: https://github.com/tokio-rs/axum/pull/534
[#554]: https://github.com/tokio-rs/axum/pull/554
[#564]: https://github.com/tokio-rs/axum/pull/564
[#571]: https://github.com/tokio-rs/axum/pull/571
[#574]: https://github.com/tokio-rs/axum/pull/574

# 0.3.4 (13. November, 2021)

- **changed:** `box_body` has been renamed to `boxed`. `box_body` still exists
  but is deprecated ([#530])

[#530]: https://github.com/tokio-rs/axum/pull/530

# 0.3.3 (13. November, 2021)

- Implement `FromRequest` for [`http::request::Parts`] so it can be used an
  extractor ([#489])
- Implement `IntoResponse` for `http::response::Parts` ([#490])

[#489]: https://github.com/tokio-rs/axum/pull/489
[#490]: https://github.com/tokio-rs/axum/pull/490
[`http::request::Parts`]: https://docs.rs/http/latest/http/request/struct.Parts.html

# 0.3.2 (08. November, 2021)

- **added:** Add `Router::route_layer` for applying middleware that
  will only run on requests that match a route. This is useful for middleware
  that return early, such as authorization ([#474])

[#474]: https://github.com/tokio-rs/axum/pull/474

# 0.3.1 (06. November, 2021)

- **fixed:** Implement `Clone` for `IntoMakeServiceWithConnectInfo` ([#471])

[#471]: https://github.com/tokio-rs/axum/pull/471

# 0.3.0 (02. November, 2021)

- Overall:
  - **fixed:** All known compile time issues are resolved, including those with
    `boxed` and those introduced by Rust 1.56 ([#404])
  - **breaking:** The router's type is now always `Router` regardless of how many routes or
    middleware are applied ([#404])

    This means router types are all always nameable:

    ```rust
    fn my_routes() -> Router {
        Router::new().route(
            "/users",
            post(|| async { "Hello, World!" }),
        )
    }
    ```
  - **breaking:** Added feature flags for HTTP1 and JSON. This enables removing a
    few dependencies if your app only uses HTTP2 or doesn't use JSON. This is only a
    breaking change if you depend on axum with `default_features = false`. ([#286])
  - **breaking:** `Route::boxed` and `BoxRoute` have been removed as they're no longer
    necessary ([#404])
  - **breaking:** `Nested`, `Or` types are now private. They no longer had to be
    public because `Router` is internally boxed ([#404])
  - **breaking:** Remove `routing::Layered` as it didn't actually do anything and
    thus wasn't necessary
  - **breaking:** Vendor `AddExtensionLayer` and `AddExtension` to reduce public
    dependencies
  - **breaking:** `body::BoxBody` is now a type alias for
    `http_body::combinators::UnsyncBoxBody` and thus is no longer `Sync`. This
    is because bodies are streams and requiring streams to be `Sync` is
    unnecessary.
  - **added:** Implement `IntoResponse` for `http_body::combinators::UnsyncBoxBody`.
  - **added:** Add `Handler::into_make_service` for serving a handler without a
    `Router`.
  - **added:** Add `Handler::into_make_service_with_connect_info` for serving a
    handler without a `Router`, and storing info about the incoming connection.
  - **breaking:** axum's minimum supported rust version is now 1.56
- Routing:
  - Big internal refactoring of routing leading to several improvements ([#363])
    - **added:** Wildcard routes like `.route("/api/users/*rest", service)` are now supported.
    - **fixed:** The order routes are added in no longer matters.
    - **fixed:** Adding a conflicting route will now cause a panic instead of silently making
      a route unreachable.
    - **fixed:** Route matching is faster as number of routes increases.
    - **breaking:** Handlers for multiple HTTP methods must be added in the same
      `Router::route` call. So `.route("/", get(get_handler).post(post_handler))` and
      _not_ `.route("/", get(get_handler)).route("/", post(post_handler))`.
  - **fixed:** Correctly handle trailing slashes in routes:
    - If a route with a trailing slash exists and a request without a trailing
      slash is received, axum will send a 301 redirection to the route with the
      trailing slash.
    - Or vice versa if a route without a trailing slash exists and a request
      with a trailing slash is received.
    - This can be overridden by explicitly defining two routes: One with and one
      without a trailing slash.
  - **breaking:** Method routing for handlers has been moved from `axum::handler`
    to `axum::routing`. So `axum::handler::get` now lives at `axum::routing::get`
    ([#405])
  - **breaking:** Method routing for services has been moved from `axum::service`
    to `axum::routing::service_method_routing`. So `axum::service::get` now lives at
    `axum::routing::service_method_routing::get`, etc. ([#405])
  - **breaking:** `Router::or` renamed to `Router::merge` and will now panic on
    overlapping routes. It now only accepts `Router`s and not general `Service`s.
    Use `Router::fallback` for adding fallback routes ([#408])
  - **added:** `Router::fallback` for adding handlers for request that didn't
    match any routes. `Router::fallback` must be use instead of `nest("/", _)` ([#408])
  - **breaking:** `EmptyRouter` has been renamed to `MethodNotAllowed` as it's only
    used in method routers and not in path routers (`Router`)
  - **breaking:** Remove support for routing based on the `CONNECT` method. An
    example of combining axum with and HTTP proxy can be found [here][proxy] ([#428])
- Extractors:
  - **fixed:** Expand accepted content types for JSON requests ([#378])
  - **fixed:** Support deserializing `i128` and `u128` in `extract::Path`
  - **breaking:** Automatically do percent decoding in `extract::Path`
    ([#272])
  - **breaking:** Change `Connected::connect_info` to return `Self` and remove
    the associated type `ConnectInfo` ([#396])
  - **added:** Add `extract::MatchedPath` for accessing path in router that
    matched the request ([#412])
- Error handling:
  - **breaking:** Simplify error handling model ([#402]):
    - All services part of the router are now required to be infallible.
    - Error handling utilities have been moved to an `error_handling` module.
    - `Router::check_infallible` has been removed since routers are always
      infallible with the error handling changes.
    - Error handling closures must now handle all errors and thus always return
      something that implements `IntoResponse`.

    With these changes handling errors from fallible middleware is done like so:

    ```rust,no_run
    use axum::{
        routing::get,
        http::StatusCode,
        error_handling::HandleErrorLayer,
        response::IntoResponse,
        Router, BoxError,
    };
    use tower::ServiceBuilder;
    use std::time::Duration;

    let middleware_stack = ServiceBuilder::new()
        // Handle errors from middleware
        //
        // This middleware most be added above any fallible
        // ones if you're using `ServiceBuilder`, due to how ordering works
        .layer(HandleErrorLayer::new(handle_error))
        // Return an error after 30 seconds
        .timeout(Duration::from_secs(30));

    let app = Router::new()
        .route("/", get(|| async { /* ... */ }))
        .layer(middleware_stack);

    fn handle_error(_error: BoxError) -> impl IntoResponse {
        StatusCode::REQUEST_TIMEOUT
    }
    ```

    And handling errors from fallible leaf services is done like so:

    ```rust
    use axum::{
        Router, service,
        body::Body,
        routing::service_method_routing::get,
        response::IntoResponse,
        http::{Request, Response},
        error_handling::HandleErrorExt, // for `.handle_error`
    };
    use std::{io, convert::Infallible};
    use tower::service_fn;

    let app = Router::new()
        .route(
            "/",
            get(service_fn(|_req: Request<Body>| async {
                let contents = tokio::fs::read_to_string("some_file").await?;
                Ok::<_, io::Error>(Response::new(Body::from(contents)))
            }))
            .handle_error(handle_io_error),
        );

    fn handle_io_error(error: io::Error) -> impl IntoResponse {
        // ...
    }
    ```
- Misc:
  - `InvalidWebsocketVersionHeader` has been renamed to `InvalidWebSocketVersionHeader` ([#416])
  - `WebsocketKeyHeaderMissing` has been renamed to `WebSocketKeyHeaderMissing` ([#416])

[#339]: https://github.com/tokio-rs/axum/pull/339
[#286]: https://github.com/tokio-rs/axum/pull/286
[#272]: https://github.com/tokio-rs/axum/pull/272
[#378]: https://github.com/tokio-rs/axum/pull/378
[#363]: https://github.com/tokio-rs/axum/pull/363
[#396]: https://github.com/tokio-rs/axum/pull/396
[#402]: https://github.com/tokio-rs/axum/pull/402
[#404]: https://github.com/tokio-rs/axum/pull/404
[#405]: https://github.com/tokio-rs/axum/pull/405
[#408]: https://github.com/tokio-rs/axum/pull/408
[#412]: https://github.com/tokio-rs/axum/pull/412
[#416]: https://github.com/tokio-rs/axum/pull/416
[#428]: https://github.com/tokio-rs/axum/pull/428
[proxy]: https://github.com/tokio-rs/axum/blob/main/examples/http-proxy/src/main.rs

# 0.2.8 (07. October, 2021)

- Document debugging handler type errors with "axum-debug" ([#372])

[#372]: https://github.com/tokio-rs/axum/pull/372

# 0.2.7 (06. October, 2021)

- Bump minimum version of async-trait ([#370])

[#370]: https://github.com/tokio-rs/axum/pull/370

# 0.2.6 (02. October, 2021)

- Clarify that `handler::any` and `service::any` only accepts standard HTTP
  methods ([#337])
- Document how to customize error responses from extractors ([#359])

[#337]: https://github.com/tokio-rs/axum/pull/337
[#359]: https://github.com/tokio-rs/axum/pull/359

# 0.2.5 (18. September, 2021)

- Add accessors for `TypedHeaderRejection` fields ([#317])
- Improve docs for extractors ([#327])

[#317]: https://github.com/tokio-rs/axum/pull/317
[#327]: https://github.com/tokio-rs/axum/pull/327

# 0.2.4 (10. September, 2021)

- Document using `StreamExt::split` with `WebSocket` ([#291])
- Document adding middleware to multiple groups of routes ([#293])

[#291]: https://github.com/tokio-rs/axum/pull/291
[#293]: https://github.com/tokio-rs/axum/pull/293

# 0.2.3 (26. August, 2021)

- **fixed:** Fix accidental breaking change introduced by internal refactor.
  `BoxRoute` used to be `Sync` but was accidental made `!Sync` ([#273](https://github.com/tokio-rs/axum/pull/273))

# 0.2.2 (26. August, 2021)

- **fixed:** Fix URI captures matching empty segments. This means requests with
  URI `/` will no longer be matched by `/:key` ([#264](https://github.com/tokio-rs/axum/pull/264))
- **fixed:** Remove needless trait bounds from `Router::boxed` ([#269](https://github.com/tokio-rs/axum/pull/269))

# 0.2.1 (24. August, 2021)

- **added:** Add `Redirect::to` constructor ([#255](https://github.com/tokio-rs/axum/pull/255))
- **added:** Document how to implement `IntoResponse` for custom error type ([#258](https://github.com/tokio-rs/axum/pull/258))

# 0.2.0 (23. August, 2021)

- Overall:
  - **fixed:** Overall compile time improvements. If you're having issues with compile time
    please file an issue! ([#184](https://github.com/tokio-rs/axum/pull/184)) ([#198](https://github.com/tokio-rs/axum/pull/198)) ([#220](https://github.com/tokio-rs/axum/pull/220))
  - **changed:** Remove `prelude`. Explicit imports are now required ([#195](https://github.com/tokio-rs/axum/pull/195))
- Routing:
  - **added:** Add dedicated `Router` to replace the `RoutingDsl` trait ([#214](https://github.com/tokio-rs/axum/pull/214))
  - **added:** Add `Router::or` for combining routes ([#108](https://github.com/tokio-rs/axum/pull/108))
  - **fixed:** Support matching different HTTP methods for the same route that aren't defined
    together. So `Router::new().route("/", get(...)).route("/", post(...))` now
    accepts both `GET` and `POST`. Previously only `POST` would be accepted ([#224](https://github.com/tokio-rs/axum/pull/224))
  - **fixed:** `get` routes will now also be called for `HEAD` requests but will always have
    the response body removed ([#129](https://github.com/tokio-rs/axum/pull/129))
  - **changed:** Replace `axum::route(...)` with `axum::Router::new().route(...)`. This means
    there is now only one way to create a new router. Same goes for
    `axum::routing::nest`. ([#215](https://github.com/tokio-rs/axum/pull/215))
  - **changed:** Implement `routing::MethodFilter` via [`bitflags`](https://crates.io/crates/bitflags) ([#158](https://github.com/tokio-rs/axum/pull/158))
  - **changed:** Move `handle_error` from `ServiceExt` to `service::OnMethod` ([#160](https://github.com/tokio-rs/axum/pull/160))

  With these changes this app using 0.1:

  ```rust
  use axum::{extract::Extension, prelude::*, routing::BoxRoute, AddExtensionLayer};

  let app = route("/", get(|| async { "hi" }))
      .nest("/api", api_routes())
      .layer(AddExtensionLayer::new(state));

  fn api_routes() -> BoxRoute<Body> {
      route(
          "/users",
          post(|Extension(state): Extension<State>| async { "hi from nested" }),
      )
      .boxed()
  }
  ```

  Becomes this in 0.2:

  ```rust
  use axum::{
      extract::Extension,
      handler::{get, post},
      routing::BoxRoute,
      Router,
  };

  let app = Router::new()
      .route("/", get(|| async { "hi" }))
      .nest("/api", api_routes());

  fn api_routes() -> Router<BoxRoute> {
      Router::new()
          .route(
              "/users",
              post(|Extension(state): Extension<State>| async { "hi from nested" }),
          )
          .boxed()
  }
  ```
- Extractors:
  - **added:** Make `FromRequest` default to being generic over `body::Body` ([#146](https://github.com/tokio-rs/axum/pull/146))
  - **added:** Implement `std::error::Error` for all rejections ([#153](https://github.com/tokio-rs/axum/pull/153))
  - **added:** Add `OriginalUri` for extracting original request URI in nested services ([#197](https://github.com/tokio-rs/axum/pull/197))
  - **added:** Implement `FromRequest` for `http::Extensions` ([#169](https://github.com/tokio-rs/axum/pull/169))
  - **added:** Make `RequestParts::{new, try_into_request}` public so extractors can be used outside axum ([#194](https://github.com/tokio-rs/axum/pull/194))
  - **added:** Implement `FromRequest` for `axum::body::Body` ([#241](https://github.com/tokio-rs/axum/pull/241))
  - **changed:** Removed `extract::UrlParams` and `extract::UrlParamsMap`. Use `extract::Path` instead ([#154](https://github.com/tokio-rs/axum/pull/154))
  - **changed:** `extractor_middleware` now requires `RequestBody: Default` ([#167](https://github.com/tokio-rs/axum/pull/167))
  - **changed:** Convert `RequestAlreadyExtracted` to an enum with each possible error variant ([#167](https://github.com/tokio-rs/axum/pull/167))
  - **changed:** `extract::BodyStream` is no longer generic over the request body ([#234](https://github.com/tokio-rs/axum/pull/234))
  - **changed:** `extract::Body` has been renamed to `extract::RawBody` to avoid conflicting with `body::Body` ([#233](https://github.com/tokio-rs/axum/pull/233))
  - **changed:** `RequestParts` changes ([#153](https://github.com/tokio-rs/axum/pull/153))
      - `method` new returns an `&http::Method`
      - `method_mut` new returns an `&mut http::Method`
      - `take_method` has been removed
      - `uri` new returns an `&http::Uri`
      - `uri_mut` new returns an `&mut http::Uri`
      - `take_uri` has been removed
  - **changed:** Remove several rejection types that were no longer used ([#153](https://github.com/tokio-rs/axum/pull/153)) ([#154](https://github.com/tokio-rs/axum/pull/154))
- Responses:
  - **added:** Add `Headers` for easily customizing headers on a response ([#193](https://github.com/tokio-rs/axum/pull/193))
  - **added:** Add `Redirect` response ([#192](https://github.com/tokio-rs/axum/pull/192))
  - **added:** Add `body::StreamBody` for easily responding with a stream of byte chunks ([#237](https://github.com/tokio-rs/axum/pull/237))
  - **changed:** Add associated `Body` and `BodyError` types to `IntoResponse`. This is
    required for returning responses with bodies other than `hyper::Body` from
    handlers. See the docs for advice on how to implement `IntoResponse` ([#86](https://github.com/tokio-rs/axum/pull/86))
  - **changed:** `tower::util::Either` no longer implements `IntoResponse` ([#229](https://github.com/tokio-rs/axum/pull/229))

  This `IntoResponse` from 0.1:
  ```rust
  use axum::{http::Response, prelude::*, response::IntoResponse};

  struct MyResponse;

  impl IntoResponse for MyResponse {
      fn into_response(self) -> Response<Body> {
          Response::new(Body::empty())
      }
  }
  ```

  Becomes this in 0.2:
  ```rust
  use axum::{body::Body, http::Response, response::IntoResponse};

  struct MyResponse;

  impl IntoResponse for MyResponse {
      type Body = Body;
      type BodyError = <Self::Body as axum::body::HttpBody>::Error;

      fn into_response(self) -> Response<Self::Body> {
          Response::new(Body::empty())
      }
  }
  ```
- SSE:
  - **added:** Add `response::sse::Sse`. This implements SSE using a response rather than a service ([#98](https://github.com/tokio-rs/axum/pull/98))
  - **changed:** Remove `axum::sse`. It has been replaced by `axum::response::sse` ([#98](https://github.com/tokio-rs/axum/pull/98))

  Handler using SSE in 0.1:
  ```rust
  use axum::{
      prelude::*,
      sse::{sse, Event},
  };
  use std::convert::Infallible;

  let app = route(
      "/",
      sse(|| async {
          let stream = futures::stream::iter(vec![Ok::<_, Infallible>(
              Event::default().data("hi there!"),
          )]);
          Ok::<_, Infallible>(stream)
      }),
  );
  ```

  Becomes this in 0.2:

  ```rust
  use axum::{
      handler::get,
      response::sse::{Event, Sse},
      Router,
  };
  use std::convert::Infallible;

  let app = Router::new().route(
      "/",
      get(|| async {
          let stream = futures::stream::iter(vec![Ok::<_, Infallible>(
              Event::default().data("hi there!"),
          )]);
          Sse::new(stream)
      }),
  );
  ```
- WebSockets:
  - **changed:** Change WebSocket API to use an extractor plus a response ([#121](https://github.com/tokio-rs/axum/pull/121))
  - **changed:** Make WebSocket `Message` an enum ([#116](https://github.com/tokio-rs/axum/pull/116))
  - **changed:** `WebSocket` now uses `Error` as its error type ([#150](https://github.com/tokio-rs/axum/pull/150))

  Handler using WebSockets in 0.1:

  ```rust
  use axum::{
      prelude::*,
      ws::{ws, WebSocket},
  };

  let app = route(
      "/",
      ws(|socket: WebSocket| async move {
          // do stuff with socket
      }),
  );
  ```

  Becomes this in 0.2:

  ```rust
  use axum::{
      extract::ws::{WebSocket, WebSocketUpgrade},
      handler::get,
      Router,
  };

  let app = Router::new().route(
      "/",
      get(|ws: WebSocketUpgrade| async move {
          ws.on_upgrade(|socket: WebSocket| async move {
              // do stuff with socket
          })
      }),
  );
  ```
- Misc
  - **added:** Add default feature `tower-log` which exposes `tower`'s `log` feature. ([#218](https://github.com/tokio-rs/axum/pull/218))
  - **changed:** Replace `body::BoxStdError` with `axum::Error`, which supports downcasting ([#150](https://github.com/tokio-rs/axum/pull/150))
  - **changed:** `EmptyRouter` now requires the response body to implement `Send + Sync + 'static'` ([#108](https://github.com/tokio-rs/axum/pull/108))
  - **changed:** `Router::check_infallible` now returns a `CheckInfallible` service. This
    is to improve compile times ([#198](https://github.com/tokio-rs/axum/pull/198))
  - **changed:** `Router::into_make_service` now returns `routing::IntoMakeService` rather than
    `tower::make::Shared` ([#229](https://github.com/tokio-rs/axum/pull/229))
  - **changed:** All usage of `tower::BoxError` has been replaced with `axum::BoxError` ([#229](https://github.com/tokio-rs/axum/pull/229))
  - **changed:** Several response future types have been moved into dedicated
    `future` modules ([#133](https://github.com/tokio-rs/axum/pull/133))
  - **changed:** `EmptyRouter`, `ExtractorMiddleware`, `ExtractorMiddlewareLayer`,
    and `QueryStringMissing` no longer implement `Copy` ([#132](https://github.com/tokio-rs/axum/pull/132))
  - **changed:** `service::OnMethod`, `handler::OnMethod`, and `routing::Nested` have new response future types ([#157](https://github.com/tokio-rs/axum/pull/157))

# 0.1.3 (06. August, 2021)

- Fix stripping prefix when nesting services at `/` ([#91](https://github.com/tokio-rs/axum/pull/91))
- Add support for WebSocket protocol negotiation ([#83](https://github.com/tokio-rs/axum/pull/83))
- Use `pin-project-lite` instead of `pin-project` ([#95](https://github.com/tokio-rs/axum/pull/95))
- Re-export `http` crate and `hyper::Server` ([#110](https://github.com/tokio-rs/axum/pull/110))
- Fix `Query` and `Form` extractors giving bad request error when query string is empty. ([#117](https://github.com/tokio-rs/axum/pull/117))
- Add `Path` extractor. ([#124](https://github.com/tokio-rs/axum/pull/124))
- Fixed the implementation of `IntoResponse` of `(HeaderMap, T)` and `(StatusCode, HeaderMap, T)` would ignore headers from `T` ([#137](https://github.com/tokio-rs/axum/pull/137))
- Deprecate `extract::UrlParams` and `extract::UrlParamsMap`. Use `extract::Path` instead ([#138](https://github.com/tokio-rs/axum/pull/138))

# 0.1.2 (01. August, 2021)

- Implement `Stream` for `WebSocket` ([#52](https://github.com/tokio-rs/axum/pull/52))
- Implement `Sink` for `WebSocket` ([#52](https://github.com/tokio-rs/axum/pull/52))
- Implement `Deref` most extractors ([#56](https://github.com/tokio-rs/axum/pull/56))
- Return `405 Method Not Allowed` for unsupported method for route ([#63](https://github.com/tokio-rs/axum/pull/63))
- Add extractor for remote connection info ([#55](https://github.com/tokio-rs/axum/pull/55))
- Improve error message of `MissingExtension` rejections ([#72](https://github.com/tokio-rs/axum/pull/72))
- Improve documentation for routing ([#71](https://github.com/tokio-rs/axum/pull/71))
- Clarify required response body type when routing to `tower::Service`s ([#69](https://github.com/tokio-rs/axum/pull/69))
- Add `axum::body::box_body` to converting an `http_body::Body` to `axum::body::BoxBody` ([#69](https://github.com/tokio-rs/axum/pull/69))
- Add `axum::sse` for Server-Sent Events ([#75](https://github.com/tokio-rs/axum/pull/75))
- Mention required dependencies in docs ([#77](https://github.com/tokio-rs/axum/pull/77))
- Fix WebSockets failing on Firefox ([#76](https://github.com/tokio-rs/axum/pull/76))

# 0.1.1 (30. July, 2021)

- Misc readme fixes.

# 0.1.0 (30. July, 2021)

- Initial release.<|MERGE_RESOLUTION|>--- conflicted
+++ resolved
@@ -66,12 +66,9 @@
 - **added:** Implement `IntoResponse` for `(R,) where R: IntoResponse` ([#2143])
 - **changed:** For SSE, add space between field and value for compatibility ([#2149])
 - **added:** Add `NestedPath` extractor ([#1924])
-<<<<<<< HEAD
 - **added:** Add `handle_error` function to existing `ServiceExt` trait ([#2235])
-=======
 - **breaking:** `impl<T> IntoResponse(Parts) for Extension<T>` now requires
   `T: Clone`, as that is required by the http crate ([#1882])
->>>>>>> 4d681de0
 - **added:** Add `axum::Json::from_bytes` ([#2244])
 - **added:** Implement `FromRequestParts` for `http::request::Parts` ([#2328])
 - **added:** Implement `FromRequestParts` for `http::Extensions` ([#2328])
