use axum::{
    extract::State,
    routing::{get, post},
    Extension, Json, Router,
};
use serde::{Deserialize, Serialize};
use std::{
    io::BufRead,
    process::{Command, Stdio},
};

fn main() {
    if on_ci() {
        install_rewrk();
    } else {
        ensure_rewrk_is_installed();
    }

    benchmark("minimal").run(Router::new);

    benchmark("basic")
        .path("/a/b/c")
        .run(|| Router::new().route("/a/b/c", get(|| async { "Hello, World!" })));

    benchmark("basic-merge").path("/a/b/c").run(|| {
        let inner = Router::new().route("/a/b/c", get(|| async { "Hello, World!" }));
        Router::new().merge(inner)
    });

    benchmark("basic-nest").path("/a/b/c").run(|| {
        let c = Router::new().route("/c", get(|| async { "Hello, World!" }));
        let b = Router::new().nest("/b", c);
        Router::new().nest("/a", b)
    });

    benchmark("routing").path("/foo/bar/baz").run(|| {
        let mut app = Router::new();
        for a in 0..10 {
            for b in 0..10 {
                for c in 0..10 {
                    app = app.route(&format!("/foo-{a}/bar-{b}/baz-{c}"), get(|| async {}));
                }
            }
        }
        app.route("/foo/bar/baz", get(|| async {}))
    });

    benchmark("receive-json")
        .method("post")
        .headers(&[("content-type", "application/json")])
        .body(r#"{"n": 123, "s": "hi there", "b": false}"#)
        .run(|| Router::new().route("/", post(|_: Json<Payload>| async {})));

    benchmark("send-json").run(|| {
        Router::new().route(
            "/",
            get(|| async {
                Json(Payload {
                    n: 123,
                    s: "hi there".to_owned(),
                    b: false,
                })
            }),
        )
    });

    let state = AppState {
        _string: "aaaaaaaaaaaaaaaaaa".to_owned(),
        _vec: Vec::from([
            "aaaaaaaaaaaaaaaaaa".to_owned(),
            "bbbbbbbbbbbbbbbbbb".to_owned(),
            "cccccccccccccccccc".to_owned(),
        ]),
    };

    benchmark("extension").run(|| {
        Router::new()
            .route("/", get(|_: Extension<AppState>| async {}))
            .layer(Extension(state.clone()))
    });

    benchmark("state").run(|| {
        Router::new()
            .route("/", get(|_: State<AppState>| async {}))
            .with_state(state.clone())
    });
}

#[derive(Clone)]
struct AppState {
    _string: String,
    _vec: Vec<String>,
}

#[derive(Deserialize, Serialize)]
struct Payload {
    n: u32,
    s: String,
    b: bool,
}

fn benchmark(name: &'static str) -> BenchmarkBuilder {
    BenchmarkBuilder {
        name,
        path: None,
        method: None,
        headers: None,
        body: None,
    }
}

struct BenchmarkBuilder {
    name: &'static str,
    path: Option<&'static str>,
    method: Option<&'static str>,
    headers: Option<&'static [(&'static str, &'static str)]>,
    body: Option<&'static str>,
}

macro_rules! config_method {
    ($name:ident, $ty:ty) => {
        fn $name(mut self, $name: $ty) -> Self {
            self.$name = Some($name);
            self
        }
    };
}

impl BenchmarkBuilder {
    config_method!(path, &'static str);
    config_method!(method, &'static str);
    config_method!(headers, &'static [(&'static str, &'static str)]);
    config_method!(body, &'static str);

    fn run<F>(self, f: F)
    where
        F: FnOnce() -> Router<()>,
    {
        // support only running some benchmarks with
        // ```
        // cargo bench -- routing send-json
        // ```
        let args = std::env::args().collect::<Vec<_>>();
        if args.len() != 1 {
            let names = &args[1..args.len() - 1];
            if !names.is_empty() && !names.contains(&self.name.to_owned()) {
                return;
            }
        }

        let app = f();

        let rt = tokio::runtime::Builder::new_multi_thread()
            .enable_all()
            .build()
            .unwrap();

        let listener = rt
            .block_on(tokio::net::TcpListener::bind("0.0.0.0:0"))
            .unwrap();
        let addr = listener.local_addr().unwrap();

        std::thread::spawn(move || {
<<<<<<< HEAD
            rt.block_on(axum::serve(listener, app)).unwrap();
=======
            rt.block_on(async move {
                let incoming = AddrIncoming::from_listener(listener).unwrap();
                hyper::Server::builder(incoming)
                    .serve(app.into_make_service())
                    .await
                    .unwrap();
            });
>>>>>>> e8cf5f4f
        });

        let mut cmd = Command::new("rewrk");
        cmd.stdout(Stdio::piped());

        cmd.arg("--host");
        cmd.arg(format!("http://{}{}", addr, self.path.unwrap_or("")));

        cmd.args(["--connections", "10"]);
        cmd.args(["--threads", "10"]);

        if on_ci() {
            // don't slow down CI by running the benchmarks for too long
            // but do run them for a bit
            cmd.args(["--duration", "1s"]);
        } else {
            cmd.args(["--duration", "10s"]);
        }

        if let Some(method) = self.method {
            cmd.args(["--method", method]);
        }

        for (key, value) in self.headers.into_iter().flatten() {
            cmd.arg("--header");
            cmd.arg(format!("{key}: {value}"));
        }

        if let Some(body) = self.body {
            cmd.args(["--body", body]);
        }

        eprintln!("Running {:?} benchmark", self.name);

        // indent output from `rewrk` so its easier to read when running multiple benchmarks
        let mut child = cmd.spawn().unwrap();
        let stdout = child.stdout.take().unwrap();
        let stdout = std::io::BufReader::new(stdout);
        for line in stdout.lines() {
            let line = line.unwrap();
            println!("  {line}");
        }

        let status = child.wait().unwrap();

        if !status.success() {
            eprintln!("`rewrk` command failed");
            std::process::exit(status.code().unwrap());
        }
    }
}

fn install_rewrk() {
    println!("installing rewrk");
    let mut cmd = Command::new("cargo");
    cmd.args([
        "install",
        "rewrk",
        "--git",
        "https://github.com/ChillFish8/rewrk.git",
    ]);
    let status = cmd
        .status()
        .unwrap_or_else(|_| panic!("failed to install rewrk"));
    if !status.success() {
        panic!("failed to install rewrk");
    }
}

fn ensure_rewrk_is_installed() {
    let mut cmd = Command::new("rewrk");
    cmd.arg("--help");
    cmd.stdout(Stdio::null());
    cmd.stderr(Stdio::null());
    cmd.status().unwrap_or_else(|_| {
        panic!("rewrk is not installed. See https://github.com/lnx-search/rewrk")
    });
}

fn on_ci() -> bool {
    std::env::var("GITHUB_ACTIONS").is_ok()
}<|MERGE_RESOLUTION|>--- conflicted
+++ resolved
@@ -161,17 +161,7 @@
         let addr = listener.local_addr().unwrap();
 
         std::thread::spawn(move || {
-<<<<<<< HEAD
             rt.block_on(axum::serve(listener, app)).unwrap();
-=======
-            rt.block_on(async move {
-                let incoming = AddrIncoming::from_listener(listener).unwrap();
-                hyper::Server::builder(incoming)
-                    .serve(app.into_make_service())
-                    .await
-                    .unwrap();
-            });
->>>>>>> e8cf5f4f
         });
 
         let mut cmd = Command::new("rewrk");
