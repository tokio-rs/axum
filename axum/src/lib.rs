--- conflicted
+++ resolved
@@ -53,11 +53,7 @@
 //!     // build our application with a single route
 //!     let app = Router::new().route("/", get(|| async { "Hello, World!" }));
 //!
-<<<<<<< HEAD
-//!     // run it on localhost:3000
-=======
 //!     // run our app with hyper, listening globally on port 3000
->>>>>>> e8cf5f4f
 //!     let listener = tokio::net::TcpListener::bind("0.0.0.0:3000").await.unwrap();
 //!     axum::serve(listener, app).await.unwrap();
 //! }
@@ -446,11 +442,7 @@
 pub mod middleware;
 pub mod response;
 pub mod routing;
-<<<<<<< HEAD
 #[cfg(all(feature = "tokio", feature = "http1"))]
-=======
-#[cfg(feature = "tokio")]
->>>>>>> e8cf5f4f
 pub mod serve;
 
 #[cfg(test)]
@@ -479,11 +471,7 @@
 #[cfg(feature = "macros")]
 pub use axum_macros::debug_handler;
 
-<<<<<<< HEAD
 #[cfg(all(feature = "tokio", feature = "http1"))]
-=======
-#[cfg(feature = "tokio")]
->>>>>>> e8cf5f4f
 #[doc(inline)]
 pub use self::serve::serve;
 
