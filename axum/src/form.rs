--- conflicted
+++ resolved
@@ -1,10 +1,6 @@
-<<<<<<< HEAD
 use crate::extract::Request;
-=======
->>>>>>> c8cd23ff
 use crate::extract::{rejection::*, FromRequest, RawForm};
 use async_trait::async_trait;
-use axum_core::body::Body;
 use axum_core::response::{IntoResponse, Response};
 use axum_core::RequestExt;
 use http::header::CONTENT_TYPE;
@@ -75,14 +71,10 @@
 {
     type Rejection = FormRejection;
 
-<<<<<<< HEAD
     async fn from_request(req: Request, _state: &S) -> Result<Self, Self::Rejection> {
-=======
-    async fn from_request(req: Request<Body>, _state: &S) -> Result<Self, Self::Rejection> {
         let is_get_or_head =
             req.method() == http::Method::GET || req.method() == http::Method::HEAD;
 
->>>>>>> c8cd23ff
         match req.extract().await {
             Ok(RawForm(bytes)) => {
                 let value =
@@ -129,20 +121,16 @@
 
 #[cfg(test)]
 mod tests {
-    use super::*;
-<<<<<<< HEAD
-    use axum_core::body::Body;
-    use http::{Method, Request};
-=======
     use crate::{
-        body::Body,
         routing::{on, MethodFilter},
         test_helpers::TestClient,
         Router,
     };
-    use http::{header::CONTENT_TYPE, Method, Request};
+
+    use super::*;
+    use axum_core::body::Body;
+    use http::{Method, Request};
     use mime::APPLICATION_WWW_FORM_URLENCODED;
->>>>>>> c8cd23ff
     use serde::{Deserialize, Serialize};
     use std::fmt::Debug;
 
@@ -164,14 +152,7 @@
         let req = Request::builder()
             .uri("http://example.com/test")
             .method(Method::POST)
-<<<<<<< HEAD
-            .header(
-                http::header::CONTENT_TYPE,
-                mime::APPLICATION_WWW_FORM_URLENCODED.as_ref(),
-            )
-=======
             .header(CONTENT_TYPE, APPLICATION_WWW_FORM_URLENCODED.as_ref())
->>>>>>> c8cd23ff
             .body(Body::from(serde_urlencoded::to_string(&value).unwrap()))
             .unwrap();
         assert_eq!(Form::<T>::from_request(req, &()).await.unwrap().0, value);
@@ -233,11 +214,7 @@
         let req = Request::builder()
             .uri("http://example.com/test")
             .method(Method::POST)
-<<<<<<< HEAD
-            .header(http::header::CONTENT_TYPE, mime::APPLICATION_JSON.as_ref())
-=======
             .header(CONTENT_TYPE, mime::APPLICATION_JSON.as_ref())
->>>>>>> c8cd23ff
             .body(Body::from(
                 serde_urlencoded::to_string(&Pagination {
                     size: Some(10),
