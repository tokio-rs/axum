//! Route to services and handlers based on HTTP methods.

use super::IntoMakeService;
#[cfg(feature = "tokio")]
use crate::extract::connect_info::IntoMakeServiceWithConnectInfo;
use crate::{
    body::{Body, Bytes, HttpBody},
    error_handling::{HandleError, HandleErrorLayer},
<<<<<<< HEAD
    handler::Handler,
=======
    extract::connect_info::IntoMakeServiceWithConnectInfo,
    handler::{Handler, IntoServiceStateInExtension},
>>>>>>> c09ecefc
    http::{Method, Request, StatusCode},
    response::Response,
    routing::{future::RouteFuture, Fallback, MethodFilter, Route},
};
use axum_core::response::IntoResponse;
use bytes::BytesMut;
use std::{
    convert::Infallible,
    fmt,
    marker::PhantomData,
    sync::Arc,
    task::{Context, Poll},
};
use tower::{service_fn, util::MapResponseLayer};
use tower_layer::Layer;
use tower_service::Service;

macro_rules! top_level_service_fn {
    (
        $name:ident, GET
    ) => {
        top_level_service_fn!(
            /// Route `GET` requests to the given service.
            ///
            /// # Example
            ///
            /// ```rust
            /// use axum::{
            ///     http::Request,
            ///     Router,
            ///     routing::get_service,
            /// };
            /// use http::Response;
            /// use std::convert::Infallible;
            /// use hyper::Body;
            ///
            /// let service = tower::service_fn(|request: Request<Body>| async {
            ///     Ok::<_, Infallible>(Response::new(Body::empty()))
            /// });
            ///
            /// // Requests to `GET /` will go to `service`.
            /// let app = Router::new().route("/", get_service(service));
            /// # async {
            /// # axum::Server::bind(&"".parse().unwrap()).serve(app.into_make_service()).await.unwrap();
            /// # };
            /// ```
            ///
            /// Note that `get` routes will also be called for `HEAD` requests but will have
            /// the response body removed. Make sure to add explicit `HEAD` routes
            /// afterwards.
            $name,
            GET
        );
    };

    (
        $name:ident, $method:ident
    ) => {
        top_level_service_fn!(
            #[doc = concat!("Route `", stringify!($method) ,"` requests to the given service.")]
            ///
            /// See [`get_service`] for an example.
            $name,
            $method
        );
    };

    (
        $(#[$m:meta])+
        $name:ident, $method:ident
    ) => {
        $(#[$m])+
        pub fn $name<T, S, B>(svc: T) -> MethodRouter<S, B, T::Error>
        where
            T: Service<Request<B>> + Clone + Send + 'static,
            T::Response: IntoResponse + 'static,
            T::Future: Send + 'static,
            B: Send + 'static,
        {
            on_service(MethodFilter::$method, svc)
        }
    };
}

macro_rules! top_level_handler_fn {
    (
        $name:ident, GET
    ) => {
        top_level_handler_fn!(
            /// Route `GET` requests to the given handler.
            ///
            /// # Example
            ///
            /// ```rust
            /// use axum::{
            ///     routing::get,
            ///     Router,
            /// };
            ///
            /// async fn handler() {}
            ///
            /// // Requests to `GET /` will go to `handler`.
            /// let app = Router::new().route("/", get(handler));
            /// # async {
            /// # axum::Server::bind(&"".parse().unwrap()).serve(app.into_make_service()).await.unwrap();
            /// # };
            /// ```
            ///
            /// Note that `get` routes will also be called for `HEAD` requests but will have
            /// the response body removed. Make sure to add explicit `HEAD` routes
            /// afterwards.
            $name,
            GET
        );
    };

    (
        $name:ident, $method:ident
    ) => {
        top_level_handler_fn!(
            #[doc = concat!("Route `", stringify!($method) ,"` requests to the given handler.")]
            ///
            /// See [`get`] for an example.
            $name,
            $method
        );
    };

    (
        $(#[$m:meta])+
        $name:ident, $method:ident
    ) => {
        $(#[$m])+
        pub fn $name<H, T, S, B>(handler: H) -> MethodRouter<S, B, Infallible>
        where
            H: Handler<T, S, B>,
            B: Send + 'static,
            T: 'static,
            S: Send + Sync + 'static,
        {
            on(MethodFilter::$method, handler)
        }
    };
}

macro_rules! chained_service_fn {
    (
        $name:ident, GET
    ) => {
        chained_service_fn!(
            /// Chain an additional service that will only accept `GET` requests.
            ///
            /// # Example
            ///
            /// ```rust
            /// use axum::{
            ///     http::Request,
            ///     Router,
            ///     routing::post_service,
            /// };
            /// use http::Response;
            /// use std::convert::Infallible;
            /// use hyper::Body;
            ///
            /// let service = tower::service_fn(|request: Request<Body>| async {
            ///     Ok::<_, Infallible>(Response::new(Body::empty()))
            /// });
            ///
            /// let other_service = tower::service_fn(|request: Request<Body>| async {
            ///     Ok::<_, Infallible>(Response::new(Body::empty()))
            /// });
            ///
            /// // Requests to `POST /` will go to `service` and `GET /` will go to
            /// // `other_service`.
            /// let app = Router::new().route("/", post_service(service).get_service(other_service));
            /// # async {
            /// # axum::Server::bind(&"".parse().unwrap()).serve(app.into_make_service()).await.unwrap();
            /// # };
            /// ```
            ///
            /// Note that `get` routes will also be called for `HEAD` requests but will have
            /// the response body removed. Make sure to add explicit `HEAD` routes
            /// afterwards.
            $name,
            GET
        );
    };

    (
        $name:ident, $method:ident
    ) => {
        chained_service_fn!(
            #[doc = concat!("Chain an additional service that will only accept `", stringify!($method),"` requests.")]
            ///
            /// See [`MethodRouter::get_service`] for an example.
            $name,
            $method
        );
    };

    (
        $(#[$m:meta])+
        $name:ident, $method:ident
    ) => {
        $(#[$m])+
        #[track_caller]
        pub fn $name<T>(self, svc: T) -> Self
        where
            T: Service<Request<B>, Error = E>
                + Clone
                + Send
                + 'static,
            T::Response: IntoResponse + 'static,
            T::Future: Send + 'static,
        {
            self.on_service(MethodFilter::$method, svc)
        }
    };
}

macro_rules! chained_handler_fn {
    (
        $name:ident, GET
    ) => {
        chained_handler_fn!(
            /// Chain an additional handler that will only accept `GET` requests.
            ///
            /// # Example
            ///
            /// ```rust
            /// use axum::{routing::post, Router};
            ///
            /// async fn handler() {}
            ///
            /// async fn other_handler() {}
            ///
            /// // Requests to `POST /` will go to `handler` and `GET /` will go to
            /// // `other_handler`.
            /// let app = Router::new().route("/", post(handler).get(other_handler));
            /// # async {
            /// # axum::Server::bind(&"".parse().unwrap()).serve(app.into_make_service()).await.unwrap();
            /// # };
            /// ```
            ///
            /// Note that `get` routes will also be called for `HEAD` requests but will have
            /// the response body removed. Make sure to add explicit `HEAD` routes
            /// afterwards.
            $name,
            GET
        );
    };

    (
        $name:ident, $method:ident
    ) => {
        chained_handler_fn!(
            #[doc = concat!("Chain an additional handler that will only accept `", stringify!($method),"` requests.")]
            ///
            /// See [`MethodRouter::get`] for an example.
            $name,
            $method
        );
    };

    (
        $(#[$m:meta])+
        $name:ident, $method:ident
    ) => {
        $(#[$m])+
        #[track_caller]
        pub fn $name<H, T>(self, handler: H) -> Self
        where
            H: Handler<T, S, B>,
            T: 'static,
            S: Send + Sync + 'static,
        {
            self.on(MethodFilter::$method, handler)
        }
    };
}

top_level_service_fn!(delete_service, DELETE);
top_level_service_fn!(get_service, GET);
top_level_service_fn!(head_service, HEAD);
top_level_service_fn!(options_service, OPTIONS);
top_level_service_fn!(patch_service, PATCH);
top_level_service_fn!(post_service, POST);
top_level_service_fn!(put_service, PUT);
top_level_service_fn!(trace_service, TRACE);

/// Route requests with the given method to the service.
///
/// # Example
///
/// ```rust
/// use axum::{
///     http::Request,
///     routing::on,
///     Router,
///     routing::{MethodFilter, on_service},
/// };
/// use http::Response;
/// use std::convert::Infallible;
/// use hyper::Body;
///
/// let service = tower::service_fn(|request: Request<Body>| async {
///     Ok::<_, Infallible>(Response::new(Body::empty()))
/// });
///
/// // Requests to `POST /` will go to `service`.
/// let app = Router::new().route("/", on_service(MethodFilter::POST, service));
/// # async {
/// # axum::Server::bind(&"".parse().unwrap()).serve(app.into_make_service()).await.unwrap();
/// # };
/// ```
pub fn on_service<T, S, B>(filter: MethodFilter, svc: T) -> MethodRouter<S, B, T::Error>
where
    T: Service<Request<B>> + Clone + Send + 'static,
    T::Response: IntoResponse + 'static,
    T::Future: Send + 'static,
    B: Send + 'static,
{
    MethodRouter::new().on_service(filter, svc)
}

/// Route requests to the given service regardless of its method.
///
/// # Example
///
/// ```rust
/// use axum::{
///     http::Request,
///     Router,
///     routing::any_service,
/// };
/// use http::Response;
/// use std::convert::Infallible;
/// use hyper::Body;
///
/// let service = tower::service_fn(|request: Request<Body>| async {
///     Ok::<_, Infallible>(Response::new(Body::empty()))
/// });
///
/// // All requests to `/` will go to `service`.
/// let app = Router::new().route("/", any_service(service));
/// # async {
/// # axum::Server::bind(&"".parse().unwrap()).serve(app.into_make_service()).await.unwrap();
/// # };
/// ```
///
/// Additional methods can still be chained:
///
/// ```rust
/// use axum::{
///     http::Request,
///     Router,
///     routing::any_service,
/// };
/// use http::Response;
/// use std::convert::Infallible;
/// use hyper::Body;
///
/// let service = tower::service_fn(|request: Request<Body>| async {
///     # Ok::<_, Infallible>(Response::new(Body::empty()))
///     // ...
/// });
///
/// let other_service = tower::service_fn(|request: Request<Body>| async {
///     # Ok::<_, Infallible>(Response::new(Body::empty()))
///     // ...
/// });
///
/// // `POST /` goes to `other_service`. All other requests go to `service`
/// let app = Router::new().route("/", any_service(service).post_service(other_service));
/// # async {
/// # axum::Server::bind(&"".parse().unwrap()).serve(app.into_make_service()).await.unwrap();
/// # };
/// ```
pub fn any_service<T, S, B>(svc: T) -> MethodRouter<S, B, T::Error>
where
    T: Service<Request<B>> + Clone + Send + 'static,
    T::Response: IntoResponse + 'static,
    T::Future: Send + 'static,
    B: Send + 'static,
{
    MethodRouter::new()
        .fallback_service(svc)
        .skip_allow_header()
}

top_level_handler_fn!(delete, DELETE);
top_level_handler_fn!(get, GET);
top_level_handler_fn!(head, HEAD);
top_level_handler_fn!(options, OPTIONS);
top_level_handler_fn!(patch, PATCH);
top_level_handler_fn!(post, POST);
top_level_handler_fn!(put, PUT);
top_level_handler_fn!(trace, TRACE);

/// Route requests with the given method to the handler.
///
/// # Example
///
/// ```rust
/// use axum::{
///     routing::on,
///     Router,
///     routing::MethodFilter,
/// };
///
/// async fn handler() {}
///
/// // Requests to `POST /` will go to `handler`.
/// let app = Router::new().route("/", on(MethodFilter::POST, handler));
/// # async {
/// # axum::Server::bind(&"".parse().unwrap()).serve(app.into_make_service()).await.unwrap();
/// # };
/// ```
pub fn on<H, T, S, B>(filter: MethodFilter, handler: H) -> MethodRouter<S, B, Infallible>
where
    H: Handler<T, S, B>,
    B: Send + 'static,
    T: 'static,
    S: Send + Sync + 'static,
{
    MethodRouter::new().on(filter, handler)
}

/// Route requests with the given handler regardless of the method.
///
/// # Example
///
/// ```rust
/// use axum::{
///     routing::any,
///     Router,
/// };
///
/// async fn handler() {}
///
/// // All requests to `/` will go to `handler`.
/// let app = Router::new().route("/", any(handler));
/// # async {
/// # axum::Server::bind(&"".parse().unwrap()).serve(app.into_make_service()).await.unwrap();
/// # };
/// ```
///
/// Additional methods can still be chained:
///
/// ```rust
/// use axum::{
///     routing::any,
///     Router,
/// };
///
/// async fn handler() {}
///
/// async fn other_handler() {}
///
/// // `POST /` goes to `other_handler`. All other requests go to `handler`
/// let app = Router::new().route("/", any(handler).post(other_handler));
/// # async {
/// # axum::Server::bind(&"".parse().unwrap()).serve(app.into_make_service()).await.unwrap();
/// # };
/// ```
pub fn any<H, T, S, B>(handler: H) -> MethodRouter<S, B, Infallible>
where
    H: Handler<T, S, B>,
    B: Send + 'static,
    T: 'static,
    S: Send + Sync + 'static,
{
    MethodRouter::new()
        .fallback_boxed_response_body(IntoServiceStateInExtension::new(handler))
        .skip_allow_header()
}

/// A [`Service`] that accepts requests based on a [`MethodFilter`] and
/// allows chaining additional handlers and services.
///
/// # When does `MethodRouter` implement [`Service`]?
///
/// Whether or not `MethodRouter` implements [`Service`] depends on the state type it requires.
///
/// ```
/// use tower::Service;
/// use axum::{routing::get, extract::State, body::Body, http::Request};
///
/// // this `MethodRouter` doesn't require any state, i.e. the state is `()`,
/// let method_router = get(|| async {});
/// // and thus it implements `Service`
/// assert_service(method_router);
///
/// // this requires a `String` and doesn't implement `Service`
/// let method_router = get(|_: State<String>| async {});
/// // until you provide the `String` with `.with_state(...)`
/// let method_router_with_state = method_router.with_state(String::new());
/// // and then it implements `Service`
/// assert_service(method_router_with_state);
///
/// // helper to check that a value implements `Service`
/// fn assert_service<S>(service: S)
/// where
///     S: Service<Request<Body>>,
/// {}
/// ```
pub struct MethodRouter<S = (), B = Body, E = Infallible> {
    get: Option<Route<B, E>>,
    head: Option<Route<B, E>>,
    delete: Option<Route<B, E>>,
    options: Option<Route<B, E>>,
    patch: Option<Route<B, E>>,
    post: Option<Route<B, E>>,
    put: Option<Route<B, E>>,
    trace: Option<Route<B, E>>,
    fallback: Fallback<B, E>,
    allow_header: AllowHeader,
    _marker: PhantomData<fn() -> S>,
}

#[derive(Clone)]
enum AllowHeader {
    /// No `Allow` header value has been built-up yet. This is the default state
    None,
    /// Don't set an `Allow` header. This is used when `any` or `any_service` are called.
    Skip,
    /// The current value of the `Allow` header.
    Bytes(BytesMut),
}

impl AllowHeader {
    fn merge(self, other: Self) -> Self {
        match (self, other) {
            (AllowHeader::Skip, _) | (_, AllowHeader::Skip) => AllowHeader::Skip,
            (AllowHeader::None, AllowHeader::None) => AllowHeader::None,
            (AllowHeader::None, AllowHeader::Bytes(pick)) => AllowHeader::Bytes(pick),
            (AllowHeader::Bytes(pick), AllowHeader::None) => AllowHeader::Bytes(pick),
            (AllowHeader::Bytes(mut a), AllowHeader::Bytes(b)) => {
                a.extend_from_slice(b",");
                a.extend_from_slice(&b);
                AllowHeader::Bytes(a)
            }
        }
    }
}

impl<S, B, E> fmt::Debug for MethodRouter<S, B, E> {
    fn fmt(&self, f: &mut fmt::Formatter<'_>) -> fmt::Result {
        f.debug_struct("MethodRouter")
            .field("get", &self.get)
            .field("head", &self.head)
            .field("delete", &self.delete)
            .field("options", &self.options)
            .field("patch", &self.patch)
            .field("post", &self.post)
            .field("put", &self.put)
            .field("trace", &self.trace)
            .field("fallback", &self.fallback)
            .finish()
    }
}

impl<S, B> MethodRouter<S, B, Infallible>
where
    B: Send + 'static,
{
    /// Chain an additional handler that will accept requests matching the given
    /// `MethodFilter`.
    ///
    /// # Example
    ///
    /// ```rust
    /// use axum::{
    ///     routing::get,
    ///     Router,
    ///     routing::MethodFilter
    /// };
    ///
    /// async fn handler() {}
    ///
    /// async fn other_handler() {}
    ///
    /// // Requests to `GET /` will go to `handler` and `DELETE /` will go to
    /// // `other_handler`
    /// let app = Router::new().route("/", get(handler).on(MethodFilter::DELETE, other_handler));
    /// # async {
    /// # axum::Server::bind(&"".parse().unwrap()).serve(app.into_make_service()).await.unwrap();
    /// # };
    /// ```
    #[track_caller]
    pub fn on<H, T>(self, filter: MethodFilter, handler: H) -> Self
    where
        H: Handler<T, S, B>,
        T: 'static,
        S: Send + Sync + 'static,
    {
        self.on_service_boxed_response_body(filter, IntoServiceStateInExtension::new(handler))
    }

    chained_handler_fn!(delete, DELETE);
    chained_handler_fn!(get, GET);
    chained_handler_fn!(head, HEAD);
    chained_handler_fn!(options, OPTIONS);
    chained_handler_fn!(patch, PATCH);
    chained_handler_fn!(post, POST);
    chained_handler_fn!(put, PUT);
    chained_handler_fn!(trace, TRACE);

    /// Add a fallback [`Handler`] to the router.
    pub fn fallback<H, T>(self, handler: H) -> Self
    where
        H: Handler<T, S, B>,
        T: 'static,
        S: Send + Sync + 'static,
    {
        self.fallback_service(IntoServiceStateInExtension::new(handler))
    }
}

impl<B> MethodRouter<(), B, Infallible>
where
    B: Send + 'static,
{
    /// Convert the handler into a [`MakeService`].
    ///
    /// This allows you to serve a single handler if you don't need any routing:
    ///
    /// ```rust
    /// use axum::{
    ///     Server,
    ///     handler::Handler,
    ///     http::{Uri, Method},
    ///     response::IntoResponse,
    ///     routing::get,
    /// };
    /// use std::net::SocketAddr;
    ///
    /// async fn handler(method: Method, uri: Uri, body: String) -> String {
    ///     format!("received `{} {}` with body `{:?}`", method, uri, body)
    /// }
    ///
    /// let router = get(handler).post(handler);
    ///
    /// # async {
    /// Server::bind(&SocketAddr::from(([127, 0, 0, 1], 3000)))
    ///     .serve(router.into_make_service())
    ///     .await?;
    /// # Ok::<_, hyper::Error>(())
    /// # };
    /// ```
    ///
    /// [`MakeService`]: tower::make::MakeService
    pub fn into_make_service(self) -> IntoMakeService<Self> {
        IntoMakeService::new(self)
    }

    /// Convert the router into a [`MakeService`] which stores information
    /// about the incoming connection.
    ///
    /// See [`Router::into_make_service_with_connect_info`] for more details.
    ///
    /// ```rust
    /// use axum::{
    ///     Server,
    ///     handler::Handler,
    ///     response::IntoResponse,
    ///     extract::ConnectInfo,
    ///     routing::get,
    /// };
    /// use std::net::SocketAddr;
    ///
    /// async fn handler(ConnectInfo(addr): ConnectInfo<SocketAddr>) -> String {
    ///     format!("Hello {}", addr)
    /// }
    ///
    /// let router = get(handler).post(handler);
    ///
    /// # async {
    /// Server::bind(&SocketAddr::from(([127, 0, 0, 1], 3000)))
    ///     .serve(router.into_make_service_with_connect_info::<SocketAddr>())
    ///     .await?;
    /// # Ok::<_, hyper::Error>(())
    /// # };
    /// ```
    ///
    /// [`MakeService`]: tower::make::MakeService
    /// [`Router::into_make_service_with_connect_info`]: crate::routing::Router::into_make_service_with_connect_info
    #[cfg(feature = "tokio")]
    pub fn into_make_service_with_connect_info<C>(self) -> IntoMakeServiceWithConnectInfo<Self, C> {
        IntoMakeServiceWithConnectInfo::new(self)
    }
}

impl<S, B, E> MethodRouter<S, B, E>
where
    B: Send + 'static,
{
    /// Create a default `MethodRouter` that will respond with `405 Method Not Allowed` to all
    /// requests.
    pub fn new() -> Self {
        let fallback = Route::new(service_fn(|_: Request<B>| async {
            Ok(StatusCode::METHOD_NOT_ALLOWED.into_response())
        }));

        Self {
            get: None,
            head: None,
            delete: None,
            options: None,
            patch: None,
            post: None,
            put: None,
            trace: None,
            allow_header: AllowHeader::None,
            fallback: Fallback::Default(fallback),
            _marker: PhantomData,
        }
    }

    /// Provide the state.
    ///
    /// See [`State`](crate::extract::State) for more details about accessing state.
    pub fn with_state(self, state: S) -> WithState<S, B, E> {
        self.with_state_arc(Arc::new(state))
    }

    /// Provide the [`Arc`]'ed state.
    ///
    /// See [`State`](crate::extract::State) for more details about accessing state.
    pub fn with_state_arc(self, state: Arc<S>) -> WithState<S, B, E> {
        WithState {
            method_router: self,
            state,
        }
    }

    pub(crate) fn downcast_state<S2>(self) -> MethodRouter<S2, B, E> {
        MethodRouter {
            get: self.get,
            head: self.head,
            delete: self.delete,
            options: self.options,
            patch: self.patch,
            post: self.post,
            put: self.put,
            trace: self.trace,
            fallback: self.fallback,
            allow_header: self.allow_header,
            _marker: PhantomData,
        }
    }

    /// Chain an additional service that will accept requests matching the given
    /// `MethodFilter`.
    ///
    /// # Example
    ///
    /// ```rust
    /// use axum::{
    ///     http::Request,
    ///     Router,
    ///     routing::{MethodFilter, on_service},
    /// };
    /// use http::Response;
    /// use std::convert::Infallible;
    /// use hyper::Body;
    ///
    /// let service = tower::service_fn(|request: Request<Body>| async {
    ///     Ok::<_, Infallible>(Response::new(Body::empty()))
    /// });
    ///
    /// // Requests to `DELETE /` will go to `service`
    /// let app = Router::new().route("/", on_service(MethodFilter::DELETE, service));
    /// # async {
    /// # axum::Server::bind(&"".parse().unwrap()).serve(app.into_make_service()).await.unwrap();
    /// # };
    /// ```
    #[track_caller]
    pub fn on_service<T>(self, filter: MethodFilter, svc: T) -> Self
    where
        T: Service<Request<B>, Error = E> + Clone + Send + 'static,
        T::Response: IntoResponse + 'static,
        T::Future: Send + 'static,
    {
        self.on_service_boxed_response_body(filter, svc)
    }

    chained_service_fn!(delete_service, DELETE);
    chained_service_fn!(get_service, GET);
    chained_service_fn!(head_service, HEAD);
    chained_service_fn!(options_service, OPTIONS);
    chained_service_fn!(patch_service, PATCH);
    chained_service_fn!(post_service, POST);
    chained_service_fn!(put_service, PUT);
    chained_service_fn!(trace_service, TRACE);

    #[doc = include_str!("../docs/method_routing/fallback.md")]
    pub fn fallback_service<T>(mut self, svc: T) -> Self
    where
        T: Service<Request<B>, Error = E> + Clone + Send + 'static,
        T::Response: IntoResponse + 'static,
        T::Future: Send + 'static,
    {
        self.fallback = Fallback::Custom(Route::new(svc));
        self
    }

    fn fallback_boxed_response_body<T>(mut self, svc: T) -> Self
    where
        T: Service<Request<B>, Error = E> + Clone + Send + 'static,
        T::Response: IntoResponse + 'static,
        T::Future: Send + 'static,
    {
        self.fallback = Fallback::Custom(Route::new(svc));
        self
    }

    #[doc = include_str!("../docs/method_routing/layer.md")]
    pub fn layer<L, NewReqBody, NewError>(self, layer: L) -> MethodRouter<S, NewReqBody, NewError>
    where
        L: Layer<Route<B, E>>,
        L::Service: Service<Request<NewReqBody>, Error = NewError> + Clone + Send + 'static,
        <L::Service as Service<Request<NewReqBody>>>::Response: IntoResponse + 'static,
        <L::Service as Service<Request<NewReqBody>>>::Future: Send + 'static,
    {
        let layer_fn = |svc| {
            let svc = layer.layer(svc);
            let svc = MapResponseLayer::new(IntoResponse::into_response).layer(svc);
            Route::new(svc)
        };

        MethodRouter {
            get: self.get.map(layer_fn),
            head: self.head.map(layer_fn),
            delete: self.delete.map(layer_fn),
            options: self.options.map(layer_fn),
            patch: self.patch.map(layer_fn),
            post: self.post.map(layer_fn),
            put: self.put.map(layer_fn),
            trace: self.trace.map(layer_fn),
            fallback: self.fallback.map(layer_fn),
            allow_header: self.allow_header,
            _marker: self._marker,
        }
    }

    #[doc = include_str!("../docs/method_routing/route_layer.md")]
    #[track_caller]
    pub fn route_layer<L>(mut self, layer: L) -> MethodRouter<S, B, E>
    where
        L: Layer<Route<B, E>>,
        L::Service: Service<Request<B>, Error = E> + Clone + Send + 'static,
        <L::Service as Service<Request<B>>>::Response: IntoResponse + 'static,
        <L::Service as Service<Request<B>>>::Future: Send + 'static,
    {
        if self.get.is_none()
            && self.head.is_none()
            && self.delete.is_none()
            && self.options.is_none()
            && self.patch.is_none()
            && self.post.is_none()
            && self.put.is_none()
            && self.trace.is_none()
        {
            panic!(
                "Adding a route_layer before any routes is a no-op. \
                 Add the routes you want the layer to apply to first."
            );
        }

        let layer_fn = |svc| {
            let svc = layer.layer(svc);
            let svc = MapResponseLayer::new(IntoResponse::into_response).layer(svc);
            Route::new(svc)
        };

        self.get = self.get.map(layer_fn);
        self.head = self.head.map(layer_fn);
        self.delete = self.delete.map(layer_fn);
        self.options = self.options.map(layer_fn);
        self.patch = self.patch.map(layer_fn);
        self.post = self.post.map(layer_fn);
        self.put = self.put.map(layer_fn);
        self.trace = self.trace.map(layer_fn);

        self
    }

    #[track_caller]
    pub(crate) fn merge_for_path(
        mut self,
        path: Option<&str>,
        other: MethodRouter<S, B, E>,
    ) -> Self {
        // written using inner functions to generate less IR
        #[track_caller]
        fn merge_inner<T>(
            path: Option<&str>,
            name: &str,
            first: Option<T>,
            second: Option<T>,
        ) -> Option<T> {
            match (first, second) {
                (Some(_), Some(_)) => {
                    if let Some(path) = path {
                        panic!(
                            "Overlapping method route. Handler for `{name} {path}` already exists"
                        )
                    } else {
                        panic!("Overlapping method route. Cannot merge two method routes that both define `{name}`")
                    }
                }
                (Some(svc), None) => Some(svc),
                (None, Some(svc)) => Some(svc),
                (None, None) => None,
            }
        }

        #[track_caller]
        fn merge_fallback<B, E>(
            fallback: Fallback<B, E>,
            fallback_other: Fallback<B, E>,
        ) -> Fallback<B, E> {
            match (fallback, fallback_other) {
                (pick @ Fallback::Default(_), Fallback::Default(_)) => pick,
                (Fallback::Default(_), pick @ Fallback::Custom(_)) => pick,
                (pick @ Fallback::Custom(_), Fallback::Default(_)) => pick,
                (Fallback::Custom(_), Fallback::Custom(_)) => {
                    panic!("Cannot merge two `MethodRouter`s that both have a fallback")
                }
            }
        }

        self.get = merge_inner(path, "GET", self.get, other.get);
        self.head = merge_inner(path, "HEAD", self.head, other.head);
        self.delete = merge_inner(path, "DELETE", self.delete, other.delete);
        self.options = merge_inner(path, "OPTIONS", self.options, other.options);
        self.patch = merge_inner(path, "PATCH", self.patch, other.patch);
        self.post = merge_inner(path, "POST", self.post, other.post);
        self.put = merge_inner(path, "PUT", self.put, other.put);
        self.trace = merge_inner(path, "TRACE", self.trace, other.trace);

        self.fallback = merge_fallback(self.fallback, other.fallback);

        self.allow_header = self.allow_header.merge(other.allow_header);

        self
    }

    #[doc = include_str!("../docs/method_routing/merge.md")]
    #[track_caller]
    pub fn merge(self, other: MethodRouter<S, B, E>) -> Self {
        self.merge_for_path(None, other)
    }

    /// Apply a [`HandleErrorLayer`].
    ///
    /// This is a convenience method for doing `self.layer(HandleErrorLayer::new(f))`.
    pub fn handle_error<F, T>(self, f: F) -> MethodRouter<S, B, Infallible>
    where
        F: Clone + Send + 'static,
        HandleError<Route<B, E>, F, T>: Service<Request<B>, Error = Infallible>,
        <HandleError<Route<B, E>, F, T> as Service<Request<B>>>::Future: Send,
        <HandleError<Route<B, E>, F, T> as Service<Request<B>>>::Response: IntoResponse + Send,
        T: 'static,
        E: 'static,
        B: 'static,
    {
        self.layer(HandleErrorLayer::new(f))
    }

    #[track_caller]
    fn on_service_boxed_response_body<T>(mut self, filter: MethodFilter, svc: T) -> Self
    where
        T: Service<Request<B>, Error = E> + Clone + Send + 'static,
        T::Response: IntoResponse + 'static,
        T::Future: Send + 'static,
    {
        // written using an inner function to generate less IR
        #[track_caller]
        fn set_service<T>(
            method_name: &str,
            out: &mut Option<T>,
            svc: &T,
            svc_filter: MethodFilter,
            filter: MethodFilter,
            allow_header: &mut AllowHeader,
            methods: &[&'static str],
        ) where
            T: Clone,
        {
            if svc_filter.contains(filter) {
                if out.is_some() {
                    panic!("Overlapping method route. Cannot add two method routes that both handle `{}`", method_name)
                }
                *out = Some(svc.clone());
                for method in methods {
                    append_allow_header(allow_header, method);
                }
            }
        }

        let svc = Route::new(svc);

        set_service(
            "GET",
            &mut self.get,
            &svc,
            filter,
            MethodFilter::GET,
            &mut self.allow_header,
            &["GET", "HEAD"],
        );

        set_service(
            "HEAD",
            &mut self.head,
            &svc,
            filter,
            MethodFilter::HEAD,
            &mut self.allow_header,
            &["HEAD"],
        );

        set_service(
            "TRACE",
            &mut self.trace,
            &svc,
            filter,
            MethodFilter::TRACE,
            &mut self.allow_header,
            &["TRACE"],
        );

        set_service(
            "PUT",
            &mut self.put,
            &svc,
            filter,
            MethodFilter::PUT,
            &mut self.allow_header,
            &["PUT"],
        );

        set_service(
            "POST",
            &mut self.post,
            &svc,
            filter,
            MethodFilter::POST,
            &mut self.allow_header,
            &["POST"],
        );

        set_service(
            "PATCH",
            &mut self.patch,
            &svc,
            filter,
            MethodFilter::PATCH,
            &mut self.allow_header,
            &["PATCH"],
        );

        set_service(
            "OPTIONS",
            &mut self.options,
            &svc,
            filter,
            MethodFilter::OPTIONS,
            &mut self.allow_header,
            &["OPTIONS"],
        );

        set_service(
            "DELETE",
            &mut self.delete,
            &svc,
            filter,
            MethodFilter::DELETE,
            &mut self.allow_header,
            &["DELETE"],
        );

        self
    }

    fn skip_allow_header(mut self) -> Self {
        self.allow_header = AllowHeader::Skip;
        self
    }
}

fn append_allow_header(allow_header: &mut AllowHeader, method: &'static str) {
    match allow_header {
        AllowHeader::None => {
            *allow_header = AllowHeader::Bytes(BytesMut::from(method));
        }
        AllowHeader::Skip => {}
        AllowHeader::Bytes(allow_header) => {
            if let Ok(s) = std::str::from_utf8(allow_header) {
                if !s.contains(method) {
                    allow_header.extend_from_slice(b",");
                    allow_header.extend_from_slice(method.as_bytes());
                }
            } else {
                #[cfg(debug_assertions)]
                panic!("`allow_header` contained invalid uft-8. This should never happen")
            }
        }
    }
}

impl<B, E> Service<Request<B>> for MethodRouter<(), B, E>
where
    B: HttpBody + Send + 'static,
{
    type Response = Response;
    type Error = E;
    type Future = RouteFuture<B, E>;

    #[inline]
    fn poll_ready(&mut self, _cx: &mut Context<'_>) -> Poll<Result<(), Self::Error>> {
        Poll::Ready(Ok(()))
    }

    fn call(&mut self, req: Request<B>) -> Self::Future {
        self.clone().with_state(()).call(req)
    }
}

impl<S, B, E> Clone for MethodRouter<S, B, E> {
    fn clone(&self) -> Self {
        Self {
            get: self.get.clone(),
            head: self.head.clone(),
            delete: self.delete.clone(),
            options: self.options.clone(),
            patch: self.patch.clone(),
            post: self.post.clone(),
            put: self.put.clone(),
            trace: self.trace.clone(),
            fallback: self.fallback.clone(),
            allow_header: self.allow_header.clone(),
            _marker: self._marker,
        }
    }
}

impl<S, B, E> Default for MethodRouter<S, B, E>
where
    B: Send + 'static,
{
    fn default() -> Self {
        Self::new()
    }
}

/// A [`MethodRouter`] which has access to some state.
///
/// Implements [`Service`].
///
/// The state can be extracted with [`State`](crate::extract::State).
///
/// Created with [`MethodRouter::with_state`]
pub struct WithState<S, B, E> {
    method_router: MethodRouter<S, B, E>,
    state: Arc<S>,
}

impl<S, B, E> WithState<S, B, E> {
    /// Get a reference to the state.
    pub fn state(&self) -> &S {
        &self.state
    }

    /// Convert the handler into a [`MakeService`].
    ///
    /// See [`MethodRouter::into_make_service`] for more details.
    ///
    /// [`MakeService`]: tower::make::MakeService
    pub fn into_make_service(self) -> IntoMakeService<Self> {
        IntoMakeService::new(self)
    }

    /// Convert the router into a [`MakeService`] which stores information
    /// about the incoming connection.
    ///
    /// See [`MethodRouter::into_make_service_with_connect_info`] for more details.
    ///
    /// [`MakeService`]: tower::make::MakeService
    pub fn into_make_service_with_connect_info<C>(self) -> IntoMakeServiceWithConnectInfo<Self, C> {
        IntoMakeServiceWithConnectInfo::new(self)
    }
}

impl<S, B, E> Clone for WithState<S, B, E> {
    fn clone(&self) -> Self {
        Self {
            method_router: self.method_router.clone(),
            state: Arc::clone(&self.state),
        }
    }
}

impl<S, B, E> fmt::Debug for WithState<S, B, E>
where
    S: fmt::Debug,
{
    fn fmt(&self, f: &mut fmt::Formatter<'_>) -> fmt::Result {
        f.debug_struct("WithState")
            .field("method_router", &self.method_router)
            .field("state", &self.state)
            .finish()
    }
}

impl<S, B, E> Service<Request<B>> for WithState<S, B, E>
where
    B: HttpBody,
    S: Send + Sync + 'static,
{
    type Response = Response;
    type Error = E;
    type Future = RouteFuture<B, E>;

    #[inline]
    fn poll_ready(&mut self, _cx: &mut Context<'_>) -> Poll<Result<(), Self::Error>> {
        Poll::Ready(Ok(()))
    }

    fn call(&mut self, mut req: Request<B>) -> Self::Future {
        macro_rules! call {
            (
                $req:expr,
                $method:expr,
                $method_variant:ident,
                $svc:expr
            ) => {
                if $method == Method::$method_variant {
                    if let Some(svc) = $svc {
                        return RouteFuture::from_future(svc.oneshot_inner($req))
                            .strip_body($method == Method::HEAD);
                    }
                }
            };
        }

        let method = req.method().clone();

        // written with a pattern match like this to ensure we call all routes
        let Self {
            state,
            method_router:
                MethodRouter {
                    get,
                    head,
                    delete,
                    options,
                    patch,
                    post,
                    put,
                    trace,
                    fallback,
                    allow_header,
                    _marker: _,
                },
        } = self;

        req.extensions_mut().insert(Arc::clone(state));

        call!(req, method, HEAD, head);
        call!(req, method, HEAD, get);
        call!(req, method, GET, get);
        call!(req, method, POST, post);
        call!(req, method, OPTIONS, options);
        call!(req, method, PATCH, patch);
        call!(req, method, PUT, put);
        call!(req, method, DELETE, delete);
        call!(req, method, TRACE, trace);

        let future = match fallback {
            Fallback::Default(fallback) => RouteFuture::from_future(fallback.oneshot_inner(req))
                .strip_body(method == Method::HEAD),
            Fallback::Custom(fallback) => RouteFuture::from_future(fallback.oneshot_inner(req))
                .strip_body(method == Method::HEAD),
        };

        match allow_header {
            AllowHeader::None => future.allow_header(Bytes::new()),
            AllowHeader::Skip => future,
            AllowHeader::Bytes(allow_header) => future.allow_header(allow_header.clone().freeze()),
        }
    }
}

#[cfg(test)]
mod tests {
    use super::*;
    use crate::{body::Body, error_handling::HandleErrorLayer, extract::State};
    use axum_core::response::IntoResponse;
    use http::{header::ALLOW, HeaderMap};
    use std::time::Duration;
    use tower::{timeout::TimeoutLayer, Service, ServiceBuilder, ServiceExt};
    use tower_http::{auth::RequireAuthorizationLayer, services::fs::ServeDir};

    #[tokio::test]
    async fn method_not_allowed_by_default() {
        let mut svc = MethodRouter::new();
        let (status, _, body) = call(Method::GET, &mut svc).await;
        assert_eq!(status, StatusCode::METHOD_NOT_ALLOWED);
        assert!(body.is_empty());
    }

    #[tokio::test]
    async fn get_service_fn() {
        async fn handle(_req: Request<Body>) -> Result<Response<Body>, Infallible> {
            Ok(Response::new(Body::from("ok")))
        }

        let mut svc = get_service(service_fn(handle));

        let (status, _, body) = call(Method::GET, &mut svc).await;
        assert_eq!(status, StatusCode::OK);
        assert_eq!(body, "ok");
    }

    #[tokio::test]
    async fn get_handler() {
        let mut svc = MethodRouter::new().get(ok);
        let (status, _, body) = call(Method::GET, &mut svc).await;
        assert_eq!(status, StatusCode::OK);
        assert_eq!(body, "ok");
    }

    #[tokio::test]
    async fn get_accepts_head() {
        let mut svc = MethodRouter::new().get(ok);
        let (status, _, body) = call(Method::HEAD, &mut svc).await;
        assert_eq!(status, StatusCode::OK);
        assert!(body.is_empty());
    }

    #[tokio::test]
    async fn head_takes_precedence_over_get() {
        let mut svc = MethodRouter::new().head(created).get(ok);
        let (status, _, body) = call(Method::HEAD, &mut svc).await;
        assert_eq!(status, StatusCode::CREATED);
        assert!(body.is_empty());
    }

    #[tokio::test]
    async fn merge() {
        let mut svc = get(ok).merge(post(ok));

        let (status, _, _) = call(Method::GET, &mut svc).await;
        assert_eq!(status, StatusCode::OK);

        let (status, _, _) = call(Method::POST, &mut svc).await;
        assert_eq!(status, StatusCode::OK);
    }

    #[tokio::test]
    async fn layer() {
        let mut svc = MethodRouter::new()
            .get(|| async { std::future::pending::<()>().await })
            .layer(RequireAuthorizationLayer::bearer("password"));

        // method with route
        let (status, _, _) = call(Method::GET, &mut svc).await;
        assert_eq!(status, StatusCode::UNAUTHORIZED);

        // method without route
        let (status, _, _) = call(Method::DELETE, &mut svc).await;
        assert_eq!(status, StatusCode::UNAUTHORIZED);
    }

    #[tokio::test]
    async fn route_layer() {
        let mut svc = MethodRouter::new()
            .get(|| async { std::future::pending::<()>().await })
            .route_layer(RequireAuthorizationLayer::bearer("password"));

        // method with route
        let (status, _, _) = call(Method::GET, &mut svc).await;
        assert_eq!(status, StatusCode::UNAUTHORIZED);

        // method without route
        let (status, _, _) = call(Method::DELETE, &mut svc).await;
        assert_eq!(status, StatusCode::METHOD_NOT_ALLOWED);
    }

    #[allow(dead_code)]
    fn buiding_complex_router() {
        let app = crate::Router::new().route(
            "/",
            // use the all the things :bomb:
            get(ok)
                .post(ok)
                .route_layer(RequireAuthorizationLayer::bearer("password"))
                .merge(
                    delete_service(ServeDir::new("."))
                        .handle_error(|_| async { StatusCode::NOT_FOUND }),
                )
                .fallback(|| async { StatusCode::NOT_FOUND })
                .put(ok)
                .layer(
                    ServiceBuilder::new()
                        .layer(HandleErrorLayer::new(|_| async {
                            StatusCode::REQUEST_TIMEOUT
                        }))
                        .layer(TimeoutLayer::new(Duration::from_secs(10))),
                ),
        );

        crate::Server::bind(&"0.0.0.0:0".parse().unwrap()).serve(app.into_make_service());
    }

    #[tokio::test]
    async fn sets_allow_header() {
        let mut svc = MethodRouter::new().put(ok).patch(ok);
        let (status, headers, _) = call(Method::GET, &mut svc).await;
        assert_eq!(status, StatusCode::METHOD_NOT_ALLOWED);
        assert_eq!(headers[ALLOW], "PUT,PATCH");
    }

    #[tokio::test]
    async fn sets_allow_header_get_head() {
        let mut svc = MethodRouter::new().get(ok).head(ok);
        let (status, headers, _) = call(Method::PUT, &mut svc).await;
        assert_eq!(status, StatusCode::METHOD_NOT_ALLOWED);
        assert_eq!(headers[ALLOW], "GET,HEAD");
    }

    #[tokio::test]
    async fn empty_allow_header_by_default() {
        let mut svc = MethodRouter::new();
        let (status, headers, _) = call(Method::PATCH, &mut svc).await;
        assert_eq!(status, StatusCode::METHOD_NOT_ALLOWED);
        assert_eq!(headers[ALLOW], "");
    }

    #[tokio::test]
    async fn allow_header_when_merging() {
        let a = put(ok).patch(ok);
        let b = get(ok).head(ok);
        let mut svc = a.merge(b);

        let (status, headers, _) = call(Method::DELETE, &mut svc).await;
        assert_eq!(status, StatusCode::METHOD_NOT_ALLOWED);
        assert_eq!(headers[ALLOW], "PUT,PATCH,GET,HEAD");
    }

    #[tokio::test]
    async fn allow_header_any() {
        let mut svc = any(ok);

        let (status, headers, _) = call(Method::GET, &mut svc).await;
        assert_eq!(status, StatusCode::OK);
        assert!(!headers.contains_key(ALLOW));
    }

    #[tokio::test]
    async fn allow_header_with_fallback() {
        let mut svc = MethodRouter::new()
            .get(ok)
            .fallback(|| async { (StatusCode::METHOD_NOT_ALLOWED, "Method not allowed") });

        let (status, headers, _) = call(Method::DELETE, &mut svc).await;
        assert_eq!(status, StatusCode::METHOD_NOT_ALLOWED);
        assert_eq!(headers[ALLOW], "GET,HEAD");
    }

    #[tokio::test]
    async fn allow_header_with_fallback_that_sets_allow() {
        async fn fallback(method: Method) -> Response {
            if method == Method::POST {
                "OK".into_response()
            } else {
                (
                    StatusCode::METHOD_NOT_ALLOWED,
                    [(ALLOW, "GET,POST")],
                    "Method not allowed",
                )
                    .into_response()
            }
        }

        let mut svc = MethodRouter::new().get(ok).fallback(fallback);

        let (status, _, _) = call(Method::GET, &mut svc).await;
        assert_eq!(status, StatusCode::OK);

        let (status, _, _) = call(Method::POST, &mut svc).await;
        assert_eq!(status, StatusCode::OK);

        let (status, headers, _) = call(Method::DELETE, &mut svc).await;
        assert_eq!(status, StatusCode::METHOD_NOT_ALLOWED);
        assert_eq!(headers[ALLOW], "GET,POST");
    }

    #[tokio::test]
    #[should_panic(
        expected = "Overlapping method route. Cannot add two method routes that both handle `GET`"
    )]
    async fn handler_overlaps() {
        let _: MethodRouter<()> = get(ok).get(ok);
    }

    #[tokio::test]
    #[should_panic(
        expected = "Overlapping method route. Cannot add two method routes that both handle `POST`"
    )]
    async fn service_overlaps() {
        let _: MethodRouter<()> = post_service(IntoServiceStateInExtension::<_, _, (), _>::new(ok))
            .post_service(IntoServiceStateInExtension::<_, _, (), _>::new(ok));
    }

    #[tokio::test]
    async fn get_head_does_not_overlap() {
        let _: MethodRouter<()> = get(ok).head(ok);
    }

    #[tokio::test]
    async fn head_get_does_not_overlap() {
        let _: MethodRouter<()> = head(ok).get(ok);
    }

    #[tokio::test]
    async fn accessing_state() {
        let mut svc = MethodRouter::new()
            .get(|State(state): State<&'static str>| async move { state })
            .with_state("state");

        let (status, _, text) = call(Method::GET, &mut svc).await;

        assert_eq!(status, StatusCode::OK);
        assert_eq!(text, "state");
    }

    #[tokio::test]
    async fn fallback_accessing_state() {
        let mut svc = MethodRouter::new()
            .fallback(|State(state): State<&'static str>| async move { state })
            .with_state("state");

        let (status, _, text) = call(Method::GET, &mut svc).await;

        assert_eq!(status, StatusCode::OK);
        assert_eq!(text, "state");
    }

    #[tokio::test]
    async fn merge_accessing_state() {
        let one = get(|State(state): State<&'static str>| async move { state });
        let two = post(|State(state): State<&'static str>| async move { state });

        let mut svc = one.merge(two).with_state("state");

        let (status, _, text) = call(Method::GET, &mut svc).await;
        assert_eq!(status, StatusCode::OK);
        assert_eq!(text, "state");

        let (status, _, _) = call(Method::POST, &mut svc).await;
        assert_eq!(status, StatusCode::OK);
        assert_eq!(text, "state");
    }

    async fn call<S>(method: Method, svc: &mut S) -> (StatusCode, HeaderMap, String)
    where
        S: Service<Request<Body>, Error = Infallible>,
        S::Response: IntoResponse,
    {
        let request = Request::builder()
            .uri("/")
            .method(method)
            .body(Body::empty())
            .unwrap();
        let response = svc
            .ready()
            .await
            .unwrap()
            .call(request)
            .await
            .unwrap()
            .into_response();
        let (parts, body) = response.into_parts();
        let body = String::from_utf8(hyper::body::to_bytes(body).await.unwrap().to_vec()).unwrap();
        (parts.status, parts.headers, body)
    }

    async fn ok() -> (StatusCode, &'static str) {
        (StatusCode::OK, "ok")
    }

    async fn created() -> (StatusCode, &'static str) {
        (StatusCode::CREATED, "created")
    }
}<|MERGE_RESOLUTION|>--- conflicted
+++ resolved
@@ -6,12 +6,7 @@
 use crate::{
     body::{Body, Bytes, HttpBody},
     error_handling::{HandleError, HandleErrorLayer},
-<<<<<<< HEAD
-    handler::Handler,
-=======
-    extract::connect_info::IntoMakeServiceWithConnectInfo,
     handler::{Handler, IntoServiceStateInExtension},
->>>>>>> c09ecefc
     http::{Method, Request, StatusCode},
     response::Response,
     routing::{future::RouteFuture, Fallback, MethodFilter, Route},
@@ -1203,6 +1198,7 @@
     /// See [`MethodRouter::into_make_service_with_connect_info`] for more details.
     ///
     /// [`MakeService`]: tower::make::MakeService
+    #[cfg(feature = "tokio")]
     pub fn into_make_service_with_connect_info<C>(self) -> IntoMakeServiceWithConnectInfo<Self, C> {
         IntoMakeServiceWithConnectInfo::new(self)
     }
