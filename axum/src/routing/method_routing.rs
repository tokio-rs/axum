//! Route to services and handlers based on HTTP methods.

use super::IntoMakeService;
use crate::{
    body::{boxed, Body, Bytes, Empty, HttpBody},
    error_handling::{HandleError, HandleErrorLayer},
    extract::connect_info::IntoMakeServiceWithConnectInfo,
    handler::{Handler, IntoServiceStateInExtension},
    http::{Method, Request, StatusCode},
    response::Response,
    routing::{future::RouteFuture, Fallback, MethodFilter, Route},
};
use axum_core::response::IntoResponse;
use bytes::BytesMut;
use std::{
    convert::Infallible,
    fmt,
    task::{Context, Poll},
};
use tower::{service_fn, util::MapResponseLayer};
use tower_layer::Layer;
use tower_service::Service;

macro_rules! top_level_service_fn {
    (
        $name:ident, GET
    ) => {
        top_level_service_fn!(
            /// Route `GET` requests to the given service.
            ///
            /// # Example
            ///
            /// ```rust
            /// use axum::{
            ///     http::Request,
            ///     Router,
            ///     routing::get_service,
            /// };
            /// use http::Response;
            /// use std::convert::Infallible;
            /// use hyper::Body;
            ///
            /// let service = tower::service_fn(|request: Request<Body>| async {
            ///     Ok::<_, Infallible>(Response::new(Body::empty()))
            /// });
            ///
            /// // Requests to `GET /` will go to `service`.
            /// let app = Router::new().route("/", get_service(service));
            /// # async {
            /// # axum::Server::bind(&"".parse().unwrap()).serve(app.into_make_service()).await.unwrap();
            /// # };
            /// ```
            ///
            /// Note that `get` routes will also be called for `HEAD` requests but will have
            /// the response body removed. Make sure to add explicit `HEAD` routes
            /// afterwards.
            $name,
            GET
        );
    };

    (
        $name:ident, $method:ident
    ) => {
        top_level_service_fn!(
            #[doc = concat!("Route `", stringify!($method) ,"` requests to the given service.")]
            ///
            /// See [`get_service`] for an example.
            $name,
            $method
        );
    };

    (
        $(#[$m:meta])+
        $name:ident, $method:ident
    ) => {
        $(#[$m])+
<<<<<<< HEAD
        pub fn $name<T, S, B, ResBody>(svc: T) -> MethodRouter<S, B, T::Error>
        where
            T: Service<Request<B>, Response = Response<ResBody>> + Clone + Send + 'static,
            T::Future: Send + 'static,
            ResBody: HttpBody<Data = Bytes> + Send + 'static,
            ResBody::Error: Into<BoxError>,
=======
        pub fn $name<S, ReqBody>(svc: S) -> MethodRouter<ReqBody, S::Error>
        where
            S: Service<Request<ReqBody>> + Clone + Send + 'static,
            S::Response: IntoResponse + 'static,
            S::Future: Send + 'static,
>>>>>>> 6cd35669
        {
            on_service(MethodFilter::$method, svc)
        }
    };
}

macro_rules! top_level_handler_fn {
    (
        $name:ident, GET
    ) => {
        top_level_handler_fn!(
            /// Route `GET` requests to the given handler.
            ///
            /// # Example
            ///
            /// ```rust
            /// use axum::{
            ///     routing::get,
            ///     Router,
            /// };
            ///
            /// async fn handler() {}
            ///
            /// // Requests to `GET /` will go to `handler`.
            /// let app = Router::new().route("/", get(handler));
            /// # async {
            /// # axum::Server::bind(&"".parse().unwrap()).serve(app.into_make_service()).await.unwrap();
            /// # };
            /// ```
            ///
            /// Note that `get` routes will also be called for `HEAD` requests but will have
            /// the response body removed. Make sure to add explicit `HEAD` routes
            /// afterwards.
            $name,
            GET
        );
    };

    (
        $name:ident, $method:ident
    ) => {
        top_level_handler_fn!(
            #[doc = concat!("Route `", stringify!($method) ,"` requests to the given handler.")]
            ///
            /// See [`get`] for an example.
            $name,
            $method
        );
    };

    (
        $(#[$m:meta])+
        $name:ident, $method:ident
    ) => {
        $(#[$m])+
        pub fn $name<H, T, S, B>(handler: H) -> MethodRouter<S, B, Infallible>
        where
            H: Handler<T, S, B>,
            B: Send + 'static,
            T: 'static,
            S: Clone + Send + Sync + 'static,
        {
            on(MethodFilter::$method, handler)
        }
    };
}

macro_rules! chained_service_fn {
    (
        $name:ident, GET
    ) => {
        chained_service_fn!(
            /// Chain an additional service that will only accept `GET` requests.
            ///
            /// # Example
            ///
            /// ```rust
            /// use axum::{
            ///     http::Request,
            ///     Router,
            ///     routing::post_service,
            /// };
            /// use http::Response;
            /// use std::convert::Infallible;
            /// use hyper::Body;
            ///
            /// let service = tower::service_fn(|request: Request<Body>| async {
            ///     Ok::<_, Infallible>(Response::new(Body::empty()))
            /// });
            ///
            /// let other_service = tower::service_fn(|request: Request<Body>| async {
            ///     Ok::<_, Infallible>(Response::new(Body::empty()))
            /// });
            ///
            /// // Requests to `GET /` will go to `service` and `POST /` will go to
            /// // `other_service`.
            /// let app = Router::new().route("/", post_service(service).get_service(other_service));
            /// # async {
            /// # axum::Server::bind(&"".parse().unwrap()).serve(app.into_make_service()).await.unwrap();
            /// # };
            /// ```
            ///
            /// Note that `get` routes will also be called for `HEAD` requests but will have
            /// the response body removed. Make sure to add explicit `HEAD` routes
            /// afterwards.
            $name,
            GET
        );
    };

    (
        $name:ident, $method:ident
    ) => {
        chained_service_fn!(
            #[doc = concat!("Chain an additional service that will only accept `", stringify!($method),"` requests.")]
            ///
            /// See [`MethodRouter::get_service`] for an example.
            $name,
            $method
        );
    };

    (
        $(#[$m:meta])+
        $name:ident, $method:ident
    ) => {
        $(#[$m])+
<<<<<<< HEAD
        pub fn $name<T, ResBody>(self, svc: T) -> Self
        where
            T: Service<Request<B>, Response = Response<ResBody>, Error = E>
                + Clone
                + Send
                + 'static,
            T::Future: Send + 'static,
            ResBody: HttpBody<Data = Bytes> + Send + 'static,
            ResBody::Error: Into<BoxError>,
=======
        #[track_caller]
        pub fn $name<S>(self, svc: S) -> Self
        where
            S: Service<Request<ReqBody>, Error = E>
                + Clone
                + Send
                + 'static,
            S::Response: IntoResponse + 'static,
            S::Future: Send + 'static,
>>>>>>> 6cd35669
        {
            self.on_service(MethodFilter::$method, svc)
        }
    };
}

macro_rules! chained_handler_fn {
    (
        $name:ident, GET
    ) => {
        chained_handler_fn!(
            /// Chain an additional handler that will only accept `GET` requests.
            ///
            /// # Example
            ///
            /// ```rust
            /// use axum::{routing::post, Router};
            ///
            /// async fn handler() {}
            ///
            /// async fn other_handler() {}
            ///
            /// // Requests to `GET /` will go to `handler` and `POST /` will go to
            /// // `other_handler`.
            /// let app = Router::new().route("/", post(handler).get(other_handler));
            /// # async {
            /// # axum::Server::bind(&"".parse().unwrap()).serve(app.into_make_service()).await.unwrap();
            /// # };
            /// ```
            ///
            /// Note that `get` routes will also be called for `HEAD` requests but will have
            /// the response body removed. Make sure to add explicit `HEAD` routes
            /// afterwards.
            $name,
            GET
        );
    };

    (
        $name:ident, $method:ident
    ) => {
        chained_handler_fn!(
            #[doc = concat!("Chain an additional handler that will only accept `", stringify!($method),"` requests.")]
            ///
            /// See [`MethodRouter::get`] for an example.
            $name,
            $method
        );
    };

    (
        $(#[$m:meta])+
        $name:ident, $method:ident
    ) => {
        $(#[$m])+
        #[track_caller]
        pub fn $name<H, T>(self, handler: H) -> Self
        where
            H: Handler<T, S, B>,
            T: 'static,
            S: Clone + Send + Sync + 'static,
        {
            self.on(MethodFilter::$method, handler)
        }
    };
}

top_level_service_fn!(delete_service, DELETE);
top_level_service_fn!(get_service, GET);
top_level_service_fn!(head_service, HEAD);
top_level_service_fn!(options_service, OPTIONS);
top_level_service_fn!(patch_service, PATCH);
top_level_service_fn!(post_service, POST);
top_level_service_fn!(put_service, PUT);
top_level_service_fn!(trace_service, TRACE);

/// Route requests with the given method to the service.
///
/// # Example
///
/// ```rust
/// use axum::{
///     http::Request,
///     routing::on,
///     Router,
///     routing::{MethodFilter, on_service},
/// };
/// use http::Response;
/// use std::convert::Infallible;
/// use hyper::Body;
///
/// let service = tower::service_fn(|request: Request<Body>| async {
///     Ok::<_, Infallible>(Response::new(Body::empty()))
/// });
///
/// // Requests to `POST /` will go to `service`.
/// let app = Router::new().route("/", on_service(MethodFilter::POST, service));
/// # async {
/// # axum::Server::bind(&"".parse().unwrap()).serve(app.into_make_service()).await.unwrap();
/// # };
/// ```
<<<<<<< HEAD
pub fn on_service<T, S, B, ResBody>(filter: MethodFilter, svc: T) -> MethodRouter<S, B, T::Error>
where
    T: Service<Request<B>, Response = Response<ResBody>> + Clone + Send + 'static,
    T::Future: Send + 'static,
    ResBody: HttpBody<Data = Bytes> + Send + 'static,
    ResBody::Error: Into<BoxError>,
=======
pub fn on_service<S, ReqBody>(filter: MethodFilter, svc: S) -> MethodRouter<ReqBody, S::Error>
where
    S: Service<Request<ReqBody>> + Clone + Send + 'static,
    S::Response: IntoResponse + 'static,
    S::Future: Send + 'static,
>>>>>>> 6cd35669
{
    MethodRouter::new().on_service(filter, svc)
}

/// Route requests to the given service regardless of its method.
///
/// # Example
///
/// ```rust
/// use axum::{
///     http::Request,
///     Router,
///     routing::any_service,
/// };
/// use http::Response;
/// use std::convert::Infallible;
/// use hyper::Body;
///
/// let service = tower::service_fn(|request: Request<Body>| async {
///     Ok::<_, Infallible>(Response::new(Body::empty()))
/// });
///
/// // All requests to `/` will go to `service`.
/// let app = Router::new().route("/", any_service(service));
/// # async {
/// # axum::Server::bind(&"".parse().unwrap()).serve(app.into_make_service()).await.unwrap();
/// # };
/// ```
///
/// Additional methods can still be chained:
///
/// ```rust
/// use axum::{
///     http::Request,
///     Router,
///     routing::any_service,
/// };
/// use http::Response;
/// use std::convert::Infallible;
/// use hyper::Body;
///
/// let service = tower::service_fn(|request: Request<Body>| async {
///     # Ok::<_, Infallible>(Response::new(Body::empty()))
///     // ...
/// });
///
/// let other_service = tower::service_fn(|request: Request<Body>| async {
///     # Ok::<_, Infallible>(Response::new(Body::empty()))
///     // ...
/// });
///
/// // `POST /` goes to `other_service`. All other requests go to `service`
/// let app = Router::new().route("/", any_service(service).post_service(other_service));
/// # async {
/// # axum::Server::bind(&"".parse().unwrap()).serve(app.into_make_service()).await.unwrap();
/// # };
/// ```
<<<<<<< HEAD
pub fn any_service<T, S, B, ResBody>(svc: T) -> MethodRouter<S, B, T::Error>
where
    T: Service<Request<B>, Response = Response<ResBody>> + Clone + Send + 'static,
    T::Future: Send + 'static,
    ResBody: HttpBody<Data = Bytes> + Send + 'static,
    ResBody::Error: Into<BoxError>,
=======
pub fn any_service<S, ReqBody>(svc: S) -> MethodRouter<ReqBody, S::Error>
where
    S: Service<Request<ReqBody>> + Clone + Send + 'static,
    S::Response: IntoResponse + 'static,
    S::Future: Send + 'static,
>>>>>>> 6cd35669
{
    MethodRouter::new()
        .fallback_service(svc)
        .skip_allow_header()
}

top_level_handler_fn!(delete, DELETE);
top_level_handler_fn!(get, GET);
top_level_handler_fn!(head, HEAD);
top_level_handler_fn!(options, OPTIONS);
top_level_handler_fn!(patch, PATCH);
top_level_handler_fn!(post, POST);
top_level_handler_fn!(put, PUT);
top_level_handler_fn!(trace, TRACE);

/// Route requests with the given method to the handler.
///
/// # Example
///
/// ```rust
/// use axum::{
///     routing::on,
///     Router,
///     routing::MethodFilter,
/// };
///
/// async fn handler() {}
///
/// // Requests to `POST /` will go to `handler`.
/// let app = Router::new().route("/", on(MethodFilter::POST, handler));
/// # async {
/// # axum::Server::bind(&"".parse().unwrap()).serve(app.into_make_service()).await.unwrap();
/// # };
/// ```
pub fn on<H, T, S, B>(filter: MethodFilter, handler: H) -> MethodRouter<S, B, Infallible>
where
    H: Handler<T, S, B>,
    B: Send + 'static,
    T: 'static,
    S: Clone + Send + Sync + 'static,
{
    MethodRouter::new().on(filter, handler)
}

/// Route requests with the given handler regardless of the method.
///
/// # Example
///
/// ```rust
/// use axum::{
///     routing::any,
///     Router,
/// };
///
/// async fn handler() {}
///
/// // All requests to `/` will go to `handler`.
/// let app = Router::new().route("/", any(handler));
/// # async {
/// # axum::Server::bind(&"".parse().unwrap()).serve(app.into_make_service()).await.unwrap();
/// # };
/// ```
///
/// Additional methods can still be chained:
///
/// ```rust
/// use axum::{
///     routing::any,
///     Router,
/// };
///
/// async fn handler() {}
///
/// async fn other_handler() {}
///
/// // `POST /` goes to `other_handler`. All other requests go to `handler`
/// let app = Router::new().route("/", any(handler).post(other_handler));
/// # async {
/// # axum::Server::bind(&"".parse().unwrap()).serve(app.into_make_service()).await.unwrap();
/// # };
/// ```
pub fn any<H, T, S, B>(handler: H) -> MethodRouter<S, B, Infallible>
where
    H: Handler<T, S, B>,
    B: Send + 'static,
    T: 'static,
    S: Clone + Send + Sync + 'static,
{
    MethodRouter::new()
        .fallback_boxed_response_body(IntoServiceStateInExtension::new(handler))
        .skip_allow_header()
}

/// A [`Service`] that accepts requests based on a [`MethodFilter`] and
/// allows chaining additional handlers and services.
///
/// # When does `MethodRouter` implement [`Service`]?
///
/// Whether or not `MethodRouter` implements [`Service`] depends on the state type it requires.
///
/// ```
/// use tower::Service;
/// use axum::{routing::get, extract::State, body::Body, http::Request};
///
/// // this `MethodRouter` doesn't require any state, i.e. the state is `()`,
/// let method_router = get(|| async {});
/// // and thus it implements `Service`
/// assert_service(method_router);
///
/// // this requires a `String` and doesn't implement `Service`
/// let method_router = get(|_: State<String>| async {});
/// // until you provide the `String` with `.with_state(...)`
/// let method_router_with_state = method_router.with_state(String::new());
/// // and then it implements `Service`
/// assert_service(method_router_with_state);
///
/// // helper to check that a value implements `Service`
/// fn assert_service<S>(service: S)
/// where
///     S: Service<Request<Body>>,
/// {}
/// ```
pub struct MethodRouter<S = (), B = Body, E = Infallible> {
    get: Option<Route<B, E>>,
    head: Option<Route<B, E>>,
    delete: Option<Route<B, E>>,
    options: Option<Route<B, E>>,
    patch: Option<Route<B, E>>,
    post: Option<Route<B, E>>,
    put: Option<Route<B, E>>,
    trace: Option<Route<B, E>>,
    fallback: Fallback<B, E>,
    allow_header: AllowHeader,
<<<<<<< HEAD
    _request_body: PhantomData<fn() -> (B, S, E)>,
=======
>>>>>>> 6cd35669
}

#[derive(Clone)]
enum AllowHeader {
    /// No `Allow` header value has been built-up yet. This is the default state
    None,
    /// Don't set an `Allow` header. This is used when `any` or `any_service` are called.
    Skip,
    /// The current value of the `Allow` header.
    Bytes(BytesMut),
}

<<<<<<< HEAD
impl<S, B, E> fmt::Debug for MethodRouter<S, B, E> {
=======
impl AllowHeader {
    fn merge(self, other: Self) -> Self {
        match (self, other) {
            (AllowHeader::Skip, _) | (_, AllowHeader::Skip) => AllowHeader::Skip,
            (AllowHeader::None, AllowHeader::None) => AllowHeader::None,
            (AllowHeader::None, AllowHeader::Bytes(pick)) => AllowHeader::Bytes(pick),
            (AllowHeader::Bytes(pick), AllowHeader::None) => AllowHeader::Bytes(pick),
            (AllowHeader::Bytes(mut a), AllowHeader::Bytes(b)) => {
                a.extend_from_slice(b",");
                a.extend_from_slice(&b);
                AllowHeader::Bytes(a)
            }
        }
    }
}

impl<B, E> fmt::Debug for MethodRouter<B, E> {
>>>>>>> 6cd35669
    fn fmt(&self, f: &mut fmt::Formatter<'_>) -> fmt::Result {
        f.debug_struct("MethodRouter")
            .field("get", &self.get)
            .field("head", &self.head)
            .field("delete", &self.delete)
            .field("options", &self.options)
            .field("patch", &self.patch)
            .field("post", &self.post)
            .field("put", &self.put)
            .field("trace", &self.trace)
            .field("fallback", &self.fallback)
            .finish()
    }
}

impl<S, B, E> MethodRouter<S, B, E> {
    /// Create a default `MethodRouter` that will respond with `405 Method Not Allowed` to all
    /// requests.
    pub fn new() -> Self {
        let fallback = Route::new(service_fn(|_: Request<B>| async {
            let mut response = Response::new(boxed(Empty::new()));
            *response.status_mut() = StatusCode::METHOD_NOT_ALLOWED;
            Ok(response)
        }));

        Self {
            get: None,
            head: None,
            delete: None,
            options: None,
            patch: None,
            post: None,
            put: None,
            trace: None,
            allow_header: AllowHeader::None,
            fallback: Fallback::Default(fallback),
        }
    }

    /// Provide the state.
    ///
    /// See [`State`](crate::extract::State) for more details about accessing state.
    pub fn with_state(self, state: S) -> WithState<S, B, E> {
        WithState {
            method_router: self,
            state,
        }
    }

    pub(crate) fn downcast_state<S2>(self) -> MethodRouter<S2, B, E> {
        MethodRouter {
            get: self.get,
            head: self.head,
            delete: self.delete,
            options: self.options,
            patch: self.patch,
            post: self.post,
            put: self.put,
            trace: self.trace,
            fallback: self.fallback,
            allow_header: self.allow_header,
            _request_body: PhantomData,
        }
    }
}

impl<B, S> MethodRouter<S, B, Infallible>
where
    B: Send + 'static,
{
    /// Chain an additional handler that will accept requests matching the given
    /// `MethodFilter`.
    ///
    /// # Example
    ///
    /// ```rust
    /// use axum::{
    ///     routing::get,
    ///     Router,
    ///     routing::MethodFilter
    /// };
    ///
    /// async fn handler() {}
    ///
    /// async fn other_handler() {}
    ///
    /// // Requests to `GET /` will go to `handler` and `DELETE /` will go to
    /// // `other_handler`
    /// let app = Router::new().route("/", get(handler).on(MethodFilter::DELETE, other_handler));
    /// # async {
    /// # axum::Server::bind(&"".parse().unwrap()).serve(app.into_make_service()).await.unwrap();
    /// # };
    /// ```
    #[track_caller]
    pub fn on<H, T>(self, filter: MethodFilter, handler: H) -> Self
    where
        H: Handler<T, S, B>,
        T: 'static,
        S: Clone + Send + Sync + 'static,
    {
        self.on_service_boxed_response_body(filter, IntoServiceStateInExtension::new(handler))
    }

    chained_handler_fn!(delete, DELETE);
    chained_handler_fn!(get, GET);
    chained_handler_fn!(head, HEAD);
    chained_handler_fn!(options, OPTIONS);
    chained_handler_fn!(patch, PATCH);
    chained_handler_fn!(post, POST);
    chained_handler_fn!(put, PUT);
    chained_handler_fn!(trace, TRACE);

    /// Add a fallback [`Handler`] to the router.
    pub fn fallback<H, T>(self, handler: H) -> Self
    where
        H: Handler<T, S, B>,
        T: 'static,
        S: Clone + Send + Sync + 'static,
    {
        self.fallback_service(IntoServiceStateInExtension::new(handler))
    }
}

impl<B> MethodRouter<(), B, Infallible>
where
    B: Send + 'static,
{
    /// Convert the handler into a [`MakeService`].
    ///
    /// This allows you to serve a single handler if you don't need any routing:
    ///
    /// ```rust
    /// use axum::{
    ///     Server,
    ///     handler::Handler,
    ///     http::{Uri, Method},
    ///     response::IntoResponse,
    ///     routing::get,
    /// };
    /// use std::net::SocketAddr;
    ///
    /// async fn handler(method: Method, uri: Uri, body: String) -> String {
    ///     format!("received `{} {}` with body `{:?}`", method, uri, body)
    /// }
    ///
    /// let router = get(handler).post(handler);
    ///
    /// # async {
    /// Server::bind(&SocketAddr::from(([127, 0, 0, 1], 3000)))
    ///     .serve(router.into_make_service())
    ///     .await?;
    /// # Ok::<_, hyper::Error>(())
    /// # };
    /// ```
    ///
    /// [`MakeService`]: tower::make::MakeService
    pub fn into_make_service(self) -> IntoMakeService<Self> {
        IntoMakeService::new(self)
    }

    /// Convert the router into a [`MakeService`] which stores information
    /// about the incoming connection.
    ///
    /// See [`Router::into_make_service_with_connect_info`] for more details.
    ///
    /// ```rust
    /// use axum::{
    ///     Server,
    ///     handler::Handler,
    ///     response::IntoResponse,
    ///     extract::ConnectInfo,
    ///     routing::get,
    /// };
    /// use std::net::SocketAddr;
    ///
    /// async fn handler(ConnectInfo(addr): ConnectInfo<SocketAddr>) -> String {
    ///     format!("Hello {}", addr)
    /// }
    ///
    /// let router = get(handler).post(handler);
    ///
    /// # async {
    /// Server::bind(&SocketAddr::from(([127, 0, 0, 1], 3000)))
    ///     .serve(router.into_make_service_with_connect_info::<SocketAddr>())
    ///     .await?;
    /// # Ok::<_, hyper::Error>(())
    /// # };
    /// ```
    ///
    /// [`MakeService`]: tower::make::MakeService
    /// [`Router::into_make_service_with_connect_info`]: crate::routing::Router::into_make_service_with_connect_info
    pub fn into_make_service_with_connect_info<C>(self) -> IntoMakeServiceWithConnectInfo<Self, C> {
        IntoMakeServiceWithConnectInfo::new(self)
    }
}

impl<S, B, E> MethodRouter<S, B, E> {
    /// Chain an additional service that will accept requests matching the given
    /// `MethodFilter`.
    ///
    /// # Example
    ///
    /// ```rust
    /// use axum::{
    ///     http::Request,
    ///     Router,
    ///     routing::{MethodFilter, on_service},
    /// };
    /// use http::Response;
    /// use std::convert::Infallible;
    /// use hyper::Body;
    ///
    /// let service = tower::service_fn(|request: Request<Body>| async {
    ///     Ok::<_, Infallible>(Response::new(Body::empty()))
    /// });
    ///
    /// // Requests to `DELETE /` will go to `service`
    /// let app = Router::new().route("/", on_service(MethodFilter::DELETE, service));
    /// # async {
    /// # axum::Server::bind(&"".parse().unwrap()).serve(app.into_make_service()).await.unwrap();
    /// # };
    /// ```
<<<<<<< HEAD
    pub fn on_service<T, ResBody>(self, filter: MethodFilter, svc: T) -> Self
    where
        T: Service<Request<B>, Response = Response<ResBody>, Error = E> + Clone + Send + 'static,
        T::Future: Send + 'static,
        ResBody: HttpBody<Data = Bytes> + Send + 'static,
        ResBody::Error: Into<BoxError>,
=======
    #[track_caller]
    pub fn on_service<S>(self, filter: MethodFilter, svc: S) -> Self
    where
        S: Service<Request<ReqBody>, Error = E> + Clone + Send + 'static,
        S::Response: IntoResponse + 'static,
        S::Future: Send + 'static,
>>>>>>> 6cd35669
    {
        self.on_service_boxed_response_body(filter, svc)
    }

    chained_service_fn!(delete_service, DELETE);
    chained_service_fn!(get_service, GET);
    chained_service_fn!(head_service, HEAD);
    chained_service_fn!(options_service, OPTIONS);
    chained_service_fn!(patch_service, PATCH);
    chained_service_fn!(post_service, POST);
    chained_service_fn!(put_service, PUT);
    chained_service_fn!(trace_service, TRACE);

    #[doc = include_str!("../docs/method_routing/fallback.md")]
<<<<<<< HEAD
    pub fn fallback_service<T, ResBody>(mut self, svc: T) -> Self
    where
        T: Service<Request<B>, Response = Response<ResBody>, Error = E> + Clone + Send + 'static,
        T::Future: Send + 'static,
        ResBody: HttpBody<Data = Bytes> + Send + 'static,
        ResBody::Error: Into<BoxError>,
=======
    pub fn fallback<S>(mut self, svc: S) -> Self
    where
        S: Service<Request<ReqBody>, Error = E> + Clone + Send + 'static,
        S::Response: IntoResponse + 'static,
        S::Future: Send + 'static,
>>>>>>> 6cd35669
    {
        self.fallback = Fallback::Custom(Route::new(svc));
        self
    }

    fn fallback_boxed_response_body<T>(mut self, svc: T) -> Self
    where
<<<<<<< HEAD
        T: Service<Request<B>, Response = Response, Error = E> + Clone + Send + 'static,
        T::Future: Send + 'static,
=======
        S: Service<Request<ReqBody>, Error = E> + Clone + Send + 'static,
        S::Response: IntoResponse + 'static,
        S::Future: Send + 'static,
>>>>>>> 6cd35669
    {
        self.fallback = Fallback::Custom(Route::new(svc));
        self
    }

    #[doc = include_str!("../docs/method_routing/layer.md")]
<<<<<<< HEAD
    pub fn layer<L, NewReqBody, NewResBody, NewError>(
        self,
        layer: L,
    ) -> MethodRouter<S, NewReqBody, NewError>
    where
        L: Layer<Route<B, E>>,
        L::Service: Service<Request<NewReqBody>, Response = Response<NewResBody>, Error = NewError>
            + Clone
            + Send
            + 'static,
=======
    pub fn layer<L, NewReqBody, NewError>(self, layer: L) -> MethodRouter<NewReqBody, NewError>
    where
        L: Layer<Route<ReqBody, E>>,
        L::Service: Service<Request<NewReqBody>, Error = NewError> + Clone + Send + 'static,
        <L::Service as Service<Request<NewReqBody>>>::Response: IntoResponse + 'static,
>>>>>>> 6cd35669
        <L::Service as Service<Request<NewReqBody>>>::Future: Send + 'static,
    {
        let layer_fn = |svc| {
            let svc = layer.layer(svc);
            let svc = MapResponseLayer::new(IntoResponse::into_response).layer(svc);
            Route::new(svc)
        };

        MethodRouter {
            get: self.get.map(layer_fn),
            head: self.head.map(layer_fn),
            delete: self.delete.map(layer_fn),
            options: self.options.map(layer_fn),
            patch: self.patch.map(layer_fn),
            post: self.post.map(layer_fn),
            put: self.put.map(layer_fn),
            trace: self.trace.map(layer_fn),
            fallback: self.fallback.map(layer_fn),
            allow_header: self.allow_header,
        }
    }

    #[doc = include_str!("../docs/method_routing/route_layer.md")]
<<<<<<< HEAD
    pub fn route_layer<L, NewResBody>(self, layer: L) -> MethodRouter<S, B, E>
    where
        L: Layer<Route<B, E>>,
        L::Service: Service<Request<B>, Response = Response<NewResBody>, Error = E>
            + Clone
            + Send
            + 'static,
        <L::Service as Service<Request<B>>>::Future: Send + 'static,
        NewResBody: HttpBody<Data = Bytes> + Send + 'static,
        NewResBody::Error: Into<BoxError>,
=======
    pub fn route_layer<L>(mut self, layer: L) -> MethodRouter<ReqBody, E>
    where
        L: Layer<Route<ReqBody, E>>,
        L::Service: Service<Request<ReqBody>, Error = E> + Clone + Send + 'static,
        <L::Service as Service<Request<ReqBody>>>::Response: IntoResponse + 'static,
        <L::Service as Service<Request<ReqBody>>>::Future: Send + 'static,
>>>>>>> 6cd35669
    {
        let layer_fn = |svc| {
            let svc = layer.layer(svc);
            let svc = MapResponseLayer::new(IntoResponse::into_response).layer(svc);
            Route::new(svc)
        };

        self.get = self.get.map(layer_fn);
        self.head = self.head.map(layer_fn);
        self.delete = self.delete.map(layer_fn);
        self.options = self.options.map(layer_fn);
        self.patch = self.patch.map(layer_fn);
        self.post = self.post.map(layer_fn);
        self.put = self.put.map(layer_fn);
        self.trace = self.trace.map(layer_fn);

        self
    }

    #[doc = include_str!("../docs/method_routing/merge.md")]
<<<<<<< HEAD
    pub fn merge(self, other: MethodRouter<S, B, E>) -> Self {
        macro_rules! merge {
            ( $first:ident, $second:ident ) => {
                match ($first, $second) {
                    (Some(_), Some(_)) => panic!(concat!(
                        "Overlapping method route. Cannot merge two method routes that both define `",
                        stringify!($first),
                        "`"
                    )),
                    (Some(svc), None) => Some(svc),
                    (None, Some(svc)) => Some(svc),
                    (None, None) => None,
=======
    #[track_caller]
    pub fn merge(mut self, other: MethodRouter<ReqBody, E>) -> Self {
        // written using inner functions to generate less IR
        #[track_caller]
        fn merge_inner<T>(name: &str, first: Option<T>, second: Option<T>) -> Option<T> {
            match (first, second) {
                (Some(_), Some(_)) => panic!(
                    "Overlapping method route. Cannot merge two method routes that both define `{}`", name
                ),
                (Some(svc), None) => Some(svc),
                (None, Some(svc)) => Some(svc),
                (None, None) => None,
            }
        }

        #[track_caller]
        fn merge_fallback<B, E>(
            fallback: Fallback<B, E>,
            fallback_other: Fallback<B, E>,
        ) -> Fallback<B, E> {
            match (fallback, fallback_other) {
                (pick @ Fallback::Default(_), Fallback::Default(_)) => pick,
                (Fallback::Default(_), pick @ Fallback::Custom(_)) => pick,
                (pick @ Fallback::Custom(_), Fallback::Default(_)) => pick,
                (Fallback::Custom(_), Fallback::Custom(_)) => {
                    panic!("Cannot merge two `MethodRouter`s that both have a fallback")
>>>>>>> 6cd35669
                }
            }
        }

        self.get = merge_inner("get", self.get, other.get);
        self.head = merge_inner("head", self.head, other.head);
        self.delete = merge_inner("delete", self.delete, other.delete);
        self.options = merge_inner("options", self.options, other.options);
        self.patch = merge_inner("patch", self.patch, other.patch);
        self.post = merge_inner("post", self.post, other.post);
        self.put = merge_inner("put", self.put, other.put);
        self.trace = merge_inner("trace", self.trace, other.trace);

        self.fallback = merge_fallback(self.fallback, other.fallback);

        self.allow_header = self.allow_header.merge(other.allow_header);

        self
    }

    /// Apply a [`HandleErrorLayer`].
    ///
    /// This is a convenience method for doing `self.layer(HandleErrorLayer::new(f))`.
    pub fn handle_error<F, T>(self, f: F) -> MethodRouter<S, B, Infallible>
    where
        F: Clone + Send + 'static,
<<<<<<< HEAD
        HandleError<Route<B, E>, F, T>:
            Service<Request<B>, Response = Response, Error = Infallible>,
        <HandleError<Route<B, E>, F, T> as Service<Request<B>>>::Future: Send,
=======
        HandleError<Route<ReqBody, E>, F, T>: Service<Request<ReqBody>, Error = Infallible>,
        <HandleError<Route<ReqBody, E>, F, T> as Service<Request<ReqBody>>>::Future: Send,
        <HandleError<Route<ReqBody, E>, F, T> as Service<Request<ReqBody>>>::Response:
            IntoResponse + Send,
>>>>>>> 6cd35669
        T: 'static,
        E: 'static,
        B: 'static,
    {
        self.layer(HandleErrorLayer::new(f))
    }

<<<<<<< HEAD
    fn on_service_boxed_response_body<T>(self, filter: MethodFilter, svc: T) -> Self
    where
        T: Service<Request<B>, Response = Response, Error = E> + Clone + Send + 'static,
        T::Future: Send + 'static,
=======
    #[track_caller]
    fn on_service_boxed_response_body<S>(mut self, filter: MethodFilter, svc: S) -> Self
    where
        S: Service<Request<ReqBody>, Error = E> + Clone + Send + 'static,
        S::Response: IntoResponse + 'static,
        S::Future: Send + 'static,
>>>>>>> 6cd35669
    {
        // written using an inner function to generate less IR
        fn set_service<T>(
            method_name: &str,
            out: &mut Option<T>,
            svc: &T,
            svc_filter: MethodFilter,
            filter: MethodFilter,
            allow_header: &mut AllowHeader,
            methods: &[&'static str],
        ) where
            T: Clone,
        {
            if svc_filter.contains(filter) {
                if out.is_some() {
                    panic!("Overlapping method route. Cannot add two method routes that both handle `{}`", method_name)
                }
                *out = Some(svc.clone());
                for method in methods {
                    append_allow_header(allow_header, method);
                }
            }
        }

        let svc = Route::new(svc);

        set_service(
            "GET",
            &mut self.get,
            &svc,
            filter,
            MethodFilter::GET,
            &mut self.allow_header,
            &["GET", "HEAD"],
        );

        set_service(
            "HEAD",
            &mut self.head,
            &svc,
            filter,
            MethodFilter::HEAD,
            &mut self.allow_header,
            &["HEAD"],
        );

        set_service(
            "TRACE",
            &mut self.trace,
            &svc,
            filter,
            MethodFilter::TRACE,
            &mut self.allow_header,
            &["TRACE"],
        );

        set_service(
            "PUT",
            &mut self.put,
            &svc,
            filter,
            MethodFilter::PUT,
            &mut self.allow_header,
            &["PUT"],
        );

        set_service(
            "POST",
            &mut self.post,
            &svc,
            filter,
            MethodFilter::POST,
            &mut self.allow_header,
            &["POST"],
        );

        set_service(
            "PATCH",
            &mut self.patch,
            &svc,
            filter,
            MethodFilter::PATCH,
            &mut self.allow_header,
            &["PATCH"],
        );

        set_service(
            "OPTIONS",
            &mut self.options,
            &svc,
            filter,
            MethodFilter::OPTIONS,
            &mut self.allow_header,
            &["OPTIONS"],
        );

        set_service(
            "DELETE",
            &mut self.delete,
            &svc,
            filter,
            MethodFilter::DELETE,
            &mut self.allow_header,
            &["DELETE"],
        );

        self
    }

    fn skip_allow_header(mut self) -> Self {
        self.allow_header = AllowHeader::Skip;
        self
    }
}

fn append_allow_header(allow_header: &mut AllowHeader, method: &'static str) {
    match allow_header {
        AllowHeader::None => {
            *allow_header = AllowHeader::Bytes(BytesMut::from(method));
        }
        AllowHeader::Skip => {}
        AllowHeader::Bytes(allow_header) => {
            if let Ok(s) = std::str::from_utf8(allow_header) {
                if !s.contains(method) {
                    allow_header.extend_from_slice(b",");
                    allow_header.extend_from_slice(method.as_bytes());
                }
            } else {
                #[cfg(debug_assertions)]
                panic!("`allow_header` contained invalid uft-8. This should never happen")
            }
        }
    }
}

impl<B, E> Service<Request<B>> for MethodRouter<(), B, E>
where
    B: HttpBody,
{
    type Response = Response;
    type Error = E;
    type Future = RouteFuture<B, E>;

    #[inline]
    fn poll_ready(&mut self, _cx: &mut Context<'_>) -> Poll<Result<(), Self::Error>> {
        Poll::Ready(Ok(()))
    }

    fn call(&mut self, req: Request<B>) -> Self::Future {
        self.clone().with_state(()).call(req)
    }
}

impl<S, B, E> Clone for MethodRouter<S, B, E> {
    fn clone(&self) -> Self {
        Self {
            get: self.get.clone(),
            head: self.head.clone(),
            delete: self.delete.clone(),
            options: self.options.clone(),
            patch: self.patch.clone(),
            post: self.post.clone(),
            put: self.put.clone(),
            trace: self.trace.clone(),
            fallback: self.fallback.clone(),
            allow_header: self.allow_header.clone(),
        }
    }
}

impl<S, B, E> Default for MethodRouter<S, B, E>
where
    B: Send + 'static,
{
    fn default() -> Self {
        Self::new()
    }
}

/// A [`MethodRouter`] which has access to some state.
///
/// Implements [`Service`].
///
/// The state can be extracted with [`State`](crate::extract::State).
///
/// Created with [`MethodRouter::with_state`]
pub struct WithState<S, B, E> {
    method_router: MethodRouter<S, B, E>,
    state: S,
}

impl<S, B, E> WithState<S, B, E> {
    /// Get a reference to the state.
    pub fn state(&self) -> &S {
        &self.state
    }

    /// Convert the handler into a [`MakeService`].
    ///
    /// See [`MethodRouter::into_make_service`] for more details.
    ///
    /// [`MakeService`]: tower::make::MakeService
    pub fn into_make_service(self) -> IntoMakeService<Self> {
        IntoMakeService::new(self)
    }

    /// Convert the router into a [`MakeService`] which stores information
    /// about the incoming connection.
    ///
    /// See [`MethodRouter::into_make_service_with_connect_info`] for more details.
    ///
    /// [`MakeService`]: tower::make::MakeService
    pub fn into_make_service_with_connect_info<C>(self) -> IntoMakeServiceWithConnectInfo<Self, C> {
        IntoMakeServiceWithConnectInfo::new(self)
    }
}

impl<S, B, E> Clone for WithState<S, B, E>
where
    S: Clone,
{
    fn clone(&self) -> Self {
        Self {
            method_router: self.method_router.clone(),
            state: self.state.clone(),
        }
    }
}

impl<S, B, E> fmt::Debug for WithState<S, B, E>
where
    S: fmt::Debug,
{
    fn fmt(&self, f: &mut fmt::Formatter<'_>) -> fmt::Result {
        f.debug_struct("WithState")
            .field("method_router", &self.method_router)
            .field("state", &self.state)
            .finish()
    }
}

impl<S, B, E> Service<Request<B>> for WithState<S, B, E>
where
    B: HttpBody,
    S: Clone + Send + Sync + 'static,
{
    type Response = Response;
    type Error = E;
    type Future = RouteFuture<B, E>;

    #[inline]
    fn poll_ready(&mut self, _cx: &mut Context<'_>) -> Poll<Result<(), Self::Error>> {
        Poll::Ready(Ok(()))
    }

    fn call(&mut self, mut req: Request<B>) -> Self::Future {
        macro_rules! call {
            (
                $req:expr,
                $method:expr,
                $method_variant:ident,
                $svc:expr
            ) => {
                if $method == Method::$method_variant {
                    if let Some(svc) = $svc {
                        return RouteFuture::from_future(svc.oneshot_inner($req))
                            .strip_body($method == Method::HEAD);
                    }
                }
            };
        }

        let method = req.method().clone();

        // written with a pattern match like this to ensure we call all routes
        let Self {
<<<<<<< HEAD
            state,
            method_router:
                MethodRouter {
                    get,
                    head,
                    delete,
                    options,
                    patch,
                    post,
                    put,
                    trace,
                    fallback,
                    allow_header,
                    _request_body: _,
                },
=======
            get,
            head,
            delete,
            options,
            patch,
            post,
            put,
            trace,
            fallback,
            allow_header,
>>>>>>> 6cd35669
        } = self;

        req.extensions_mut().insert(state.clone());

        call!(req, method, HEAD, head);
        call!(req, method, HEAD, get);
        call!(req, method, GET, get);
        call!(req, method, POST, post);
        call!(req, method, OPTIONS, options);
        call!(req, method, PATCH, patch);
        call!(req, method, PUT, put);
        call!(req, method, DELETE, delete);
        call!(req, method, TRACE, trace);

        let future = match fallback {
            Fallback::Default(fallback) => RouteFuture::from_future(fallback.oneshot_inner(req))
                .strip_body(method == Method::HEAD),
            Fallback::Custom(fallback) => RouteFuture::from_future(fallback.oneshot_inner(req))
                .strip_body(method == Method::HEAD),
        };

        match allow_header {
            AllowHeader::None => future.allow_header(Bytes::new()),
            AllowHeader::Skip => future,
            AllowHeader::Bytes(allow_header) => future.allow_header(allow_header.clone().freeze()),
        }
    }
}

#[cfg(test)]
mod tests {
    use super::*;
    use crate::{body::Body, error_handling::HandleErrorLayer, extract::State};
    use axum_core::response::IntoResponse;
    use http::{header::ALLOW, HeaderMap};
    use std::time::Duration;
    use tower::{timeout::TimeoutLayer, Service, ServiceBuilder, ServiceExt};
    use tower_http::{auth::RequireAuthorizationLayer, services::fs::ServeDir};

    #[tokio::test]
    async fn method_not_allowed_by_default() {
        let mut svc = MethodRouter::new();
        let (status, _, body) = call(Method::GET, &mut svc).await;
        assert_eq!(status, StatusCode::METHOD_NOT_ALLOWED);
        assert!(body.is_empty());
    }

    #[tokio::test]
    async fn get_service_fn() {
        async fn handle(_req: Request<Body>) -> Result<Response<Body>, Infallible> {
            Ok(Response::new(Body::from("ok")))
        }

        let mut svc = get_service(service_fn(handle));

        let (status, _, body) = call(Method::GET, &mut svc).await;
        assert_eq!(status, StatusCode::OK);
        assert_eq!(body, "ok");
    }

    #[tokio::test]
    async fn get_handler() {
        let mut svc = MethodRouter::new().get(ok);
        let (status, _, body) = call(Method::GET, &mut svc).await;
        assert_eq!(status, StatusCode::OK);
        assert_eq!(body, "ok");
    }

    #[tokio::test]
    async fn get_accepts_head() {
        let mut svc = MethodRouter::new().get(ok);
        let (status, _, body) = call(Method::HEAD, &mut svc).await;
        assert_eq!(status, StatusCode::OK);
        assert!(body.is_empty());
    }

    #[tokio::test]
    async fn head_takes_precedence_over_get() {
        let mut svc = MethodRouter::new().head(created).get(ok);
        let (status, _, body) = call(Method::HEAD, &mut svc).await;
        assert_eq!(status, StatusCode::CREATED);
        assert!(body.is_empty());
    }

    #[tokio::test]
    async fn merge() {
        let mut svc = get(ok).merge(post(ok));

        let (status, _, _) = call(Method::GET, &mut svc).await;
        assert_eq!(status, StatusCode::OK);

        let (status, _, _) = call(Method::POST, &mut svc).await;
        assert_eq!(status, StatusCode::OK);
    }

    #[tokio::test]
    async fn layer() {
        let mut svc = MethodRouter::new()
            .get(|| async { std::future::pending::<()>().await })
            .layer(RequireAuthorizationLayer::bearer("password"));

        // method with route
        let (status, _, _) = call(Method::GET, &mut svc).await;
        assert_eq!(status, StatusCode::UNAUTHORIZED);

        // method without route
        let (status, _, _) = call(Method::DELETE, &mut svc).await;
        assert_eq!(status, StatusCode::UNAUTHORIZED);
    }

    #[tokio::test]
    async fn route_layer() {
        let mut svc = MethodRouter::new()
            .get(|| async { std::future::pending::<()>().await })
            .route_layer(RequireAuthorizationLayer::bearer("password"));

        // method with route
        let (status, _, _) = call(Method::GET, &mut svc).await;
        assert_eq!(status, StatusCode::UNAUTHORIZED);

        // method without route
        let (status, _, _) = call(Method::DELETE, &mut svc).await;
        assert_eq!(status, StatusCode::METHOD_NOT_ALLOWED);
    }

    #[allow(dead_code)]
    fn buiding_complex_router() {
        let app = crate::Router::new().route(
            "/",
            // use the all the things :bomb:
            get(ok)
                .post(ok)
                .route_layer(RequireAuthorizationLayer::bearer("password"))
                .merge(
                    delete_service(ServeDir::new("."))
                        .handle_error(|_| async { StatusCode::NOT_FOUND }),
                )
                .fallback(|| async { StatusCode::NOT_FOUND })
                .put(ok)
                .layer(
                    ServiceBuilder::new()
                        .layer(HandleErrorLayer::new(|_| async {
                            StatusCode::REQUEST_TIMEOUT
                        }))
                        .layer(TimeoutLayer::new(Duration::from_secs(10))),
                ),
        );

        crate::Server::bind(&"0.0.0.0:0".parse().unwrap()).serve(app.into_make_service());
    }

    #[tokio::test]
    async fn sets_allow_header() {
        let mut svc = MethodRouter::new().put(ok).patch(ok);
        let (status, headers, _) = call(Method::GET, &mut svc).await;
        assert_eq!(status, StatusCode::METHOD_NOT_ALLOWED);
        assert_eq!(headers[ALLOW], "PUT,PATCH");
    }

    #[tokio::test]
    async fn sets_allow_header_get_head() {
        let mut svc = MethodRouter::new().get(ok).head(ok);
        let (status, headers, _) = call(Method::PUT, &mut svc).await;
        assert_eq!(status, StatusCode::METHOD_NOT_ALLOWED);
        assert_eq!(headers[ALLOW], "GET,HEAD");
    }

    #[tokio::test]
    async fn empty_allow_header_by_default() {
        let mut svc = MethodRouter::new();
        let (status, headers, _) = call(Method::PATCH, &mut svc).await;
        assert_eq!(status, StatusCode::METHOD_NOT_ALLOWED);
        assert_eq!(headers[ALLOW], "");
    }

    #[tokio::test]
    async fn allow_header_when_merging() {
        let a = put(ok).patch(ok);
        let b = get(ok).head(ok);
        let mut svc = a.merge(b);

        let (status, headers, _) = call(Method::DELETE, &mut svc).await;
        assert_eq!(status, StatusCode::METHOD_NOT_ALLOWED);
        assert_eq!(headers[ALLOW], "PUT,PATCH,GET,HEAD");
    }

    #[tokio::test]
    async fn allow_header_any() {
        let mut svc = any(ok);

        let (status, headers, _) = call(Method::GET, &mut svc).await;
        assert_eq!(status, StatusCode::OK);
        assert!(!headers.contains_key(ALLOW));
    }

    #[tokio::test]
    async fn allow_header_with_fallback() {
        let mut svc = MethodRouter::new()
            .get(ok)
            .fallback(|| async { (StatusCode::METHOD_NOT_ALLOWED, "Method not allowed") });

        let (status, headers, _) = call(Method::DELETE, &mut svc).await;
        assert_eq!(status, StatusCode::METHOD_NOT_ALLOWED);
        assert_eq!(headers[ALLOW], "GET,HEAD");
    }

    #[tokio::test]
    async fn allow_header_with_fallback_that_sets_allow() {
        async fn fallback(method: Method) -> Response {
            if method == Method::POST {
                "OK".into_response()
            } else {
                (
                    StatusCode::METHOD_NOT_ALLOWED,
                    [(ALLOW, "GET,POST")],
                    "Method not allowed",
                )
                    .into_response()
            }
        }

        let mut svc = MethodRouter::new().get(ok).fallback(fallback);

        let (status, _, _) = call(Method::GET, &mut svc).await;
        assert_eq!(status, StatusCode::OK);

        let (status, _, _) = call(Method::POST, &mut svc).await;
        assert_eq!(status, StatusCode::OK);

        let (status, headers, _) = call(Method::DELETE, &mut svc).await;
        assert_eq!(status, StatusCode::METHOD_NOT_ALLOWED);
        assert_eq!(headers[ALLOW], "GET,POST");
    }

    #[tokio::test]
    #[should_panic(
        expected = "Overlapping method route. Cannot add two method routes that both handle `GET`"
    )]
    async fn handler_overlaps() {
        let _: MethodRouter<()> = get(ok).get(ok);
    }

    #[tokio::test]
    #[should_panic(
        expected = "Overlapping method route. Cannot add two method routes that both handle `POST`"
    )]
    async fn service_overlaps() {
        let _: MethodRouter<()> = post_service(IntoServiceStateInExtension::<_, _, (), _>::new(ok))
            .post_service(IntoServiceStateInExtension::<_, _, (), _>::new(ok));
    }

    #[tokio::test]
    async fn get_head_does_not_overlap() {
        let _: MethodRouter<()> = get(ok).head(ok);
    }

    #[tokio::test]
    async fn head_get_does_not_overlap() {
        let _: MethodRouter<()> = head(ok).get(ok);
    }

    #[tokio::test]
    async fn accessing_state() {
        let mut svc = MethodRouter::new()
            .get(|State(state): State<&'static str>| async move { state })
            .with_state("state");

        let (status, _, text) = call(Method::GET, &mut svc).await;

        assert_eq!(status, StatusCode::OK);
        assert_eq!(text, "state");
    }

    #[tokio::test]
    async fn fallback_accessing_state() {
        let mut svc = MethodRouter::new()
            .fallback(|State(state): State<&'static str>| async move { state })
            .with_state("state");

        let (status, _, text) = call(Method::GET, &mut svc).await;

        assert_eq!(status, StatusCode::OK);
        assert_eq!(text, "state");
    }

    async fn call<S>(method: Method, svc: &mut S) -> (StatusCode, HeaderMap, String)
    where
        S: Service<Request<Body>, Error = Infallible>,
        S::Response: IntoResponse,
    {
        let request = Request::builder()
            .uri("/")
            .method(method)
            .body(Body::empty())
            .unwrap();
        let response = svc
            .ready()
            .await
            .unwrap()
            .call(request)
            .await
            .unwrap()
            .into_response();
        let (parts, body) = response.into_parts();
        let body = String::from_utf8(hyper::body::to_bytes(body).await.unwrap().to_vec()).unwrap();
        (parts.status, parts.headers, body)
    }

    async fn ok() -> (StatusCode, &'static str) {
        (StatusCode::OK, "ok")
    }

    async fn created() -> (StatusCode, &'static str) {
        (StatusCode::CREATED, "created")
    }
}<|MERGE_RESOLUTION|>--- conflicted
+++ resolved
@@ -15,6 +15,7 @@
 use std::{
     convert::Infallible,
     fmt,
+    marker::PhantomData,
     task::{Context, Poll},
 };
 use tower::{service_fn, util::MapResponseLayer};
@@ -76,20 +77,11 @@
         $name:ident, $method:ident
     ) => {
         $(#[$m])+
-<<<<<<< HEAD
-        pub fn $name<T, S, B, ResBody>(svc: T) -> MethodRouter<S, B, T::Error>
+        pub fn $name<T, S, B>(svc: T) -> MethodRouter<S, B, T::Error>
         where
-            T: Service<Request<B>, Response = Response<ResBody>> + Clone + Send + 'static,
+            T: Service<Request<B>> + Clone + Send + 'static,
+            T::Response: IntoResponse + 'static,
             T::Future: Send + 'static,
-            ResBody: HttpBody<Data = Bytes> + Send + 'static,
-            ResBody::Error: Into<BoxError>,
-=======
-        pub fn $name<S, ReqBody>(svc: S) -> MethodRouter<ReqBody, S::Error>
-        where
-            S: Service<Request<ReqBody>> + Clone + Send + 'static,
-            S::Response: IntoResponse + 'static,
-            S::Future: Send + 'static,
->>>>>>> 6cd35669
         {
             on_service(MethodFilter::$method, svc)
         }
@@ -217,27 +209,15 @@
         $name:ident, $method:ident
     ) => {
         $(#[$m])+
-<<<<<<< HEAD
-        pub fn $name<T, ResBody>(self, svc: T) -> Self
+        #[track_caller]
+        pub fn $name<T>(self, svc: T) -> Self
         where
-            T: Service<Request<B>, Response = Response<ResBody>, Error = E>
+            T: Service<Request<B>, Error = E>
                 + Clone
                 + Send
                 + 'static,
+            T::Response: IntoResponse + 'static,
             T::Future: Send + 'static,
-            ResBody: HttpBody<Data = Bytes> + Send + 'static,
-            ResBody::Error: Into<BoxError>,
-=======
-        #[track_caller]
-        pub fn $name<S>(self, svc: S) -> Self
-        where
-            S: Service<Request<ReqBody>, Error = E>
-                + Clone
-                + Send
-                + 'static,
-            S::Response: IntoResponse + 'static,
-            S::Future: Send + 'static,
->>>>>>> 6cd35669
         {
             self.on_service(MethodFilter::$method, svc)
         }
@@ -339,20 +319,11 @@
 /// # axum::Server::bind(&"".parse().unwrap()).serve(app.into_make_service()).await.unwrap();
 /// # };
 /// ```
-<<<<<<< HEAD
-pub fn on_service<T, S, B, ResBody>(filter: MethodFilter, svc: T) -> MethodRouter<S, B, T::Error>
+pub fn on_service<T, S, B>(filter: MethodFilter, svc: T) -> MethodRouter<S, B, T::Error>
 where
-    T: Service<Request<B>, Response = Response<ResBody>> + Clone + Send + 'static,
+    T: Service<Request<B>> + Clone + Send + 'static,
+    T::Response: IntoResponse + 'static,
     T::Future: Send + 'static,
-    ResBody: HttpBody<Data = Bytes> + Send + 'static,
-    ResBody::Error: Into<BoxError>,
-=======
-pub fn on_service<S, ReqBody>(filter: MethodFilter, svc: S) -> MethodRouter<ReqBody, S::Error>
-where
-    S: Service<Request<ReqBody>> + Clone + Send + 'static,
-    S::Response: IntoResponse + 'static,
-    S::Future: Send + 'static,
->>>>>>> 6cd35669
 {
     MethodRouter::new().on_service(filter, svc)
 }
@@ -410,20 +381,11 @@
 /// # axum::Server::bind(&"".parse().unwrap()).serve(app.into_make_service()).await.unwrap();
 /// # };
 /// ```
-<<<<<<< HEAD
-pub fn any_service<T, S, B, ResBody>(svc: T) -> MethodRouter<S, B, T::Error>
+pub fn any_service<T, S, B>(svc: T) -> MethodRouter<S, B, T::Error>
 where
-    T: Service<Request<B>, Response = Response<ResBody>> + Clone + Send + 'static,
+    T: Service<Request<B>> + Clone + Send + 'static,
+    T::Response: IntoResponse + 'static,
     T::Future: Send + 'static,
-    ResBody: HttpBody<Data = Bytes> + Send + 'static,
-    ResBody::Error: Into<BoxError>,
-=======
-pub fn any_service<S, ReqBody>(svc: S) -> MethodRouter<ReqBody, S::Error>
-where
-    S: Service<Request<ReqBody>> + Clone + Send + 'static,
-    S::Response: IntoResponse + 'static,
-    S::Future: Send + 'static,
->>>>>>> 6cd35669
 {
     MethodRouter::new()
         .fallback_service(svc)
@@ -557,10 +519,7 @@
     trace: Option<Route<B, E>>,
     fallback: Fallback<B, E>,
     allow_header: AllowHeader,
-<<<<<<< HEAD
-    _request_body: PhantomData<fn() -> (B, S, E)>,
-=======
->>>>>>> 6cd35669
+    _marker: PhantomData<fn() -> S>,
 }
 
 #[derive(Clone)]
@@ -573,9 +532,6 @@
     Bytes(BytesMut),
 }
 
-<<<<<<< HEAD
-impl<S, B, E> fmt::Debug for MethodRouter<S, B, E> {
-=======
 impl AllowHeader {
     fn merge(self, other: Self) -> Self {
         match (self, other) {
@@ -592,8 +548,7 @@
     }
 }
 
-impl<B, E> fmt::Debug for MethodRouter<B, E> {
->>>>>>> 6cd35669
+impl<S, B, E> fmt::Debug for MethodRouter<S, B, E> {
     fn fmt(&self, f: &mut fmt::Formatter<'_>) -> fmt::Result {
         f.debug_struct("MethodRouter")
             .field("get", &self.get)
@@ -630,6 +585,7 @@
             trace: None,
             allow_header: AllowHeader::None,
             fallback: Fallback::Default(fallback),
+            _marker: PhantomData,
         }
     }
 
@@ -655,7 +611,7 @@
             trace: self.trace,
             fallback: self.fallback,
             allow_header: self.allow_header,
-            _request_body: PhantomData,
+            _marker: PhantomData,
         }
     }
 }
@@ -816,21 +772,12 @@
     /// # axum::Server::bind(&"".parse().unwrap()).serve(app.into_make_service()).await.unwrap();
     /// # };
     /// ```
-<<<<<<< HEAD
-    pub fn on_service<T, ResBody>(self, filter: MethodFilter, svc: T) -> Self
+    #[track_caller]
+    pub fn on_service<T>(self, filter: MethodFilter, svc: T) -> Self
     where
-        T: Service<Request<B>, Response = Response<ResBody>, Error = E> + Clone + Send + 'static,
+        T: Service<Request<B>, Error = E> + Clone + Send + 'static,
+        T::Response: IntoResponse + 'static,
         T::Future: Send + 'static,
-        ResBody: HttpBody<Data = Bytes> + Send + 'static,
-        ResBody::Error: Into<BoxError>,
-=======
-    #[track_caller]
-    pub fn on_service<S>(self, filter: MethodFilter, svc: S) -> Self
-    where
-        S: Service<Request<ReqBody>, Error = E> + Clone + Send + 'static,
-        S::Response: IntoResponse + 'static,
-        S::Future: Send + 'static,
->>>>>>> 6cd35669
     {
         self.on_service_boxed_response_body(filter, svc)
     }
@@ -845,20 +792,11 @@
     chained_service_fn!(trace_service, TRACE);
 
     #[doc = include_str!("../docs/method_routing/fallback.md")]
-<<<<<<< HEAD
-    pub fn fallback_service<T, ResBody>(mut self, svc: T) -> Self
+    pub fn fallback_service<T>(mut self, svc: T) -> Self
     where
-        T: Service<Request<B>, Response = Response<ResBody>, Error = E> + Clone + Send + 'static,
+        T: Service<Request<B>, Error = E> + Clone + Send + 'static,
+        T::Response: IntoResponse + 'static,
         T::Future: Send + 'static,
-        ResBody: HttpBody<Data = Bytes> + Send + 'static,
-        ResBody::Error: Into<BoxError>,
-=======
-    pub fn fallback<S>(mut self, svc: S) -> Self
-    where
-        S: Service<Request<ReqBody>, Error = E> + Clone + Send + 'static,
-        S::Response: IntoResponse + 'static,
-        S::Future: Send + 'static,
->>>>>>> 6cd35669
     {
         self.fallback = Fallback::Custom(Route::new(svc));
         self
@@ -866,38 +804,20 @@
 
     fn fallback_boxed_response_body<T>(mut self, svc: T) -> Self
     where
-<<<<<<< HEAD
-        T: Service<Request<B>, Response = Response, Error = E> + Clone + Send + 'static,
+        T: Service<Request<B>, Error = E> + Clone + Send + 'static,
+        T::Response: IntoResponse + 'static,
         T::Future: Send + 'static,
-=======
-        S: Service<Request<ReqBody>, Error = E> + Clone + Send + 'static,
-        S::Response: IntoResponse + 'static,
-        S::Future: Send + 'static,
->>>>>>> 6cd35669
     {
         self.fallback = Fallback::Custom(Route::new(svc));
         self
     }
 
     #[doc = include_str!("../docs/method_routing/layer.md")]
-<<<<<<< HEAD
-    pub fn layer<L, NewReqBody, NewResBody, NewError>(
-        self,
-        layer: L,
-    ) -> MethodRouter<S, NewReqBody, NewError>
+    pub fn layer<L, NewReqBody, NewError>(self, layer: L) -> MethodRouter<S, NewReqBody, NewError>
     where
         L: Layer<Route<B, E>>,
-        L::Service: Service<Request<NewReqBody>, Response = Response<NewResBody>, Error = NewError>
-            + Clone
-            + Send
-            + 'static,
-=======
-    pub fn layer<L, NewReqBody, NewError>(self, layer: L) -> MethodRouter<NewReqBody, NewError>
-    where
-        L: Layer<Route<ReqBody, E>>,
         L::Service: Service<Request<NewReqBody>, Error = NewError> + Clone + Send + 'static,
         <L::Service as Service<Request<NewReqBody>>>::Response: IntoResponse + 'static,
->>>>>>> 6cd35669
         <L::Service as Service<Request<NewReqBody>>>::Future: Send + 'static,
     {
         let layer_fn = |svc| {
@@ -917,29 +837,17 @@
             trace: self.trace.map(layer_fn),
             fallback: self.fallback.map(layer_fn),
             allow_header: self.allow_header,
+            _marker: self._marker,
         }
     }
 
     #[doc = include_str!("../docs/method_routing/route_layer.md")]
-<<<<<<< HEAD
-    pub fn route_layer<L, NewResBody>(self, layer: L) -> MethodRouter<S, B, E>
+    pub fn route_layer<L>(mut self, layer: L) -> MethodRouter<S, B, E>
     where
         L: Layer<Route<B, E>>,
-        L::Service: Service<Request<B>, Response = Response<NewResBody>, Error = E>
-            + Clone
-            + Send
-            + 'static,
+        L::Service: Service<Request<B>, Error = E> + Clone + Send + 'static,
+        <L::Service as Service<Request<B>>>::Response: IntoResponse + 'static,
         <L::Service as Service<Request<B>>>::Future: Send + 'static,
-        NewResBody: HttpBody<Data = Bytes> + Send + 'static,
-        NewResBody::Error: Into<BoxError>,
-=======
-    pub fn route_layer<L>(mut self, layer: L) -> MethodRouter<ReqBody, E>
-    where
-        L: Layer<Route<ReqBody, E>>,
-        L::Service: Service<Request<ReqBody>, Error = E> + Clone + Send + 'static,
-        <L::Service as Service<Request<ReqBody>>>::Response: IntoResponse + 'static,
-        <L::Service as Service<Request<ReqBody>>>::Future: Send + 'static,
->>>>>>> 6cd35669
     {
         let layer_fn = |svc| {
             let svc = layer.layer(svc);
@@ -960,22 +868,8 @@
     }
 
     #[doc = include_str!("../docs/method_routing/merge.md")]
-<<<<<<< HEAD
-    pub fn merge(self, other: MethodRouter<S, B, E>) -> Self {
-        macro_rules! merge {
-            ( $first:ident, $second:ident ) => {
-                match ($first, $second) {
-                    (Some(_), Some(_)) => panic!(concat!(
-                        "Overlapping method route. Cannot merge two method routes that both define `",
-                        stringify!($first),
-                        "`"
-                    )),
-                    (Some(svc), None) => Some(svc),
-                    (None, Some(svc)) => Some(svc),
-                    (None, None) => None,
-=======
     #[track_caller]
-    pub fn merge(mut self, other: MethodRouter<ReqBody, E>) -> Self {
+    pub fn merge(mut self, other: MethodRouter<S, B, E>) -> Self {
         // written using inner functions to generate less IR
         #[track_caller]
         fn merge_inner<T>(name: &str, first: Option<T>, second: Option<T>) -> Option<T> {
@@ -1000,7 +894,6 @@
                 (pick @ Fallback::Custom(_), Fallback::Default(_)) => pick,
                 (Fallback::Custom(_), Fallback::Custom(_)) => {
                     panic!("Cannot merge two `MethodRouter`s that both have a fallback")
->>>>>>> 6cd35669
                 }
             }
         }
@@ -1027,16 +920,9 @@
     pub fn handle_error<F, T>(self, f: F) -> MethodRouter<S, B, Infallible>
     where
         F: Clone + Send + 'static,
-<<<<<<< HEAD
-        HandleError<Route<B, E>, F, T>:
-            Service<Request<B>, Response = Response, Error = Infallible>,
+        HandleError<Route<B, E>, F, T>: Service<Request<B>, Error = Infallible>,
         <HandleError<Route<B, E>, F, T> as Service<Request<B>>>::Future: Send,
-=======
-        HandleError<Route<ReqBody, E>, F, T>: Service<Request<ReqBody>, Error = Infallible>,
-        <HandleError<Route<ReqBody, E>, F, T> as Service<Request<ReqBody>>>::Future: Send,
-        <HandleError<Route<ReqBody, E>, F, T> as Service<Request<ReqBody>>>::Response:
-            IntoResponse + Send,
->>>>>>> 6cd35669
+        <HandleError<Route<B, E>, F, T> as Service<Request<B>>>::Response: IntoResponse + Send,
         T: 'static,
         E: 'static,
         B: 'static,
@@ -1044,19 +930,12 @@
         self.layer(HandleErrorLayer::new(f))
     }
 
-<<<<<<< HEAD
-    fn on_service_boxed_response_body<T>(self, filter: MethodFilter, svc: T) -> Self
+    #[track_caller]
+    fn on_service_boxed_response_body<T>(mut self, filter: MethodFilter, svc: T) -> Self
     where
-        T: Service<Request<B>, Response = Response, Error = E> + Clone + Send + 'static,
+        T: Service<Request<B>, Error = E> + Clone + Send + 'static,
+        T::Response: IntoResponse + 'static,
         T::Future: Send + 'static,
-=======
-    #[track_caller]
-    fn on_service_boxed_response_body<S>(mut self, filter: MethodFilter, svc: S) -> Self
-    where
-        S: Service<Request<ReqBody>, Error = E> + Clone + Send + 'static,
-        S::Response: IntoResponse + 'static,
-        S::Future: Send + 'static,
->>>>>>> 6cd35669
     {
         // written using an inner function to generate less IR
         fn set_service<T>(
@@ -1223,6 +1102,7 @@
             trace: self.trace.clone(),
             fallback: self.fallback.clone(),
             allow_header: self.allow_header.clone(),
+            _marker: self._marker,
         }
     }
 }
@@ -1333,7 +1213,6 @@
 
         // written with a pattern match like this to ensure we call all routes
         let Self {
-<<<<<<< HEAD
             state,
             method_router:
                 MethodRouter {
@@ -1347,20 +1226,8 @@
                     trace,
                     fallback,
                     allow_header,
-                    _request_body: _,
+                    _marker: _,
                 },
-=======
-            get,
-            head,
-            delete,
-            options,
-            patch,
-            post,
-            put,
-            trace,
-            fallback,
-            allow_header,
->>>>>>> 6cd35669
         } = self;
 
         req.extensions_mut().insert(state.clone());
