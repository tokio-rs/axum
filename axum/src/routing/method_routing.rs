--- conflicted
+++ resolved
@@ -507,7 +507,7 @@
 ///     S: Service<Request<Body>>,
 /// {}
 /// ```
-<<<<<<< HEAD
+#[must_use]
 pub struct MethodRouter<S = (), E = Infallible> {
     get: MethodEndpoint<S, E>,
     head: MethodEndpoint<S, E>,
@@ -518,19 +518,6 @@
     put: MethodEndpoint<S, E>,
     trace: MethodEndpoint<S, E>,
     fallback: Fallback<S, E>,
-=======
-#[must_use]
-pub struct MethodRouter<S = (), B = Body, E = Infallible> {
-    get: MethodEndpoint<S, B, E>,
-    head: MethodEndpoint<S, B, E>,
-    delete: MethodEndpoint<S, B, E>,
-    options: MethodEndpoint<S, B, E>,
-    patch: MethodEndpoint<S, B, E>,
-    post: MethodEndpoint<S, B, E>,
-    put: MethodEndpoint<S, B, E>,
-    trace: MethodEndpoint<S, B, E>,
-    fallback: Fallback<S, B, E>,
->>>>>>> d87dac66
     allow_header: AllowHeader,
 }
 
