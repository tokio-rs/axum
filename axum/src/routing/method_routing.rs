//! Route to services and handlers based on HTTP methods.

use super::{future::InfallibleRouteFuture, IntoMakeService};
#[cfg(feature = "tokio")]
use crate::extract::connect_info::IntoMakeServiceWithConnectInfo;
use crate::{
    body::{Body, Bytes, HttpBody},
    boxed::BoxedIntoRoute,
    error_handling::{HandleError, HandleErrorLayer},
    handler::Handler,
    http::{Method, StatusCode},
    response::Response,
    routing::{future::RouteFuture, Fallback, MethodFilter, Route},
};
<<<<<<< HEAD
use axum_core::{extract::Request, response::IntoResponse, BoxError};
=======
use axum_core::{response::IntoResponse, BoxError};
>>>>>>> c8cd23ff
use bytes::BytesMut;
use std::{
    convert::Infallible,
    fmt,
    task::{Context, Poll},
};
use tower::{service_fn, util::MapResponseLayer};
use tower_layer::Layer;
use tower_service::Service;

macro_rules! top_level_service_fn {
    (
        $name:ident, GET
    ) => {
        top_level_service_fn!(
            /// Route `GET` requests to the given service.
            ///
            /// # Example
            ///
            /// ```rust
            /// use axum::{
            ///     extract::Request,
            ///     Router,
            ///     routing::get_service,
            ///     body::Body,
            /// };
            /// use http::Response;
            /// use std::convert::Infallible;
            ///
            /// let service = tower::service_fn(|request: Request| async {
            ///     Ok::<_, Infallible>(Response::new(Body::empty()))
            /// });
            ///
            /// // Requests to `GET /` will go to `service`.
            /// let app = Router::new().route("/", get_service(service));
            /// # async {
            /// # axum::Server::bind(&"".parse().unwrap()).serve(app.into_make_service()).await.unwrap();
            /// # };
            /// ```
            ///
            /// Note that `get` routes will also be called for `HEAD` requests but will have
            /// the response body removed. Make sure to add explicit `HEAD` routes
            /// afterwards.
            $name,
            GET
        );
    };

    (
        $name:ident, $method:ident
    ) => {
        top_level_service_fn!(
            #[doc = concat!("Route `", stringify!($method) ,"` requests to the given service.")]
            ///
            /// See [`get_service`] for an example.
            $name,
            $method
        );
    };

    (
        $(#[$m:meta])+
        $name:ident, $method:ident
    ) => {
        $(#[$m])+
        pub fn $name<T, S>(svc: T) -> MethodRouter<S, T::Error>
        where
<<<<<<< HEAD
            T: Service<Request> + Clone + Send + 'static,
=======
            T: Service<Request<Body>> + Clone + Send + 'static,
>>>>>>> c8cd23ff
            T::Response: IntoResponse + 'static,
            T::Future: Send + 'static,
            S: Clone,
        {
            on_service(MethodFilter::$method, svc)
        }
    };
}

macro_rules! top_level_handler_fn {
    (
        $name:ident, GET
    ) => {
        top_level_handler_fn!(
            /// Route `GET` requests to the given handler.
            ///
            /// # Example
            ///
            /// ```rust
            /// use axum::{
            ///     routing::get,
            ///     Router,
            /// };
            ///
            /// async fn handler() {}
            ///
            /// // Requests to `GET /` will go to `handler`.
            /// let app = Router::new().route("/", get(handler));
            /// # async {
            /// # axum::Server::bind(&"".parse().unwrap()).serve(app.into_make_service()).await.unwrap();
            /// # };
            /// ```
            ///
            /// Note that `get` routes will also be called for `HEAD` requests but will have
            /// the response body removed. Make sure to add explicit `HEAD` routes
            /// afterwards.
            $name,
            GET
        );
    };

    (
        $name:ident, $method:ident
    ) => {
        top_level_handler_fn!(
            #[doc = concat!("Route `", stringify!($method) ,"` requests to the given handler.")]
            ///
            /// See [`get`] for an example.
            $name,
            $method
        );
    };

    (
        $(#[$m:meta])+
        $name:ident, $method:ident
    ) => {
        $(#[$m])+
        pub fn $name<H, T, S>(handler: H) -> MethodRouter<S, Infallible>
        where
            H: Handler<T, S>,
            T: 'static,
            S: Clone + Send + Sync + 'static,
        {
            on(MethodFilter::$method, handler)
        }
    };
}

macro_rules! chained_service_fn {
    (
        $name:ident, GET
    ) => {
        chained_service_fn!(
            /// Chain an additional service that will only accept `GET` requests.
            ///
            /// # Example
            ///
            /// ```rust
            /// use axum::{
            ///     extract::Request,
            ///     Router,
            ///     routing::post_service,
            ///     body::Body,
            /// };
            /// use http::Response;
            /// use std::convert::Infallible;
            ///
            /// let service = tower::service_fn(|request: Request| async {
            ///     Ok::<_, Infallible>(Response::new(Body::empty()))
            /// });
            ///
            /// let other_service = tower::service_fn(|request: Request| async {
            ///     Ok::<_, Infallible>(Response::new(Body::empty()))
            /// });
            ///
            /// // Requests to `POST /` will go to `service` and `GET /` will go to
            /// // `other_service`.
            /// let app = Router::new().route("/", post_service(service).get_service(other_service));
            /// # async {
            /// # axum::Server::bind(&"".parse().unwrap()).serve(app.into_make_service()).await.unwrap();
            /// # };
            /// ```
            ///
            /// Note that `get` routes will also be called for `HEAD` requests but will have
            /// the response body removed. Make sure to add explicit `HEAD` routes
            /// afterwards.
            $name,
            GET
        );
    };

    (
        $name:ident, $method:ident
    ) => {
        chained_service_fn!(
            #[doc = concat!("Chain an additional service that will only accept `", stringify!($method),"` requests.")]
            ///
            /// See [`MethodRouter::get_service`] for an example.
            $name,
            $method
        );
    };

    (
        $(#[$m:meta])+
        $name:ident, $method:ident
    ) => {
        $(#[$m])+
        #[track_caller]
        pub fn $name<T>(self, svc: T) -> Self
        where
<<<<<<< HEAD
            T: Service<Request, Error = E>
=======
            T: Service<Request<Body>, Error = E>
>>>>>>> c8cd23ff
                + Clone
                + Send
                + 'static,
            T::Response: IntoResponse + 'static,
            T::Future: Send + 'static,
        {
            self.on_service(MethodFilter::$method, svc)
        }
    };
}

macro_rules! chained_handler_fn {
    (
        $name:ident, GET
    ) => {
        chained_handler_fn!(
            /// Chain an additional handler that will only accept `GET` requests.
            ///
            /// # Example
            ///
            /// ```rust
            /// use axum::{routing::post, Router};
            ///
            /// async fn handler() {}
            ///
            /// async fn other_handler() {}
            ///
            /// // Requests to `POST /` will go to `handler` and `GET /` will go to
            /// // `other_handler`.
            /// let app = Router::new().route("/", post(handler).get(other_handler));
            /// # async {
            /// # axum::Server::bind(&"".parse().unwrap()).serve(app.into_make_service()).await.unwrap();
            /// # };
            /// ```
            ///
            /// Note that `get` routes will also be called for `HEAD` requests but will have
            /// the response body removed. Make sure to add explicit `HEAD` routes
            /// afterwards.
            $name,
            GET
        );
    };

    (
        $name:ident, $method:ident
    ) => {
        chained_handler_fn!(
            #[doc = concat!("Chain an additional handler that will only accept `", stringify!($method),"` requests.")]
            ///
            /// See [`MethodRouter::get`] for an example.
            $name,
            $method
        );
    };

    (
        $(#[$m:meta])+
        $name:ident, $method:ident
    ) => {
        $(#[$m])+
        #[track_caller]
        pub fn $name<H, T>(self, handler: H) -> Self
        where
            H: Handler<T, S>,
            T: 'static,
            S: Send + Sync + 'static,
        {
            self.on(MethodFilter::$method, handler)
        }
    };
}

top_level_service_fn!(delete_service, DELETE);
top_level_service_fn!(get_service, GET);
top_level_service_fn!(head_service, HEAD);
top_level_service_fn!(options_service, OPTIONS);
top_level_service_fn!(patch_service, PATCH);
top_level_service_fn!(post_service, POST);
top_level_service_fn!(put_service, PUT);
top_level_service_fn!(trace_service, TRACE);

/// Route requests with the given method to the service.
///
/// # Example
///
/// ```rust
/// use axum::{
///     extract::Request,
///     routing::on,
///     Router,
///     body::Body,
///     routing::{MethodFilter, on_service},
/// };
/// use http::Response;
/// use std::convert::Infallible;
///
/// let service = tower::service_fn(|request: Request| async {
///     Ok::<_, Infallible>(Response::new(Body::empty()))
/// });
///
/// // Requests to `POST /` will go to `service`.
/// let app = Router::new().route("/", on_service(MethodFilter::POST, service));
/// # async {
/// # axum::Server::bind(&"".parse().unwrap()).serve(app.into_make_service()).await.unwrap();
/// # };
/// ```
pub fn on_service<T, S>(filter: MethodFilter, svc: T) -> MethodRouter<S, T::Error>
where
<<<<<<< HEAD
    T: Service<Request> + Clone + Send + 'static,
=======
    T: Service<Request<Body>> + Clone + Send + 'static,
>>>>>>> c8cd23ff
    T::Response: IntoResponse + 'static,
    T::Future: Send + 'static,
    S: Clone,
{
    MethodRouter::new().on_service(filter, svc)
}

/// Route requests to the given service regardless of its method.
///
/// # Example
///
/// ```rust
/// use axum::{
///     extract::Request,
///     Router,
///     routing::any_service,
///     body::Body,
/// };
/// use http::Response;
/// use std::convert::Infallible;
///
/// let service = tower::service_fn(|request: Request| async {
///     Ok::<_, Infallible>(Response::new(Body::empty()))
/// });
///
/// // All requests to `/` will go to `service`.
/// let app = Router::new().route("/", any_service(service));
/// # async {
/// # axum::Server::bind(&"".parse().unwrap()).serve(app.into_make_service()).await.unwrap();
/// # };
/// ```
///
/// Additional methods can still be chained:
///
/// ```rust
/// use axum::{
///     extract::Request,
///     Router,
///     routing::any_service,
///     body::Body,
/// };
/// use http::Response;
/// use std::convert::Infallible;
///
/// let service = tower::service_fn(|request: Request| async {
///     # Ok::<_, Infallible>(Response::new(Body::empty()))
///     // ...
/// });
///
/// let other_service = tower::service_fn(|request: Request| async {
///     # Ok::<_, Infallible>(Response::new(Body::empty()))
///     // ...
/// });
///
/// // `POST /` goes to `other_service`. All other requests go to `service`
/// let app = Router::new().route("/", any_service(service).post_service(other_service));
/// # async {
/// # axum::Server::bind(&"".parse().unwrap()).serve(app.into_make_service()).await.unwrap();
/// # };
/// ```
pub fn any_service<T, S>(svc: T) -> MethodRouter<S, T::Error>
where
<<<<<<< HEAD
    T: Service<Request> + Clone + Send + 'static,
=======
    T: Service<Request<Body>> + Clone + Send + 'static,
>>>>>>> c8cd23ff
    T::Response: IntoResponse + 'static,
    T::Future: Send + 'static,
    S: Clone,
{
    MethodRouter::new()
        .fallback_service(svc)
        .skip_allow_header()
}

top_level_handler_fn!(delete, DELETE);
top_level_handler_fn!(get, GET);
top_level_handler_fn!(head, HEAD);
top_level_handler_fn!(options, OPTIONS);
top_level_handler_fn!(patch, PATCH);
top_level_handler_fn!(post, POST);
top_level_handler_fn!(put, PUT);
top_level_handler_fn!(trace, TRACE);

/// Route requests with the given method to the handler.
///
/// # Example
///
/// ```rust
/// use axum::{
///     routing::on,
///     Router,
///     routing::MethodFilter,
/// };
///
/// async fn handler() {}
///
/// // Requests to `POST /` will go to `handler`.
/// let app = Router::new().route("/", on(MethodFilter::POST, handler));
/// # async {
/// # axum::Server::bind(&"".parse().unwrap()).serve(app.into_make_service()).await.unwrap();
/// # };
/// ```
pub fn on<H, T, S>(filter: MethodFilter, handler: H) -> MethodRouter<S, Infallible>
where
    H: Handler<T, S>,
    T: 'static,
    S: Clone + Send + Sync + 'static,
{
    MethodRouter::new().on(filter, handler)
}

/// Route requests with the given handler regardless of the method.
///
/// # Example
///
/// ```rust
/// use axum::{
///     routing::any,
///     Router,
/// };
///
/// async fn handler() {}
///
/// // All requests to `/` will go to `handler`.
/// let app = Router::new().route("/", any(handler));
/// # async {
/// # axum::Server::bind(&"".parse().unwrap()).serve(app.into_make_service()).await.unwrap();
/// # };
/// ```
///
/// Additional methods can still be chained:
///
/// ```rust
/// use axum::{
///     routing::any,
///     Router,
/// };
///
/// async fn handler() {}
///
/// async fn other_handler() {}
///
/// // `POST /` goes to `other_handler`. All other requests go to `handler`
/// let app = Router::new().route("/", any(handler).post(other_handler));
/// # async {
/// # axum::Server::bind(&"".parse().unwrap()).serve(app.into_make_service()).await.unwrap();
/// # };
/// ```
pub fn any<H, T, S>(handler: H) -> MethodRouter<S, Infallible>
where
    H: Handler<T, S>,
    T: 'static,
    S: Clone + Send + Sync + 'static,
{
    MethodRouter::new().fallback(handler).skip_allow_header()
}

/// A [`Service`] that accepts requests based on a [`MethodFilter`] and
/// allows chaining additional handlers and services.
///
/// # When does `MethodRouter` implement [`Service`]?
///
/// Whether or not `MethodRouter` implements [`Service`] depends on the state type it requires.
///
/// ```
/// use tower::Service;
/// use axum::{routing::get, extract::{State, Request}, body::Body};
///
/// // this `MethodRouter` doesn't require any state, i.e. the state is `()`,
/// let method_router = get(|| async {});
/// // and thus it implements `Service`
/// assert_service(method_router);
///
/// // this requires a `String` and doesn't implement `Service`
/// let method_router = get(|_: State<String>| async {});
/// // until you provide the `String` with `.with_state(...)`
/// let method_router_with_state = method_router.with_state(String::new());
/// // and then it implements `Service`
/// assert_service(method_router_with_state);
///
/// // helper to check that a value implements `Service`
/// fn assert_service<S>(service: S)
/// where
///     S: Service<Request>,
/// {}
/// ```
<<<<<<< HEAD
=======
#[must_use]
>>>>>>> c8cd23ff
pub struct MethodRouter<S = (), E = Infallible> {
    get: MethodEndpoint<S, E>,
    head: MethodEndpoint<S, E>,
    delete: MethodEndpoint<S, E>,
    options: MethodEndpoint<S, E>,
    patch: MethodEndpoint<S, E>,
    post: MethodEndpoint<S, E>,
    put: MethodEndpoint<S, E>,
    trace: MethodEndpoint<S, E>,
    fallback: Fallback<S, E>,
    allow_header: AllowHeader,
}

#[derive(Clone, Debug)]
enum AllowHeader {
    /// No `Allow` header value has been built-up yet. This is the default state
    None,
    /// Don't set an `Allow` header. This is used when `any` or `any_service` are called.
    Skip,
    /// The current value of the `Allow` header.
    Bytes(BytesMut),
}

impl AllowHeader {
    fn merge(self, other: Self) -> Self {
        match (self, other) {
            (AllowHeader::Skip, _) | (_, AllowHeader::Skip) => AllowHeader::Skip,
            (AllowHeader::None, AllowHeader::None) => AllowHeader::None,
            (AllowHeader::None, AllowHeader::Bytes(pick)) => AllowHeader::Bytes(pick),
            (AllowHeader::Bytes(pick), AllowHeader::None) => AllowHeader::Bytes(pick),
            (AllowHeader::Bytes(mut a), AllowHeader::Bytes(b)) => {
                a.extend_from_slice(b",");
                a.extend_from_slice(&b);
                AllowHeader::Bytes(a)
            }
        }
    }
}

impl<S, E> fmt::Debug for MethodRouter<S, E> {
    fn fmt(&self, f: &mut fmt::Formatter<'_>) -> fmt::Result {
        f.debug_struct("MethodRouter")
            .field("get", &self.get)
            .field("head", &self.head)
            .field("delete", &self.delete)
            .field("options", &self.options)
            .field("patch", &self.patch)
            .field("post", &self.post)
            .field("put", &self.put)
            .field("trace", &self.trace)
            .field("fallback", &self.fallback)
            .field("allow_header", &self.allow_header)
            .finish()
    }
}

impl<S> MethodRouter<S, Infallible>
where
    S: Clone,
{
    /// Chain an additional handler that will accept requests matching the given
    /// `MethodFilter`.
    ///
    /// # Example
    ///
    /// ```rust
    /// use axum::{
    ///     routing::get,
    ///     Router,
    ///     routing::MethodFilter
    /// };
    ///
    /// async fn handler() {}
    ///
    /// async fn other_handler() {}
    ///
    /// // Requests to `GET /` will go to `handler` and `DELETE /` will go to
    /// // `other_handler`
    /// let app = Router::new().route("/", get(handler).on(MethodFilter::DELETE, other_handler));
    /// # async {
    /// # axum::Server::bind(&"".parse().unwrap()).serve(app.into_make_service()).await.unwrap();
    /// # };
    /// ```
    #[track_caller]
    pub fn on<H, T>(self, filter: MethodFilter, handler: H) -> Self
    where
        H: Handler<T, S>,
        T: 'static,
        S: Send + Sync + 'static,
    {
        self.on_endpoint(
            filter,
            MethodEndpoint::BoxedHandler(BoxedIntoRoute::from_handler(handler)),
        )
    }

    chained_handler_fn!(delete, DELETE);
    chained_handler_fn!(get, GET);
    chained_handler_fn!(head, HEAD);
    chained_handler_fn!(options, OPTIONS);
    chained_handler_fn!(patch, PATCH);
    chained_handler_fn!(post, POST);
    chained_handler_fn!(put, PUT);
    chained_handler_fn!(trace, TRACE);

    /// Add a fallback [`Handler`] to the router.
    pub fn fallback<H, T>(mut self, handler: H) -> Self
    where
        H: Handler<T, S>,
        T: 'static,
        S: Send + Sync + 'static,
    {
        self.fallback = Fallback::BoxedHandler(BoxedIntoRoute::from_handler(handler));
        self
    }
}

impl MethodRouter<(), Infallible> {
    /// Convert the handler into a [`MakeService`].
    ///
    /// This allows you to serve a single handler if you don't need any routing:
    ///
    /// ```rust
    /// use axum::{
    ///     Server,
    ///     handler::Handler,
    ///     http::{Uri, Method},
    ///     response::IntoResponse,
    ///     routing::get,
    /// };
    /// use std::net::SocketAddr;
    ///
    /// async fn handler(method: Method, uri: Uri, body: String) -> String {
    ///     format!("received `{} {}` with body `{:?}`", method, uri, body)
    /// }
    ///
    /// let router = get(handler).post(handler);
    ///
    /// # async {
    /// Server::bind(&SocketAddr::from(([127, 0, 0, 1], 3000)))
    ///     .serve(router.into_make_service())
    ///     .await?;
    /// # Ok::<_, hyper::Error>(())
    /// # };
    /// ```
    ///
    /// [`MakeService`]: tower::make::MakeService
    pub fn into_make_service(self) -> IntoMakeService<Self> {
        IntoMakeService::new(self.with_state(()))
    }

    /// Convert the router into a [`MakeService`] which stores information
    /// about the incoming connection.
    ///
    /// See [`Router::into_make_service_with_connect_info`] for more details.
    ///
    /// ```rust
    /// use axum::{
    ///     Server,
    ///     handler::Handler,
    ///     response::IntoResponse,
    ///     extract::ConnectInfo,
    ///     routing::get,
    /// };
    /// use std::net::SocketAddr;
    ///
    /// async fn handler(ConnectInfo(addr): ConnectInfo<SocketAddr>) -> String {
    ///     format!("Hello {}", addr)
    /// }
    ///
    /// let router = get(handler).post(handler);
    ///
    /// # async {
    /// Server::bind(&SocketAddr::from(([127, 0, 0, 1], 3000)))
    ///     .serve(router.into_make_service_with_connect_info::<SocketAddr>())
    ///     .await?;
    /// # Ok::<_, hyper::Error>(())
    /// # };
    /// ```
    ///
    /// [`MakeService`]: tower::make::MakeService
    /// [`Router::into_make_service_with_connect_info`]: crate::routing::Router::into_make_service_with_connect_info
    #[cfg(feature = "tokio")]
    pub fn into_make_service_with_connect_info<C>(self) -> IntoMakeServiceWithConnectInfo<Self, C> {
        IntoMakeServiceWithConnectInfo::new(self.with_state(()))
    }
}

impl<S, E> MethodRouter<S, E>
where
    S: Clone,
{
    /// Create a default `MethodRouter` that will respond with `405 Method Not Allowed` to all
    /// requests.
    pub fn new() -> Self {
<<<<<<< HEAD
        let fallback = Route::new(service_fn(|_: Request| async {
=======
        let fallback = Route::new(service_fn(|_: Request<Body>| async {
>>>>>>> c8cd23ff
            Ok(StatusCode::METHOD_NOT_ALLOWED.into_response())
        }));

        Self {
            get: MethodEndpoint::None,
            head: MethodEndpoint::None,
            delete: MethodEndpoint::None,
            options: MethodEndpoint::None,
            patch: MethodEndpoint::None,
            post: MethodEndpoint::None,
            put: MethodEndpoint::None,
            trace: MethodEndpoint::None,
            allow_header: AllowHeader::None,
            fallback: Fallback::Default(fallback),
        }
    }

    /// Provide the state for the router.
    pub fn with_state<S2>(self, state: S) -> MethodRouter<S2, E> {
        MethodRouter {
            get: self.get.with_state(&state),
            head: self.head.with_state(&state),
            delete: self.delete.with_state(&state),
            options: self.options.with_state(&state),
            patch: self.patch.with_state(&state),
            post: self.post.with_state(&state),
            put: self.put.with_state(&state),
            trace: self.trace.with_state(&state),
            allow_header: self.allow_header,
            fallback: self.fallback.with_state(state),
        }
    }

    /// Chain an additional service that will accept requests matching the given
    /// `MethodFilter`.
    ///
    /// # Example
    ///
    /// ```rust
    /// use axum::{
    ///     extract::Request,
    ///     Router,
    ///     routing::{MethodFilter, on_service},
    ///     body::Body,
    /// };
    /// use http::Response;
    /// use std::convert::Infallible;
    ///
    /// let service = tower::service_fn(|request: Request| async {
    ///     Ok::<_, Infallible>(Response::new(Body::empty()))
    /// });
    ///
    /// // Requests to `DELETE /` will go to `service`
    /// let app = Router::new().route("/", on_service(MethodFilter::DELETE, service));
    /// # async {
    /// # axum::Server::bind(&"".parse().unwrap()).serve(app.into_make_service()).await.unwrap();
    /// # };
    /// ```
    #[track_caller]
    pub fn on_service<T>(self, filter: MethodFilter, svc: T) -> Self
    where
<<<<<<< HEAD
        T: Service<Request, Error = E> + Clone + Send + 'static,
=======
        T: Service<Request<Body>, Error = E> + Clone + Send + 'static,
>>>>>>> c8cd23ff
        T::Response: IntoResponse + 'static,
        T::Future: Send + 'static,
    {
        self.on_endpoint(filter, MethodEndpoint::Route(Route::new(svc)))
    }

    #[track_caller]
    fn on_endpoint(mut self, filter: MethodFilter, endpoint: MethodEndpoint<S, E>) -> Self {
        // written as a separate function to generate less IR
        #[track_caller]
        fn set_endpoint<S, E>(
            method_name: &str,
            out: &mut MethodEndpoint<S, E>,
            endpoint: &MethodEndpoint<S, E>,
            endpoint_filter: MethodFilter,
            filter: MethodFilter,
            allow_header: &mut AllowHeader,
            methods: &[&'static str],
        ) where
            MethodEndpoint<S, E>: Clone,
            S: Clone,
        {
            if endpoint_filter.contains(filter) {
                if out.is_some() {
                    panic!(
                        "Overlapping method route. Cannot add two method routes that both handle \
                         `{method_name}`",
                    )
                }
                *out = endpoint.clone();
                for method in methods {
                    append_allow_header(allow_header, method);
                }
            }
        }

        set_endpoint(
            "GET",
            &mut self.get,
            &endpoint,
            filter,
            MethodFilter::GET,
            &mut self.allow_header,
            &["GET", "HEAD"],
        );

        set_endpoint(
            "HEAD",
            &mut self.head,
            &endpoint,
            filter,
            MethodFilter::HEAD,
            &mut self.allow_header,
            &["HEAD"],
        );

        set_endpoint(
            "TRACE",
            &mut self.trace,
            &endpoint,
            filter,
            MethodFilter::TRACE,
            &mut self.allow_header,
            &["TRACE"],
        );

        set_endpoint(
            "PUT",
            &mut self.put,
            &endpoint,
            filter,
            MethodFilter::PUT,
            &mut self.allow_header,
            &["PUT"],
        );

        set_endpoint(
            "POST",
            &mut self.post,
            &endpoint,
            filter,
            MethodFilter::POST,
            &mut self.allow_header,
            &["POST"],
        );

        set_endpoint(
            "PATCH",
            &mut self.patch,
            &endpoint,
            filter,
            MethodFilter::PATCH,
            &mut self.allow_header,
            &["PATCH"],
        );

        set_endpoint(
            "OPTIONS",
            &mut self.options,
            &endpoint,
            filter,
            MethodFilter::OPTIONS,
            &mut self.allow_header,
            &["OPTIONS"],
        );

        set_endpoint(
            "DELETE",
            &mut self.delete,
            &endpoint,
            filter,
            MethodFilter::DELETE,
            &mut self.allow_header,
            &["DELETE"],
        );

        self
    }

    chained_service_fn!(delete_service, DELETE);
    chained_service_fn!(get_service, GET);
    chained_service_fn!(head_service, HEAD);
    chained_service_fn!(options_service, OPTIONS);
    chained_service_fn!(patch_service, PATCH);
    chained_service_fn!(post_service, POST);
    chained_service_fn!(put_service, PUT);
    chained_service_fn!(trace_service, TRACE);

    #[doc = include_str!("../docs/method_routing/fallback.md")]
    pub fn fallback_service<T>(mut self, svc: T) -> Self
    where
<<<<<<< HEAD
        T: Service<Request, Error = E> + Clone + Send + 'static,
=======
        T: Service<Request<Body>, Error = E> + Clone + Send + 'static,
>>>>>>> c8cd23ff
        T::Response: IntoResponse + 'static,
        T::Future: Send + 'static,
    {
        self.fallback = Fallback::Service(Route::new(svc));
        self
    }

    #[doc = include_str!("../docs/method_routing/layer.md")]
    pub fn layer<L, NewError>(self, layer: L) -> MethodRouter<S, NewError>
    where
        L: Layer<Route<E>> + Clone + Send + 'static,
<<<<<<< HEAD
        L::Service: Service<Request> + Clone + Send + 'static,
        <L::Service as Service<Request>>::Response: IntoResponse + 'static,
        <L::Service as Service<Request>>::Error: Into<NewError> + 'static,
        <L::Service as Service<Request>>::Future: Send + 'static,
=======
        L::Service: Service<Request<Body>> + Clone + Send + 'static,
        <L::Service as Service<Request<Body>>>::Response: IntoResponse + 'static,
        <L::Service as Service<Request<Body>>>::Error: Into<NewError> + 'static,
        <L::Service as Service<Request<Body>>>::Future: Send + 'static,
>>>>>>> c8cd23ff
        E: 'static,
        S: 'static,
        NewError: 'static,
    {
        let layer_fn = move |route: Route<E>| route.layer(layer.clone());

        MethodRouter {
            get: self.get.map(layer_fn.clone()),
            head: self.head.map(layer_fn.clone()),
            delete: self.delete.map(layer_fn.clone()),
            options: self.options.map(layer_fn.clone()),
            patch: self.patch.map(layer_fn.clone()),
            post: self.post.map(layer_fn.clone()),
            put: self.put.map(layer_fn.clone()),
            trace: self.trace.map(layer_fn.clone()),
            fallback: self.fallback.map(layer_fn),
            allow_header: self.allow_header,
        }
    }

    #[doc = include_str!("../docs/method_routing/route_layer.md")]
    #[track_caller]
    pub fn route_layer<L>(mut self, layer: L) -> MethodRouter<S, E>
    where
        L: Layer<Route<E>> + Clone + Send + 'static,
<<<<<<< HEAD
        L::Service: Service<Request, Error = E> + Clone + Send + 'static,
        <L::Service as Service<Request>>::Response: IntoResponse + 'static,
        <L::Service as Service<Request>>::Future: Send + 'static,
=======
        L::Service: Service<Request<Body>, Error = E> + Clone + Send + 'static,
        <L::Service as Service<Request<Body>>>::Response: IntoResponse + 'static,
        <L::Service as Service<Request<Body>>>::Future: Send + 'static,
>>>>>>> c8cd23ff
        E: 'static,
        S: 'static,
    {
        if self.get.is_none()
            && self.head.is_none()
            && self.delete.is_none()
            && self.options.is_none()
            && self.patch.is_none()
            && self.post.is_none()
            && self.put.is_none()
            && self.trace.is_none()
        {
            panic!(
                "Adding a route_layer before any routes is a no-op. \
                 Add the routes you want the layer to apply to first."
            );
        }

        let layer_fn = move |svc| {
            let svc = layer.layer(svc);
            let svc = MapResponseLayer::new(IntoResponse::into_response).layer(svc);
            Route::new(svc)
        };

        self.get = self.get.map(layer_fn.clone());
        self.head = self.head.map(layer_fn.clone());
        self.delete = self.delete.map(layer_fn.clone());
        self.options = self.options.map(layer_fn.clone());
        self.patch = self.patch.map(layer_fn.clone());
        self.post = self.post.map(layer_fn.clone());
        self.put = self.put.map(layer_fn.clone());
        self.trace = self.trace.map(layer_fn);

        self
    }

    #[track_caller]
    pub(crate) fn merge_for_path(mut self, path: Option<&str>, other: MethodRouter<S, E>) -> Self {
        // written using inner functions to generate less IR
        #[track_caller]
        fn merge_inner<S, E>(
            path: Option<&str>,
            name: &str,
            first: MethodEndpoint<S, E>,
            second: MethodEndpoint<S, E>,
        ) -> MethodEndpoint<S, E> {
            match (first, second) {
                (MethodEndpoint::None, MethodEndpoint::None) => MethodEndpoint::None,
                (pick, MethodEndpoint::None) | (MethodEndpoint::None, pick) => pick,
                _ => {
                    if let Some(path) = path {
                        panic!(
                            "Overlapping method route. Handler for `{name} {path}` already exists"
                        );
                    } else {
                        panic!(
                            "Overlapping method route. Cannot merge two method routes that both \
                             define `{name}`"
                        );
                    }
                }
            }
        }

        self.get = merge_inner(path, "GET", self.get, other.get);
        self.head = merge_inner(path, "HEAD", self.head, other.head);
        self.delete = merge_inner(path, "DELETE", self.delete, other.delete);
        self.options = merge_inner(path, "OPTIONS", self.options, other.options);
        self.patch = merge_inner(path, "PATCH", self.patch, other.patch);
        self.post = merge_inner(path, "POST", self.post, other.post);
        self.put = merge_inner(path, "PUT", self.put, other.put);
        self.trace = merge_inner(path, "TRACE", self.trace, other.trace);

        self.fallback = self
            .fallback
            .merge(other.fallback)
            .expect("Cannot merge two `MethodRouter`s that both have a fallback");

        self.allow_header = self.allow_header.merge(other.allow_header);

        self
    }

    #[doc = include_str!("../docs/method_routing/merge.md")]
    #[track_caller]
    pub fn merge(self, other: MethodRouter<S, E>) -> Self {
        self.merge_for_path(None, other)
    }

    /// Apply a [`HandleErrorLayer`].
    ///
    /// This is a convenience method for doing `self.layer(HandleErrorLayer::new(f))`.
    pub fn handle_error<F, T>(self, f: F) -> MethodRouter<S, Infallible>
    where
        F: Clone + Send + Sync + 'static,
<<<<<<< HEAD
        HandleError<Route<E>, F, T>: Service<Request, Error = Infallible>,
        <HandleError<Route<E>, F, T> as Service<Request>>::Future: Send,
        <HandleError<Route<E>, F, T> as Service<Request>>::Response: IntoResponse + Send,
=======
        HandleError<Route<E>, F, T>: Service<Request<Body>, Error = Infallible>,
        <HandleError<Route<E>, F, T> as Service<Request<Body>>>::Future: Send,
        <HandleError<Route<E>, F, T> as Service<Request<Body>>>::Response: IntoResponse + Send,
>>>>>>> c8cd23ff
        T: 'static,
        E: 'static,
        S: 'static,
    {
        self.layer(HandleErrorLayer::new(f))
    }

    fn skip_allow_header(mut self) -> Self {
        self.allow_header = AllowHeader::Skip;
        self
    }

<<<<<<< HEAD
    pub(crate) fn call_with_state(&mut self, req: Request, state: S) -> RouteFuture<E> {
=======
    pub(crate) fn call_with_state(&mut self, req: Request<Body>, state: S) -> RouteFuture<E> {
>>>>>>> c8cd23ff
        macro_rules! call {
            (
                $req:expr,
                $method:expr,
                $method_variant:ident,
                $svc:expr
            ) => {
                if $method == Method::$method_variant {
                    match $svc {
                        MethodEndpoint::None => {}
                        MethodEndpoint::Route(route) => {
                            return RouteFuture::from_future(route.oneshot_inner($req))
                                .strip_body($method == Method::HEAD);
                        }
                        MethodEndpoint::BoxedHandler(handler) => {
                            let mut route = handler.clone().into_route(state);
                            return RouteFuture::from_future(route.oneshot_inner($req))
                                .strip_body($method == Method::HEAD);
                        }
                    }
                }
            };
        }

        let method = req.method().clone();

        // written with a pattern match like this to ensure we call all routes
        let Self {
            get,
            head,
            delete,
            options,
            patch,
            post,
            put,
            trace,
            fallback,
            allow_header,
        } = self;

        call!(req, method, HEAD, head);
        call!(req, method, HEAD, get);
        call!(req, method, GET, get);
        call!(req, method, POST, post);
        call!(req, method, OPTIONS, options);
        call!(req, method, PATCH, patch);
        call!(req, method, PUT, put);
        call!(req, method, DELETE, delete);
        call!(req, method, TRACE, trace);

        let future = match fallback {
            Fallback::Default(route) | Fallback::Service(route) => {
                RouteFuture::from_future(route.oneshot_inner(req))
            }
            Fallback::BoxedHandler(handler) => {
                let mut route = handler.clone().into_route(state);
                RouteFuture::from_future(route.oneshot_inner(req))
            }
        };

        match allow_header {
            AllowHeader::None => future.allow_header(Bytes::new()),
            AllowHeader::Skip => future,
            AllowHeader::Bytes(allow_header) => future.allow_header(allow_header.clone().freeze()),
        }
    }
}

fn append_allow_header(allow_header: &mut AllowHeader, method: &'static str) {
    match allow_header {
        AllowHeader::None => {
            *allow_header = AllowHeader::Bytes(BytesMut::from(method));
        }
        AllowHeader::Skip => {}
        AllowHeader::Bytes(allow_header) => {
            if let Ok(s) = std::str::from_utf8(allow_header) {
                if !s.contains(method) {
                    allow_header.extend_from_slice(b",");
                    allow_header.extend_from_slice(method.as_bytes());
                }
            } else {
                #[cfg(debug_assertions)]
                panic!("`allow_header` contained invalid uft-8. This should never happen")
            }
        }
    }
}

impl<S, E> Clone for MethodRouter<S, E> {
    fn clone(&self) -> Self {
        Self {
            get: self.get.clone(),
            head: self.head.clone(),
            delete: self.delete.clone(),
            options: self.options.clone(),
            patch: self.patch.clone(),
            post: self.post.clone(),
            put: self.put.clone(),
            trace: self.trace.clone(),
            fallback: self.fallback.clone(),
            allow_header: self.allow_header.clone(),
        }
    }
}

impl<S, E> Default for MethodRouter<S, E>
where
    S: Clone,
{
    fn default() -> Self {
        Self::new()
    }
}

enum MethodEndpoint<S, E> {
    None,
    Route(Route<E>),
    BoxedHandler(BoxedIntoRoute<S, E>),
}

impl<S, E> MethodEndpoint<S, E>
where
    S: Clone,
{
    fn is_some(&self) -> bool {
        matches!(self, Self::Route(_) | Self::BoxedHandler(_))
    }

    fn is_none(&self) -> bool {
        matches!(self, Self::None)
    }

    fn map<F, E2>(self, f: F) -> MethodEndpoint<S, E2>
    where
        S: 'static,
        E: 'static,
        F: FnOnce(Route<E>) -> Route<E2> + Clone + Send + 'static,
        E2: 'static,
    {
        match self {
            Self::None => MethodEndpoint::None,
            Self::Route(route) => MethodEndpoint::Route(f(route)),
            Self::BoxedHandler(handler) => MethodEndpoint::BoxedHandler(handler.map(f)),
        }
    }

    fn with_state<S2>(self, state: &S) -> MethodEndpoint<S2, E> {
        match self {
            MethodEndpoint::None => MethodEndpoint::None,
            MethodEndpoint::Route(route) => MethodEndpoint::Route(route),
            MethodEndpoint::BoxedHandler(handler) => {
                MethodEndpoint::Route(handler.into_route(state.clone()))
            }
        }
    }
}

impl<S, E> Clone for MethodEndpoint<S, E> {
    fn clone(&self) -> Self {
        match self {
            Self::None => Self::None,
            Self::Route(inner) => Self::Route(inner.clone()),
            Self::BoxedHandler(inner) => Self::BoxedHandler(inner.clone()),
        }
    }
}

impl<S, E> fmt::Debug for MethodEndpoint<S, E> {
    fn fmt(&self, f: &mut fmt::Formatter<'_>) -> fmt::Result {
        match self {
            Self::None => f.debug_tuple("None").finish(),
            Self::Route(inner) => inner.fmt(f),
            Self::BoxedHandler(_) => f.debug_tuple("BoxedHandler").finish(),
        }
    }
}

impl<B, E> Service<Request<B>> for MethodRouter<(), E>
where
    B: HttpBody<Data = Bytes> + Send + 'static,
    B::Error: Into<BoxError>,
{
    type Response = Response;
    type Error = E;
    type Future = RouteFuture<E>;

    #[inline]
    fn poll_ready(&mut self, _cx: &mut Context<'_>) -> Poll<Result<(), Self::Error>> {
        Poll::Ready(Ok(()))
    }

    #[inline]
    fn call(&mut self, req: Request<B>) -> Self::Future {
        let req = req.map(Body::new);
        self.call_with_state(req, ())
    }
}

impl<S> Handler<(), S> for MethodRouter<S>
where
    S: Clone + 'static,
{
    type Future = InfallibleRouteFuture;

<<<<<<< HEAD
    fn call(mut self, req: Request, state: S) -> Self::Future {
=======
    fn call(mut self, req: Request<Body>, state: S) -> Self::Future {
>>>>>>> c8cd23ff
        InfallibleRouteFuture::new(self.call_with_state(req, state))
    }
}

#[cfg(test)]
mod tests {
    use super::*;
    use crate::{
        body::Body, error_handling::HandleErrorLayer, extract::State,
        handler::HandlerWithoutStateExt,
    };
    use axum_core::response::IntoResponse;
    use http::{header::ALLOW, HeaderMap};
    use std::time::Duration;
    use tower::{timeout::TimeoutLayer, Service, ServiceBuilder, ServiceExt};
    use tower_http::{services::fs::ServeDir, validate_request::ValidateRequestHeaderLayer};

    #[crate::test]
    async fn method_not_allowed_by_default() {
        let mut svc = MethodRouter::new();
        let (status, _, body) = call(Method::GET, &mut svc).await;
        assert_eq!(status, StatusCode::METHOD_NOT_ALLOWED);
        assert!(body.is_empty());
    }

    #[crate::test]
    async fn get_service_fn() {
        async fn handle(_req: Request) -> Result<Response<Body>, Infallible> {
            Ok(Response::new(Body::from("ok")))
        }

        let mut svc = get_service(service_fn(handle));

        let (status, _, body) = call(Method::GET, &mut svc).await;
        assert_eq!(status, StatusCode::OK);
        assert_eq!(body, "ok");
    }

    #[crate::test]
    async fn get_handler() {
        let mut svc = MethodRouter::new().get(ok);
        let (status, _, body) = call(Method::GET, &mut svc).await;
        assert_eq!(status, StatusCode::OK);
        assert_eq!(body, "ok");
    }

    #[crate::test]
    async fn get_accepts_head() {
        let mut svc = MethodRouter::new().get(ok);
        let (status, _, body) = call(Method::HEAD, &mut svc).await;
        assert_eq!(status, StatusCode::OK);
        assert!(body.is_empty());
    }

    #[crate::test]
    async fn head_takes_precedence_over_get() {
        let mut svc = MethodRouter::new().head(created).get(ok);
        let (status, _, body) = call(Method::HEAD, &mut svc).await;
        assert_eq!(status, StatusCode::CREATED);
        assert!(body.is_empty());
    }

    #[crate::test]
    async fn merge() {
        let mut svc = get(ok).merge(post(ok));

        let (status, _, _) = call(Method::GET, &mut svc).await;
        assert_eq!(status, StatusCode::OK);

        let (status, _, _) = call(Method::POST, &mut svc).await;
        assert_eq!(status, StatusCode::OK);
    }

    #[crate::test]
    async fn layer() {
        let mut svc = MethodRouter::new()
            .get(|| async { std::future::pending::<()>().await })
            .layer(ValidateRequestHeaderLayer::bearer("password"));

        // method with route
        let (status, _, _) = call(Method::GET, &mut svc).await;
        assert_eq!(status, StatusCode::UNAUTHORIZED);

        // method without route
        let (status, _, _) = call(Method::DELETE, &mut svc).await;
        assert_eq!(status, StatusCode::UNAUTHORIZED);
    }

    #[crate::test]
    async fn route_layer() {
        let mut svc = MethodRouter::new()
            .get(|| async { std::future::pending::<()>().await })
            .route_layer(ValidateRequestHeaderLayer::bearer("password"));

        // method with route
        let (status, _, _) = call(Method::GET, &mut svc).await;
        assert_eq!(status, StatusCode::UNAUTHORIZED);

        // method without route
        let (status, _, _) = call(Method::DELETE, &mut svc).await;
        assert_eq!(status, StatusCode::METHOD_NOT_ALLOWED);
    }

    #[allow(dead_code)]
    fn buiding_complex_router() {
        let app = crate::Router::new().route(
            "/",
            // use the all the things :bomb:
            get(ok)
                .post(ok)
                .route_layer(ValidateRequestHeaderLayer::bearer("password"))
                .merge(delete_service(ServeDir::new(".")))
                .fallback(|| async { StatusCode::NOT_FOUND })
                .put(ok)
                .layer(
                    ServiceBuilder::new()
                        .layer(HandleErrorLayer::new(|_| async {
                            StatusCode::REQUEST_TIMEOUT
                        }))
                        .layer(TimeoutLayer::new(Duration::from_secs(10))),
                ),
        );

        crate::Server::bind(&"0.0.0.0:0".parse().unwrap()).serve(app.into_make_service());
    }

    #[crate::test]
    async fn sets_allow_header() {
        let mut svc = MethodRouter::new().put(ok).patch(ok);
        let (status, headers, _) = call(Method::GET, &mut svc).await;
        assert_eq!(status, StatusCode::METHOD_NOT_ALLOWED);
        assert_eq!(headers[ALLOW], "PUT,PATCH");
    }

    #[crate::test]
    async fn sets_allow_header_get_head() {
        let mut svc = MethodRouter::new().get(ok).head(ok);
        let (status, headers, _) = call(Method::PUT, &mut svc).await;
        assert_eq!(status, StatusCode::METHOD_NOT_ALLOWED);
        assert_eq!(headers[ALLOW], "GET,HEAD");
    }

    #[crate::test]
    async fn empty_allow_header_by_default() {
        let mut svc = MethodRouter::new();
        let (status, headers, _) = call(Method::PATCH, &mut svc).await;
        assert_eq!(status, StatusCode::METHOD_NOT_ALLOWED);
        assert_eq!(headers[ALLOW], "");
    }

    #[crate::test]
    async fn allow_header_when_merging() {
        let a = put(ok).patch(ok);
        let b = get(ok).head(ok);
        let mut svc = a.merge(b);

        let (status, headers, _) = call(Method::DELETE, &mut svc).await;
        assert_eq!(status, StatusCode::METHOD_NOT_ALLOWED);
        assert_eq!(headers[ALLOW], "PUT,PATCH,GET,HEAD");
    }

    #[crate::test]
    async fn allow_header_any() {
        let mut svc = any(ok);

        let (status, headers, _) = call(Method::GET, &mut svc).await;
        assert_eq!(status, StatusCode::OK);
        assert!(!headers.contains_key(ALLOW));
    }

    #[crate::test]
    async fn allow_header_with_fallback() {
        let mut svc = MethodRouter::new()
            .get(ok)
            .fallback(|| async { (StatusCode::METHOD_NOT_ALLOWED, "Method not allowed") });

        let (status, headers, _) = call(Method::DELETE, &mut svc).await;
        assert_eq!(status, StatusCode::METHOD_NOT_ALLOWED);
        assert_eq!(headers[ALLOW], "GET,HEAD");
    }

    #[crate::test]
    async fn allow_header_with_fallback_that_sets_allow() {
        async fn fallback(method: Method) -> Response {
            if method == Method::POST {
                "OK".into_response()
            } else {
                (
                    StatusCode::METHOD_NOT_ALLOWED,
                    [(ALLOW, "GET,POST")],
                    "Method not allowed",
                )
                    .into_response()
            }
        }

        let mut svc = MethodRouter::new().get(ok).fallback(fallback);

        let (status, _, _) = call(Method::GET, &mut svc).await;
        assert_eq!(status, StatusCode::OK);

        let (status, _, _) = call(Method::POST, &mut svc).await;
        assert_eq!(status, StatusCode::OK);

        let (status, headers, _) = call(Method::DELETE, &mut svc).await;
        assert_eq!(status, StatusCode::METHOD_NOT_ALLOWED);
        assert_eq!(headers[ALLOW], "GET,POST");
    }

    #[crate::test]
    async fn allow_header_noop_middleware() {
        let mut svc = MethodRouter::new()
            .get(ok)
            .layer(tower::layer::util::Identity::new());

        let (status, headers, _) = call(Method::DELETE, &mut svc).await;
        assert_eq!(status, StatusCode::METHOD_NOT_ALLOWED);
        assert_eq!(headers[ALLOW], "GET,HEAD");
    }

    #[crate::test]
    #[should_panic(
        expected = "Overlapping method route. Cannot add two method routes that both handle `GET`"
    )]
    async fn handler_overlaps() {
        let _: MethodRouter<()> = get(ok).get(ok);
    }

    #[crate::test]
    #[should_panic(
        expected = "Overlapping method route. Cannot add two method routes that both handle `POST`"
    )]
    async fn service_overlaps() {
        let _: MethodRouter<()> = post_service(ok.into_service()).post_service(ok.into_service());
    }

    #[crate::test]
    async fn get_head_does_not_overlap() {
        let _: MethodRouter<()> = get(ok).head(ok);
    }

    #[crate::test]
    async fn head_get_does_not_overlap() {
        let _: MethodRouter<()> = head(ok).get(ok);
    }

    #[crate::test]
    async fn accessing_state() {
        let mut svc = MethodRouter::new()
            .get(|State(state): State<&'static str>| async move { state })
            .with_state("state");

        let (status, _, text) = call(Method::GET, &mut svc).await;

        assert_eq!(status, StatusCode::OK);
        assert_eq!(text, "state");
    }

    #[crate::test]
    async fn fallback_accessing_state() {
        let mut svc = MethodRouter::new()
            .fallback(|State(state): State<&'static str>| async move { state })
            .with_state("state");

        let (status, _, text) = call(Method::GET, &mut svc).await;

        assert_eq!(status, StatusCode::OK);
        assert_eq!(text, "state");
    }

    #[crate::test]
    async fn merge_accessing_state() {
        let one = get(|State(state): State<&'static str>| async move { state });
        let two = post(|State(state): State<&'static str>| async move { state });

        let mut svc = one.merge(two).with_state("state");

        let (status, _, text) = call(Method::GET, &mut svc).await;
        assert_eq!(status, StatusCode::OK);
        assert_eq!(text, "state");

        let (status, _, _) = call(Method::POST, &mut svc).await;
        assert_eq!(status, StatusCode::OK);
        assert_eq!(text, "state");
    }

    async fn call<S>(method: Method, svc: &mut S) -> (StatusCode, HeaderMap, String)
    where
        S: Service<Request, Error = Infallible>,
        S::Response: IntoResponse,
    {
        let request = Request::builder()
            .uri("/")
            .method(method)
            .body(Body::empty())
            .unwrap();
        let response = svc
            .ready()
            .await
            .unwrap()
            .call(request)
            .await
            .unwrap()
            .into_response();
        let (parts, body) = response.into_parts();
        let body = String::from_utf8(hyper::body::to_bytes(body).await.unwrap().to_vec()).unwrap();
        (parts.status, parts.headers, body)
    }

    async fn ok() -> (StatusCode, &'static str) {
        (StatusCode::OK, "ok")
    }

    async fn created() -> (StatusCode, &'static str) {
        (StatusCode::CREATED, "created")
    }
}<|MERGE_RESOLUTION|>--- conflicted
+++ resolved
@@ -12,11 +12,7 @@
     response::Response,
     routing::{future::RouteFuture, Fallback, MethodFilter, Route},
 };
-<<<<<<< HEAD
 use axum_core::{extract::Request, response::IntoResponse, BoxError};
-=======
-use axum_core::{response::IntoResponse, BoxError};
->>>>>>> c8cd23ff
 use bytes::BytesMut;
 use std::{
     convert::Infallible,
@@ -84,11 +80,7 @@
         $(#[$m])+
         pub fn $name<T, S>(svc: T) -> MethodRouter<S, T::Error>
         where
-<<<<<<< HEAD
             T: Service<Request> + Clone + Send + 'static,
-=======
-            T: Service<Request<Body>> + Clone + Send + 'static,
->>>>>>> c8cd23ff
             T::Response: IntoResponse + 'static,
             T::Future: Send + 'static,
             S: Clone,
@@ -221,11 +213,7 @@
         #[track_caller]
         pub fn $name<T>(self, svc: T) -> Self
         where
-<<<<<<< HEAD
             T: Service<Request, Error = E>
-=======
-            T: Service<Request<Body>, Error = E>
->>>>>>> c8cd23ff
                 + Clone
                 + Send
                 + 'static,
@@ -334,11 +322,7 @@
 /// ```
 pub fn on_service<T, S>(filter: MethodFilter, svc: T) -> MethodRouter<S, T::Error>
 where
-<<<<<<< HEAD
     T: Service<Request> + Clone + Send + 'static,
-=======
-    T: Service<Request<Body>> + Clone + Send + 'static,
->>>>>>> c8cd23ff
     T::Response: IntoResponse + 'static,
     T::Future: Send + 'static,
     S: Clone,
@@ -401,11 +385,7 @@
 /// ```
 pub fn any_service<T, S>(svc: T) -> MethodRouter<S, T::Error>
 where
-<<<<<<< HEAD
     T: Service<Request> + Clone + Send + 'static,
-=======
-    T: Service<Request<Body>> + Clone + Send + 'static,
->>>>>>> c8cd23ff
     T::Response: IntoResponse + 'static,
     T::Future: Send + 'static,
     S: Clone,
@@ -527,10 +507,7 @@
 ///     S: Service<Request>,
 /// {}
 /// ```
-<<<<<<< HEAD
-=======
 #[must_use]
->>>>>>> c8cd23ff
 pub struct MethodRouter<S = (), E = Infallible> {
     get: MethodEndpoint<S, E>,
     head: MethodEndpoint<S, E>,
@@ -726,11 +703,7 @@
     /// Create a default `MethodRouter` that will respond with `405 Method Not Allowed` to all
     /// requests.
     pub fn new() -> Self {
-<<<<<<< HEAD
         let fallback = Route::new(service_fn(|_: Request| async {
-=======
-        let fallback = Route::new(service_fn(|_: Request<Body>| async {
->>>>>>> c8cd23ff
             Ok(StatusCode::METHOD_NOT_ALLOWED.into_response())
         }));
 
@@ -792,11 +765,7 @@
     #[track_caller]
     pub fn on_service<T>(self, filter: MethodFilter, svc: T) -> Self
     where
-<<<<<<< HEAD
         T: Service<Request, Error = E> + Clone + Send + 'static,
-=======
-        T: Service<Request<Body>, Error = E> + Clone + Send + 'static,
->>>>>>> c8cd23ff
         T::Response: IntoResponse + 'static,
         T::Future: Send + 'static,
     {
@@ -928,11 +897,7 @@
     #[doc = include_str!("../docs/method_routing/fallback.md")]
     pub fn fallback_service<T>(mut self, svc: T) -> Self
     where
-<<<<<<< HEAD
         T: Service<Request, Error = E> + Clone + Send + 'static,
-=======
-        T: Service<Request<Body>, Error = E> + Clone + Send + 'static,
->>>>>>> c8cd23ff
         T::Response: IntoResponse + 'static,
         T::Future: Send + 'static,
     {
@@ -944,17 +909,10 @@
     pub fn layer<L, NewError>(self, layer: L) -> MethodRouter<S, NewError>
     where
         L: Layer<Route<E>> + Clone + Send + 'static,
-<<<<<<< HEAD
         L::Service: Service<Request> + Clone + Send + 'static,
         <L::Service as Service<Request>>::Response: IntoResponse + 'static,
         <L::Service as Service<Request>>::Error: Into<NewError> + 'static,
         <L::Service as Service<Request>>::Future: Send + 'static,
-=======
-        L::Service: Service<Request<Body>> + Clone + Send + 'static,
-        <L::Service as Service<Request<Body>>>::Response: IntoResponse + 'static,
-        <L::Service as Service<Request<Body>>>::Error: Into<NewError> + 'static,
-        <L::Service as Service<Request<Body>>>::Future: Send + 'static,
->>>>>>> c8cd23ff
         E: 'static,
         S: 'static,
         NewError: 'static,
@@ -980,15 +938,9 @@
     pub fn route_layer<L>(mut self, layer: L) -> MethodRouter<S, E>
     where
         L: Layer<Route<E>> + Clone + Send + 'static,
-<<<<<<< HEAD
         L::Service: Service<Request, Error = E> + Clone + Send + 'static,
         <L::Service as Service<Request>>::Response: IntoResponse + 'static,
         <L::Service as Service<Request>>::Future: Send + 'static,
-=======
-        L::Service: Service<Request<Body>, Error = E> + Clone + Send + 'static,
-        <L::Service as Service<Request<Body>>>::Response: IntoResponse + 'static,
-        <L::Service as Service<Request<Body>>>::Future: Send + 'static,
->>>>>>> c8cd23ff
         E: 'static,
         S: 'static,
     {
@@ -1084,15 +1036,9 @@
     pub fn handle_error<F, T>(self, f: F) -> MethodRouter<S, Infallible>
     where
         F: Clone + Send + Sync + 'static,
-<<<<<<< HEAD
         HandleError<Route<E>, F, T>: Service<Request, Error = Infallible>,
         <HandleError<Route<E>, F, T> as Service<Request>>::Future: Send,
         <HandleError<Route<E>, F, T> as Service<Request>>::Response: IntoResponse + Send,
-=======
-        HandleError<Route<E>, F, T>: Service<Request<Body>, Error = Infallible>,
-        <HandleError<Route<E>, F, T> as Service<Request<Body>>>::Future: Send,
-        <HandleError<Route<E>, F, T> as Service<Request<Body>>>::Response: IntoResponse + Send,
->>>>>>> c8cd23ff
         T: 'static,
         E: 'static,
         S: 'static,
@@ -1105,11 +1051,7 @@
         self
     }
 
-<<<<<<< HEAD
     pub(crate) fn call_with_state(&mut self, req: Request, state: S) -> RouteFuture<E> {
-=======
-    pub(crate) fn call_with_state(&mut self, req: Request<Body>, state: S) -> RouteFuture<E> {
->>>>>>> c8cd23ff
         macro_rules! call {
             (
                 $req:expr,
@@ -1314,11 +1256,7 @@
 {
     type Future = InfallibleRouteFuture;
 
-<<<<<<< HEAD
     fn call(mut self, req: Request, state: S) -> Self::Future {
-=======
-    fn call(mut self, req: Request<Body>, state: S) -> Self::Future {
->>>>>>> c8cd23ff
         InfallibleRouteFuture::new(self.call_with_state(req, state))
     }
 }
