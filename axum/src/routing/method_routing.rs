--- conflicted
+++ resolved
@@ -12,11 +12,7 @@
     response::Response,
     routing::{future::RouteFuture, Fallback, MethodFilter, Route},
 };
-<<<<<<< HEAD
-use axum_core::{response::IntoResponse, BoxError};
-=======
 use axum_core::{extract::Request, response::IntoResponse, BoxError};
->>>>>>> 49183e40
 use bytes::BytesMut;
 use std::{
     convert::Infallible,
@@ -82,11 +78,7 @@
         $(#[$m])+
         pub fn $name<T, S>(svc: T) -> MethodRouter<S, T::Error>
         where
-<<<<<<< HEAD
-            T: Service<Request<Body>> + Clone + Send + 'static,
-=======
             T: Service<Request> + Clone + Send + 'static,
->>>>>>> 49183e40
             T::Response: IntoResponse + 'static,
             T::Future: Send + 'static,
             S: Clone,
@@ -215,11 +207,7 @@
         #[track_caller]
         pub fn $name<T>(self, svc: T) -> Self
         where
-<<<<<<< HEAD
-            T: Service<Request<Body>, Error = E>
-=======
             T: Service<Request, Error = E>
->>>>>>> 49183e40
                 + Clone
                 + Send
                 + 'static,
@@ -324,11 +312,7 @@
 /// ```
 pub fn on_service<T, S>(filter: MethodFilter, svc: T) -> MethodRouter<S, T::Error>
 where
-<<<<<<< HEAD
-    T: Service<Request<Body>> + Clone + Send + 'static,
-=======
     T: Service<Request> + Clone + Send + 'static,
->>>>>>> 49183e40
     T::Response: IntoResponse + 'static,
     T::Future: Send + 'static,
     S: Clone,
@@ -387,11 +371,7 @@
 /// ```
 pub fn any_service<T, S>(svc: T) -> MethodRouter<S, T::Error>
 where
-<<<<<<< HEAD
-    T: Service<Request<Body>> + Clone + Send + 'static,
-=======
     T: Service<Request> + Clone + Send + 'static,
->>>>>>> 49183e40
     T::Response: IntoResponse + 'static,
     T::Future: Send + 'static,
     S: Clone,
@@ -695,11 +675,7 @@
     /// Create a default `MethodRouter` that will respond with `405 Method Not Allowed` to all
     /// requests.
     pub fn new() -> Self {
-<<<<<<< HEAD
-        let fallback = Route::new(service_fn(|_: Request<Body>| async {
-=======
         let fallback = Route::new(service_fn(|_: Request| async {
->>>>>>> 49183e40
             Ok(StatusCode::METHOD_NOT_ALLOWED.into_response())
         }));
 
@@ -759,11 +735,7 @@
     #[track_caller]
     pub fn on_service<T>(self, filter: MethodFilter, svc: T) -> Self
     where
-<<<<<<< HEAD
-        T: Service<Request<Body>, Error = E> + Clone + Send + 'static,
-=======
         T: Service<Request, Error = E> + Clone + Send + 'static,
->>>>>>> 49183e40
         T::Response: IntoResponse + 'static,
         T::Future: Send + 'static,
     {
@@ -895,11 +867,7 @@
     #[doc = include_str!("../docs/method_routing/fallback.md")]
     pub fn fallback_service<T>(mut self, svc: T) -> Self
     where
-<<<<<<< HEAD
-        T: Service<Request<Body>, Error = E> + Clone + Send + 'static,
-=======
         T: Service<Request, Error = E> + Clone + Send + 'static,
->>>>>>> 49183e40
         T::Response: IntoResponse + 'static,
         T::Future: Send + 'static,
     {
@@ -911,17 +879,10 @@
     pub fn layer<L, NewError>(self, layer: L) -> MethodRouter<S, NewError>
     where
         L: Layer<Route<E>> + Clone + Send + 'static,
-<<<<<<< HEAD
-        L::Service: Service<Request<Body>> + Clone + Send + 'static,
-        <L::Service as Service<Request<Body>>>::Response: IntoResponse + 'static,
-        <L::Service as Service<Request<Body>>>::Error: Into<NewError> + 'static,
-        <L::Service as Service<Request<Body>>>::Future: Send + 'static,
-=======
         L::Service: Service<Request> + Clone + Send + 'static,
         <L::Service as Service<Request>>::Response: IntoResponse + 'static,
         <L::Service as Service<Request>>::Error: Into<NewError> + 'static,
         <L::Service as Service<Request>>::Future: Send + 'static,
->>>>>>> 49183e40
         E: 'static,
         S: 'static,
         NewError: 'static,
@@ -947,15 +908,9 @@
     pub fn route_layer<L>(mut self, layer: L) -> MethodRouter<S, E>
     where
         L: Layer<Route<E>> + Clone + Send + 'static,
-<<<<<<< HEAD
-        L::Service: Service<Request<Body>, Error = E> + Clone + Send + 'static,
-        <L::Service as Service<Request<Body>>>::Response: IntoResponse + 'static,
-        <L::Service as Service<Request<Body>>>::Future: Send + 'static,
-=======
         L::Service: Service<Request, Error = E> + Clone + Send + 'static,
         <L::Service as Service<Request>>::Response: IntoResponse + 'static,
         <L::Service as Service<Request>>::Future: Send + 'static,
->>>>>>> 49183e40
         E: 'static,
         S: 'static,
     {
@@ -1051,15 +1006,9 @@
     pub fn handle_error<F, T>(self, f: F) -> MethodRouter<S, Infallible>
     where
         F: Clone + Send + Sync + 'static,
-<<<<<<< HEAD
-        HandleError<Route<E>, F, T>: Service<Request<Body>, Error = Infallible>,
-        <HandleError<Route<E>, F, T> as Service<Request<Body>>>::Future: Send,
-        <HandleError<Route<E>, F, T> as Service<Request<Body>>>::Response: IntoResponse + Send,
-=======
         HandleError<Route<E>, F, T>: Service<Request, Error = Infallible>,
         <HandleError<Route<E>, F, T> as Service<Request>>::Future: Send,
         <HandleError<Route<E>, F, T> as Service<Request>>::Response: IntoResponse + Send,
->>>>>>> 49183e40
         T: 'static,
         E: 'static,
         S: 'static,
@@ -1072,11 +1021,7 @@
         self
     }
 
-<<<<<<< HEAD
-    pub(crate) fn call_with_state(&mut self, req: Request<Body>, state: S) -> RouteFuture<E> {
-=======
     pub(crate) fn call_with_state(&mut self, req: Request, state: S) -> RouteFuture<E> {
->>>>>>> 49183e40
         macro_rules! call {
             (
                 $req:expr,
@@ -1281,11 +1226,7 @@
 {
     type Future = InfallibleRouteFuture;
 
-<<<<<<< HEAD
-    fn call(mut self, req: Request<Body>, state: S) -> Self::Future {
-=======
     fn call(mut self, req: Request, state: S) -> Self::Future {
->>>>>>> 49183e40
         InfallibleRouteFuture::new(self.call_with_state(req, state))
     }
 }
