--- conflicted
+++ resolved
@@ -173,16 +173,7 @@
                 .route("/", get(|| async {}))
                 .fallback(|| async { (StatusCode::NOT_FOUND, "inner fallback") }),
         )
-<<<<<<< HEAD
-        .with_state("inner");
-
-    // with a different state
-    let app = Router::new()
-        .nest_service("/foo", inner)
-        .fallback(outer_fallback);
-=======
         .fallback(|| async { (StatusCode::NOT_FOUND, "outer fallback") });
->>>>>>> e8cf5f4f
 
     let client = TestClient::new(app);
 
@@ -250,15 +241,9 @@
 async fn issue_2072_outer_fallback_after_merge() {
     let nested_routes = Router::new().fallback(inner_fallback);
 
-<<<<<<< HEAD
-    // with a different state
-    let app = Router::new()
-        .nest_service("/foo", inner)
-=======
     let app = Router::new()
         .nest("/nested", nested_routes)
         .merge(Router::new())
->>>>>>> e8cf5f4f
         .fallback(outer_fallback);
 
     let client = TestClient::new(app);
