use super::*;
use crate::middleware::{map_request, map_response};

#[crate::test]
async fn basic() {
    let app = Router::new()
        .route("/foo", get(|| async {}))
        .fallback(|| async { "fallback" });

    let client = TestClient::new(app);

    assert_eq!(client.get("/foo").await.status(), StatusCode::OK);

    let res = client.get("/does-not-exist").await;
    assert_eq!(res.status(), StatusCode::OK);
    assert_eq!(res.text().await, "fallback");
}

#[crate::test]
async fn nest() {
    let app = Router::new()
        .nest("/foo", Router::new().route("/bar", get(|| async {})))
        .fallback(|| async { "fallback" });

    let client = TestClient::new(app);

    assert_eq!(client.get("/foo/bar").await.status(), StatusCode::OK);

    let res = client.get("/does-not-exist").await;
    assert_eq!(res.status(), StatusCode::OK);
    assert_eq!(res.text().await, "fallback");
}

#[crate::test]
async fn two() {
    let app = Router::new()
        .route("/first", get(|| async {}))
        .route("/second", get(|| async {}))
        .fallback(get(|| async { "fallback" }));
    let client = TestClient::new(app);
    let res = client.get("/does-not-exist").await;
    assert_eq!(res.status(), StatusCode::OK);
    assert_eq!(res.text().await, "fallback");
}

#[crate::test]
async fn or() {
    let one = Router::new().route("/one", get(|| async {}));
    let two = Router::new().route("/two", get(|| async {}));

    let app = one.merge(two).fallback(|| async { "fallback" });

    let client = TestClient::new(app);

    assert_eq!(client.get("/one").await.status(), StatusCode::OK);
    assert_eq!(client.get("/two").await.status(), StatusCode::OK);

    let res = client.get("/does-not-exist").await;
    assert_eq!(res.status(), StatusCode::OK);
    assert_eq!(res.text().await, "fallback");
}

#[crate::test]
async fn fallback_accessing_state() {
    let app = Router::new()
        .fallback(|State(state): State<&'static str>| async move { state })
        .with_state("state");

    let client = TestClient::new(app);

    let res = client.get("/does-not-exist").await;
    assert_eq!(res.status(), StatusCode::OK);
    assert_eq!(res.text().await, "state");
}

async fn inner_fallback() -> impl IntoResponse {
    (StatusCode::NOT_FOUND, "inner")
}

async fn outer_fallback() -> impl IntoResponse {
    (StatusCode::NOT_FOUND, "outer")
}

#[crate::test]
async fn nested_router_inherits_fallback() {
    let inner = Router::new();
    let app = Router::new().nest("/foo", inner).fallback(outer_fallback);

    let client = TestClient::new(app);

    let res = client.get("/foo/bar").await;
    assert_eq!(res.status(), StatusCode::NOT_FOUND);
    assert_eq!(res.text().await, "outer");
}

#[crate::test]
async fn doesnt_inherit_fallback_if_overridden() {
    let inner = Router::new().fallback(inner_fallback);
    let app = Router::new().nest("/foo", inner).fallback(outer_fallback);

    let client = TestClient::new(app);

    let res = client.get("/foo/bar").await;
    assert_eq!(res.status(), StatusCode::NOT_FOUND);
    assert_eq!(res.text().await, "inner");

    let res = client.get("/").await;
    assert_eq!(res.status(), StatusCode::NOT_FOUND);
    assert_eq!(res.text().await, "outer");
}

#[crate::test]
async fn deeply_nested_inherit_from_top() {
    let app = Router::new()
        .nest("/foo", Router::new().nest("/bar", Router::new()))
        .fallback(outer_fallback);

    let client = TestClient::new(app);

    let res = client.get("/foo/bar/baz").await;
    assert_eq!(res.status(), StatusCode::NOT_FOUND);
    assert_eq!(res.text().await, "outer");
}

#[crate::test]
async fn deeply_nested_inherit_from_middle() {
    let app = Router::new().nest(
        "/foo",
        Router::new()
            .nest("/bar", Router::new())
            .fallback(outer_fallback),
    );

    let client = TestClient::new(app);

    let res = client.get("/foo/bar/baz").await;
    assert_eq!(res.status(), StatusCode::NOT_FOUND);
    assert_eq!(res.text().await, "outer");
}

#[crate::test]
async fn with_middleware_on_inner_fallback() {
    async fn never_called<B>(_: Request<B>) -> Request<B> {
        panic!("should never be called")
    }

    let inner = Router::new().layer(map_request(never_called));
    let app = Router::new().nest("/foo", inner).fallback(outer_fallback);

    let client = TestClient::new(app);

    let res = client.get("/foo/bar").await;
    assert_eq!(res.status(), StatusCode::NOT_FOUND);
    assert_eq!(res.text().await, "outer");
}

#[crate::test]
async fn also_inherits_default_layered_fallback() {
    async fn set_header<B>(mut res: Response<B>) -> Response<B> {
        res.headers_mut()
            .insert("x-from-fallback", "1".parse().unwrap());
        res
    }

    let inner = Router::new();
    let app = Router::new()
        .nest("/foo", inner)
        .fallback(outer_fallback)
        .layer(map_response(set_header));

    let client = TestClient::new(app);

    let res = client.get("/foo/bar").await;
    assert_eq!(res.status(), StatusCode::NOT_FOUND);
    assert_eq!(res.headers()["x-from-fallback"], "1");
    assert_eq!(res.text().await, "outer");
}

#[crate::test]
async fn nest_fallback_on_inner() {
    let app = Router::new()
        .nest(
            "/foo",
            Router::new()
                .route("/", get(|| async {}))
                .fallback(|| async { (StatusCode::NOT_FOUND, "inner fallback") }),
        )
        .fallback(|| async { (StatusCode::NOT_FOUND, "outer fallback") });

    let client = TestClient::new(app);

    let res = client.get("/foo/not-found").await;
    assert_eq!(res.status(), StatusCode::NOT_FOUND);
    assert_eq!(res.text().await, "inner fallback");
}

// https://github.com/tokio-rs/axum/issues/1931
#[crate::test]
async fn doesnt_panic_if_used_with_nested_router() {
    async fn handler() {}

    let routes_static =
        Router::new().nest_service("/", crate::routing::get_service(handler.into_service()));

    let routes_all = Router::new().fallback_service(routes_static);

    let client = TestClient::new(routes_all);

    let res = client.get("/foobar").await;
    assert_eq!(res.status(), StatusCode::OK);
}

#[crate::test]
async fn issue_2072() {
    let nested_routes = Router::new().fallback(inner_fallback);

    let app = Router::new()
        .nest("/nested", nested_routes)
        .merge(Router::new());

    let client = TestClient::new(app);

    let res = client.get("/nested/does-not-exist").await;
    assert_eq!(res.status(), StatusCode::NOT_FOUND);
    assert_eq!(res.text().await, "inner");

    let res = client.get("/does-not-exist").await;
    assert_eq!(res.status(), StatusCode::NOT_FOUND);
    assert_eq!(res.text().await, "");
}

#[crate::test]
async fn issue_2072_outer_fallback_before_merge() {
    let nested_routes = Router::new().fallback(inner_fallback);

    let app = Router::new()
        .nest("/nested", nested_routes)
        .fallback(outer_fallback)
        .merge(Router::new());

    let client = TestClient::new(app);

    let res = client.get("/nested/does-not-exist").await;
    assert_eq!(res.status(), StatusCode::NOT_FOUND);
    assert_eq!(res.text().await, "inner");

    let res = client.get("/does-not-exist").await;
    assert_eq!(res.status(), StatusCode::NOT_FOUND);
    assert_eq!(res.text().await, "outer");
}

#[crate::test]
async fn issue_2072_outer_fallback_after_merge() {
    let nested_routes = Router::new().fallback(inner_fallback);

    let app = Router::new()
        .nest("/nested", nested_routes)
        .merge(Router::new())
        .fallback(outer_fallback);

    let client = TestClient::new(app);

    let res = client.get("/nested/does-not-exist").await;
    assert_eq!(res.status(), StatusCode::NOT_FOUND);
    assert_eq!(res.text().await, "inner");

    let res = client.get("/does-not-exist").await;
    assert_eq!(res.status(), StatusCode::NOT_FOUND);
    assert_eq!(res.text().await, "outer");
}

#[crate::test]
async fn merge_router_with_fallback_into_nested_router_with_fallback() {
    let nested_routes = Router::new().fallback(inner_fallback);

    let app = Router::new()
        .nest("/nested", nested_routes)
        .merge(Router::new().fallback(outer_fallback));

    let client = TestClient::new(app);

    let res = client.get("/nested/does-not-exist").await;
    assert_eq!(res.status(), StatusCode::NOT_FOUND);
    assert_eq!(res.text().await, "inner");

    let res = client.get("/does-not-exist").await;
    assert_eq!(res.status(), StatusCode::NOT_FOUND);
    assert_eq!(res.text().await, "outer");
}

#[crate::test]
async fn merging_nested_router_with_fallback_into_router_with_fallback() {
    let nested_routes = Router::new().fallback(inner_fallback);

    let app = Router::new()
        .fallback(outer_fallback)
        .merge(Router::new().nest("/nested", nested_routes));

    let client = TestClient::new(app);

    let res = client.get("/nested/does-not-exist").await;
    assert_eq!(res.status(), StatusCode::NOT_FOUND);
    assert_eq!(res.text().await, "inner");

    let res = client.get("/does-not-exist").await;
    assert_eq!(res.status(), StatusCode::NOT_FOUND);
    assert_eq!(res.text().await, "outer");
}

#[crate::test]
async fn merge_empty_into_router_with_fallback() {
    let app = Router::new().fallback(outer_fallback).merge(Router::new());

    let client = TestClient::new(app);

    let res = client.get("/does-not-exist").await;
    assert_eq!(res.status(), StatusCode::NOT_FOUND);
    assert_eq!(res.text().await, "outer");
}

#[crate::test]
async fn merge_router_with_fallback_into_empty() {
    let app = Router::new().merge(Router::new().fallback(outer_fallback));

    let client = TestClient::new(app);

    let res = client.get("/does-not-exist").await;
    assert_eq!(res.status(), StatusCode::NOT_FOUND);
    assert_eq!(res.text().await, "outer");
}

#[crate::test]
<<<<<<< HEAD
async fn mna_fallback_with_existing_fallback() {
    let app = Router::new()
        .route(
            "/",
            get(|| async { "test" }).fallback(|| async { "index fallback" }),
        )
        .route("/path", get(|| async { "path" }))
        .method_not_allowed_fallback(|| async { "method not allowed fallback" });

    let client = TestClient::new(app);
    let index_fallback = client.post("/").await;
    let method_not_allowed_fallback = client.post("/path").await;

    assert_eq!(index_fallback.text().await, "index fallback");
    assert_eq!(
        method_not_allowed_fallback.text().await,
        "method not allowed fallback"
    );
}

#[crate::test]
async fn mna_fallback_with_state() {
    let app = Router::new()
        .route("/", get(|| async { "index" }))
        .method_not_allowed_fallback(|State(state): State<&'static str>| async move { state })
        .with_state("state");

    let client = TestClient::new(app);
    let res = client.post("/").await;
    assert_eq!(res.text().await, "state");
}

#[crate::test]
async fn mna_fallback_with_unused_state() {
    let app = Router::new()
        .route("/", get(|| async { "index" }))
        .with_state(())
        .method_not_allowed_fallback(|| async move { "bla" });

    let client = TestClient::new(app);
    let res = client.post("/").await;
    assert_eq!(res.text().await, "bla");
=======
async fn state_isnt_cloned_too_much_with_fallback() {
    let state = CountingCloneableState::new();

    let app = Router::new()
        .fallback(|_: State<CountingCloneableState>| async {})
        .with_state(state.clone());

    let client = TestClient::new(app);

    // ignore clones made during setup
    state.setup_done();

    client.get("/does-not-exist").await;

    assert_eq!(state.count(), 3);
>>>>>>> 0712a46c
}<|MERGE_RESOLUTION|>--- conflicted
+++ resolved
@@ -330,7 +330,6 @@
 }
 
 #[crate::test]
-<<<<<<< HEAD
 async fn mna_fallback_with_existing_fallback() {
     let app = Router::new()
         .route(
@@ -373,7 +372,7 @@
     let client = TestClient::new(app);
     let res = client.post("/").await;
     assert_eq!(res.text().await, "bla");
-=======
+
 async fn state_isnt_cloned_too_much_with_fallback() {
     let state = CountingCloneableState::new();
 
@@ -389,5 +388,4 @@
     client.get("/does-not-exist").await;
 
     assert_eq!(state.count(), 3);
->>>>>>> 0712a46c
 }