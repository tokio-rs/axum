use super::*;
use crate::extract::Extension;
use std::collections::HashMap;
use tower_http::services::ServeDir;

#[crate::test]
async fn nesting_apps() {
    let api_routes = Router::new()
        .route(
            "/users",
            get(|| async { "users#index" }).post(|| async { "users#create" }),
        )
        .route(
            "/users/:id",
            get(
                |params: extract::Path<HashMap<String, String>>| async move {
                    format!(
                        "{}: users#show ({})",
                        params.get("version").unwrap(),
                        params.get("id").unwrap()
                    )
                },
            ),
        )
        .route(
            "/games/:id",
            get(
                |params: extract::Path<HashMap<String, String>>| async move {
                    format!(
                        "{}: games#show ({})",
                        params.get("version").unwrap(),
                        params.get("id").unwrap()
                    )
                },
            ),
        );

    let app = Router::new()
        .route("/", get(|| async { "hi" }))
        .nest("/:version/api", api_routes);

    let client = TestClient::new(app);

    let res = client.get("/").send().await;
    assert_eq!(res.status(), StatusCode::OK);
    assert_eq!(res.text().await, "hi");

    let res = client.get("/v0/api/users").send().await;
    assert_eq!(res.status(), StatusCode::OK);
    assert_eq!(res.text().await, "users#index");

    let res = client.get("/v0/api/users/123").send().await;
    assert_eq!(res.status(), StatusCode::OK);
    assert_eq!(res.text().await, "v0: users#show (123)");

    let res = client.get("/v0/api/games/123").send().await;
    assert_eq!(res.status(), StatusCode::OK);
    assert_eq!(res.text().await, "v0: games#show (123)");
}

#[crate::test]
async fn wrong_method_nest() {
    let nested_app = Router::new().route("/", get(|| async {}));
    let app = Router::new().nest("/", nested_app);

    let client = TestClient::new(app);

    let res = client.get("/").send().await;
    assert_eq!(res.status(), StatusCode::OK);

    let res = client.post("/").send().await;
    assert_eq!(res.status(), StatusCode::METHOD_NOT_ALLOWED);
    assert_eq!(res.headers()[ALLOW], "GET,HEAD");

    let res = client.patch("/foo").send().await;
    assert_eq!(res.status(), StatusCode::NOT_FOUND);
}

#[crate::test]
async fn nesting_router_at_root() {
    let nested = Router::new().route("/foo", get(|uri: Uri| async move { uri.to_string() }));
    let app = Router::new().nest("/", nested);

    let client = TestClient::new(app);

    let res = client.get("/").send().await;
    assert_eq!(res.status(), StatusCode::NOT_FOUND);

    let res = client.get("/foo").send().await;
    assert_eq!(res.status(), StatusCode::OK);
    assert_eq!(res.text().await, "/foo");

    let res = client.get("/foo/bar").send().await;
    assert_eq!(res.status(), StatusCode::NOT_FOUND);
}

#[crate::test]
async fn nesting_router_at_empty_path() {
    let nested = Router::new().route("/foo", get(|uri: Uri| async move { uri.to_string() }));
    let app = Router::new().nest("", nested);

    let client = TestClient::new(app);

    let res = client.get("/").send().await;
    assert_eq!(res.status(), StatusCode::NOT_FOUND);

    let res = client.get("/foo").send().await;
    assert_eq!(res.status(), StatusCode::OK);
    assert_eq!(res.text().await, "/foo");

    let res = client.get("/foo/bar").send().await;
    assert_eq!(res.status(), StatusCode::NOT_FOUND);
}

#[crate::test]
async fn nesting_handler_at_root() {
    let app = Router::new().nest_service("/", get(|uri: Uri| async move { uri.to_string() }));

    let client = TestClient::new(app);

    let res = client.get("/").send().await;
    assert_eq!(res.status(), StatusCode::OK);
    assert_eq!(res.text().await, "/");

    let res = client.get("/foo").send().await;
    assert_eq!(res.status(), StatusCode::OK);
    assert_eq!(res.text().await, "/foo");

    let res = client.get("/foo/bar").send().await;
    assert_eq!(res.status(), StatusCode::OK);
    assert_eq!(res.text().await, "/foo/bar");
}

#[crate::test]
async fn nested_url_extractor() {
    let app = Router::new().nest(
        "/foo",
        Router::new().nest(
            "/bar",
            Router::new()
                .route("/baz", get(|uri: Uri| async move { uri.to_string() }))
                .route(
                    "/qux",
                    get(|req: Request| async move { req.uri().to_string() }),
                ),
        ),
    );

    let client = TestClient::new(app);

    let res = client.get("/foo/bar/baz").send().await;
    assert_eq!(res.status(), StatusCode::OK);
    assert_eq!(res.text().await, "/baz");

    let res = client.get("/foo/bar/qux").send().await;
    assert_eq!(res.status(), StatusCode::OK);
    assert_eq!(res.text().await, "/qux");
}

#[crate::test]
async fn nested_url_original_extractor() {
    let app = Router::new().nest(
        "/foo",
        Router::new().nest(
            "/bar",
            Router::new().route(
                "/baz",
                get(|uri: extract::OriginalUri| async move { uri.0.to_string() }),
            ),
        ),
    );

    let client = TestClient::new(app);

    let res = client.get("/foo/bar/baz").send().await;
    assert_eq!(res.status(), StatusCode::OK);
    assert_eq!(res.text().await, "/foo/bar/baz");
}

#[crate::test]
async fn nested_service_sees_stripped_uri() {
    let app = Router::new().nest(
        "/foo",
        Router::new().nest(
            "/bar",
            Router::new().route_service(
                "/baz",
                service_fn(|req: Request| async move {
                    let body = Body::from(req.uri().to_string());
                    Ok::<_, Infallible>(Response::new(body))
                }),
            ),
        ),
    );

    let client = TestClient::new(app);

    let res = client.get("/foo/bar/baz").send().await;
    assert_eq!(res.status(), StatusCode::OK);
    assert_eq!(res.text().await, "/baz");
}

#[crate::test]
async fn nest_static_file_server() {
    let app = Router::new().nest_service("/static", ServeDir::new("."));

    let client = TestClient::new(app);

    let res = client.get("/static/README.md").send().await;
    assert_eq!(res.status(), StatusCode::OK);
}

#[crate::test]
async fn nested_multiple_routes() {
    let app = Router::new()
        .nest(
            "/api",
            Router::new()
                .route("/users", get(|| async { "users" }))
                .route("/teams", get(|| async { "teams" })),
        )
        .route("/", get(|| async { "root" }));

    let client = TestClient::new(app);

    assert_eq!(client.get("/").send().await.text().await, "root");
    assert_eq!(client.get("/api/users").send().await.text().await, "users");
    assert_eq!(client.get("/api/teams").send().await.text().await, "teams");
}

#[test]
#[should_panic = "Invalid route \"/\": insertion failed due to conflict with previously registered route: /*__private__axum_nest_tail_param"]
fn nested_at_root_with_other_routes() {
    let _: Router = Router::new()
        .nest("/", Router::new().route("/users", get(|| async {})))
        .route("/", get(|| async {}));
}

#[crate::test]
async fn multiple_top_level_nests() {
    let app = Router::new()
        .nest(
            "/one",
            Router::new().route("/route", get(|| async { "one" })),
        )
        .nest(
            "/two",
            Router::new().route("/route", get(|| async { "two" })),
        );

    let client = TestClient::new(app);

    assert_eq!(client.get("/one/route").send().await.text().await, "one");
    assert_eq!(client.get("/two/route").send().await.text().await, "two");
}

#[crate::test]
#[should_panic(expected = "Invalid route: nested routes cannot contain wildcards (*)")]
async fn nest_cannot_contain_wildcards() {
<<<<<<< HEAD
    Router::<()>::new().nest("/one/*rest", Router::new());
=======
    _ = Router::<()>::new().nest("/one/*rest", Router::new());
>>>>>>> c8cd23ff
}

#[crate::test]
async fn outer_middleware_still_see_whole_url() {
    #[derive(Clone)]
    struct SetUriExtension<S>(S);

    #[derive(Clone)]
    struct Uri(http::Uri);

    impl<S, B> Service<Request<B>> for SetUriExtension<S>
    where
        S: Service<Request<B>>,
    {
        type Response = S::Response;
        type Error = S::Error;
        type Future = S::Future;

        fn poll_ready(&mut self, cx: &mut Context<'_>) -> Poll<Result<(), Self::Error>> {
            self.0.poll_ready(cx)
        }

        fn call(&mut self, mut req: Request<B>) -> Self::Future {
            let uri = Uri(req.uri().clone());
            req.extensions_mut().insert(uri);
            self.0.call(req)
        }
    }

    async fn handler(Extension(Uri(middleware_uri)): Extension<Uri>) -> impl IntoResponse {
        middleware_uri.to_string()
    }

    let app = Router::new()
        .route("/", get(handler))
        .route("/foo", get(handler))
        .route("/foo/bar", get(handler))
        .nest("/one", Router::new().route("/two", get(handler)))
        .fallback(handler)
        .layer(tower::layer::layer_fn(SetUriExtension));

    let client = TestClient::new(app);

    assert_eq!(client.get("/").send().await.text().await, "/");
    assert_eq!(client.get("/foo").send().await.text().await, "/foo");
    assert_eq!(client.get("/foo/bar").send().await.text().await, "/foo/bar");
    assert_eq!(
        client.get("/not-found").send().await.text().await,
        "/not-found"
    );
    assert_eq!(client.get("/one/two").send().await.text().await, "/one/two");
}

#[crate::test]
async fn nest_at_capture() {
    let api_routes = Router::new().route(
        "/:b",
        get(|Path((a, b)): Path<(String, String)>| async move { format!("a={a} b={b}") }),
    );

    let app = Router::new().nest("/:a", api_routes);

    let client = TestClient::new(app);

    let res = client.get("/foo/bar").send().await;
    assert_eq!(res.status(), StatusCode::OK);
    assert_eq!(res.text().await, "a=foo b=bar");
}

#[crate::test]
async fn nest_with_and_without_trailing() {
    let app = Router::new().nest_service("/foo", get(|| async {}));

    let client = TestClient::new(app);

    let res = client.get("/foo").send().await;
    assert_eq!(res.status(), StatusCode::OK);

    let res = client.get("/foo/").send().await;
    assert_eq!(res.status(), StatusCode::OK);

    let res = client.get("/foo/bar").send().await;
    assert_eq!(res.status(), StatusCode::OK);
}

#[crate::test]
async fn nesting_with_root_inner_router() {
    let app = Router::new().nest(
        "/foo",
        Router::new().route("/", get(|| async { "inner route" })),
    );

    let client = TestClient::new(app);

    // `/foo/` does match the `/foo` prefix and the remaining path is technically
    // empty, which is the same as `/` which matches `.route("/", _)`
    let res = client.get("/foo").send().await;
    assert_eq!(res.status(), StatusCode::OK);

    // `/foo/` does match the `/foo` prefix and the remaining path is `/`
    // which matches `.route("/", _)`
    let res = client.get("/foo/").send().await;
    assert_eq!(res.status(), StatusCode::OK);
}

#[crate::test]
async fn fallback_on_inner() {
    let app = Router::new()
        .nest(
            "/foo",
            Router::new()
                .route("/", get(|| async {}))
                .fallback(|| async { (StatusCode::NOT_FOUND, "inner fallback") }),
        )
        .fallback(|| async { (StatusCode::NOT_FOUND, "outer fallback") });

    let client = TestClient::new(app);

    let res = client.get("/foo/not-found").send().await;
    assert_eq!(res.status(), StatusCode::NOT_FOUND);
    assert_eq!(res.text().await, "inner fallback");
}

macro_rules! nested_route_test {
    (
        $name:ident,
        // the path we nest the inner router at
        nest = $nested_path:literal,
        // the route the inner router accepts
        route = $route_path:literal,
        // the route we expect to be able to call
        expected = $expected_path:literal $(,)?
    ) => {
        #[crate::test]
        async fn $name() {
            let inner = Router::new().route($route_path, get(|| async {}));
            let app = Router::new().nest($nested_path, inner);
            let client = TestClient::new(app);
            let res = client.get($expected_path).send().await;
            let status = res.status();
            assert_eq!(status, StatusCode::OK, "Router");
        }
    };
}

// test cases taken from https://github.com/tokio-rs/axum/issues/714#issuecomment-1058144460
nested_route_test!(nest_1, nest = "", route = "/", expected = "/");
nested_route_test!(nest_2, nest = "", route = "/a", expected = "/a");
nested_route_test!(nest_3, nest = "", route = "/a/", expected = "/a/");
nested_route_test!(nest_4, nest = "/", route = "/", expected = "/");
nested_route_test!(nest_5, nest = "/", route = "/a", expected = "/a");
nested_route_test!(nest_6, nest = "/", route = "/a/", expected = "/a/");
nested_route_test!(nest_7, nest = "/a", route = "/", expected = "/a");
nested_route_test!(nest_8, nest = "/a", route = "/a", expected = "/a/a");
nested_route_test!(nest_9, nest = "/a", route = "/a/", expected = "/a/a/");
nested_route_test!(nest_11, nest = "/a/", route = "/", expected = "/a/");
nested_route_test!(nest_12, nest = "/a/", route = "/a", expected = "/a/a");
nested_route_test!(nest_13, nest = "/a/", route = "/a/", expected = "/a/a/");<|MERGE_RESOLUTION|>--- conflicted
+++ resolved
@@ -257,11 +257,7 @@
 #[crate::test]
 #[should_panic(expected = "Invalid route: nested routes cannot contain wildcards (*)")]
 async fn nest_cannot_contain_wildcards() {
-<<<<<<< HEAD
-    Router::<()>::new().nest("/one/*rest", Router::new());
-=======
     _ = Router::<()>::new().nest("/one/*rest", Router::new());
->>>>>>> c8cd23ff
 }
 
 #[crate::test]
