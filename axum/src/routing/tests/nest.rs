use super::*;
use crate::{body::boxed, extract::Extension};
use std::collections::HashMap;
use tower_http::services::ServeDir;

#[crate::test]
async fn nesting_apps() {
    let api_routes = Router::new()
        .route(
            "/users",
            get(|| async { "users#index" }).post(|| async { "users#create" }),
        )
        .route(
            "/users/:id",
            get(
                |params: extract::Path<HashMap<String, String>>| async move {
                    format!(
                        "{}: users#show ({})",
                        params.get("version").unwrap(),
                        params.get("id").unwrap()
                    )
                },
            ),
        )
        .route(
            "/games/:id",
            get(
                |params: extract::Path<HashMap<String, String>>| async move {
                    format!(
                        "{}: games#show ({})",
                        params.get("version").unwrap(),
                        params.get("id").unwrap()
                    )
                },
            ),
        );

    let app = Router::new()
        .route("/", get(|| async { "hi" }))
        .nest("/:version/api", api_routes);

    let client = TestClient::new(app);

    let res = client.get("/").send().await;
    assert_eq!(res.status(), StatusCode::OK);
    assert_eq!(res.text().await, "hi");

    let res = client.get("/v0/api/users").send().await;
    assert_eq!(res.status(), StatusCode::OK);
    assert_eq!(res.text().await, "users#index");

    let res = client.get("/v0/api/users/123").send().await;
    assert_eq!(res.status(), StatusCode::OK);
    assert_eq!(res.text().await, "v0: users#show (123)");

    let res = client.get("/v0/api/games/123").send().await;
    assert_eq!(res.status(), StatusCode::OK);
    assert_eq!(res.text().await, "v0: games#show (123)");
}

#[crate::test]
async fn wrong_method_nest() {
    let nested_app = Router::new().route("/", get(|| async {}));
    let app = Router::new().nest("/", nested_app);

    let client = TestClient::new(app);

    let res = client.get("/").send().await;
    assert_eq!(res.status(), StatusCode::OK);

    let res = client.post("/").send().await;
    assert_eq!(res.status(), StatusCode::METHOD_NOT_ALLOWED);
    assert_eq!(res.headers()[ALLOW], "GET,HEAD");

    let res = client.patch("/foo").send().await;
    assert_eq!(res.status(), StatusCode::NOT_FOUND);
}

#[crate::test]
async fn nesting_router_at_root() {
    let nested = Router::new().route("/foo", get(|uri: Uri| async move { uri.to_string() }));
    let app = Router::new().nest("/", nested);

    let client = TestClient::new(app);

    let res = client.get("/").send().await;
    assert_eq!(res.status(), StatusCode::NOT_FOUND);

    let res = client.get("/foo").send().await;
    assert_eq!(res.status(), StatusCode::OK);
    assert_eq!(res.text().await, "/foo");

    let res = client.get("/foo/bar").send().await;
    assert_eq!(res.status(), StatusCode::NOT_FOUND);
}

#[crate::test]
async fn nesting_router_at_empty_path() {
    let nested = Router::new().route("/foo", get(|uri: Uri| async move { uri.to_string() }));
    let app = Router::new().nest("", nested);

    let client = TestClient::new(app);

    let res = client.get("/").send().await;
    assert_eq!(res.status(), StatusCode::NOT_FOUND);

    let res = client.get("/foo").send().await;
    assert_eq!(res.status(), StatusCode::OK);
    assert_eq!(res.text().await, "/foo");

    let res = client.get("/foo/bar").send().await;
    assert_eq!(res.status(), StatusCode::NOT_FOUND);
}

#[crate::test]
async fn nesting_handler_at_root() {
    let app = Router::new().nest_service("/", get(|uri: Uri| async move { uri.to_string() }));

    let client = TestClient::new(app);

    let res = client.get("/").send().await;
    assert_eq!(res.status(), StatusCode::OK);
    assert_eq!(res.text().await, "/");

    let res = client.get("/foo").send().await;
    assert_eq!(res.status(), StatusCode::OK);
    assert_eq!(res.text().await, "/foo");

    let res = client.get("/foo/bar").send().await;
    assert_eq!(res.status(), StatusCode::OK);
    assert_eq!(res.text().await, "/foo/bar");
}

#[crate::test]
async fn nested_url_extractor() {
    let app = Router::new().nest(
        "/foo",
        Router::new().nest(
            "/bar",
            Router::new()
                .route("/baz", get(|uri: Uri| async move { uri.to_string() }))
                .route(
                    "/qux",
                    get(|req: Request<Body>| async move { req.uri().to_string() }),
                ),
        ),
    );

    let client = TestClient::new(app);

    let res = client.get("/foo/bar/baz").send().await;
    assert_eq!(res.status(), StatusCode::OK);
    assert_eq!(res.text().await, "/baz");

    let res = client.get("/foo/bar/qux").send().await;
    assert_eq!(res.status(), StatusCode::OK);
    assert_eq!(res.text().await, "/qux");
}

#[crate::test]
async fn nested_url_original_extractor() {
    let app = Router::new().nest(
        "/foo",
        Router::new().nest(
            "/bar",
            Router::new().route(
                "/baz",
                get(|uri: extract::OriginalUri| async move { uri.0.to_string() }),
            ),
        ),
    );

    let client = TestClient::new(app);

    let res = client.get("/foo/bar/baz").send().await;
    assert_eq!(res.status(), StatusCode::OK);
    assert_eq!(res.text().await, "/foo/bar/baz");
}

#[crate::test]
async fn nested_service_sees_stripped_uri() {
    let app = Router::new().nest(
        "/foo",
        Router::new().nest(
            "/bar",
            Router::new().route_service(
                "/baz",
                service_fn(|req: Request<Body>| async move {
                    let body = boxed(Body::from(req.uri().to_string()));
                    Ok::<_, Infallible>(Response::new(body))
                }),
            ),
        ),
    );

    let client = TestClient::new(app);

    let res = client.get("/foo/bar/baz").send().await;
    assert_eq!(res.status(), StatusCode::OK);
    assert_eq!(res.text().await, "/baz");
}

#[crate::test]
async fn nest_static_file_server() {
    let app = Router::new().nest_service("/static", ServeDir::new("."));

    let client = TestClient::new(app);

    let res = client.get("/static/README.md").send().await;
    assert_eq!(res.status(), StatusCode::OK);
}

#[crate::test]
async fn nested_multiple_routes() {
    let app = Router::new()
        .nest(
            "/api",
            Router::new()
                .route("/users", get(|| async { "users" }))
                .route("/teams", get(|| async { "teams" })),
        )
        .route("/", get(|| async { "root" }));

    let client = TestClient::new(app);

    assert_eq!(client.get("/").send().await.text().await, "root");
    assert_eq!(client.get("/api/users").send().await.text().await, "users");
    assert_eq!(client.get("/api/teams").send().await.text().await, "teams");
}

#[test]
#[should_panic = "Invalid route \"/\": insertion failed due to conflict with previously registered route: /*__private__axum_nest_tail_param"]
fn nested_at_root_with_other_routes() {
    let _: Router = Router::new()
        .nest("/", Router::new().route("/users", get(|| async {})))
        .route("/", get(|| async {}));
}

#[crate::test]
async fn multiple_top_level_nests() {
    let app = Router::new()
        .nest(
            "/one",
            Router::new().route("/route", get(|| async { "one" })),
        )
        .nest(
            "/two",
            Router::new().route("/route", get(|| async { "two" })),
        );

    let client = TestClient::new(app);

    assert_eq!(client.get("/one/route").send().await.text().await, "one");
    assert_eq!(client.get("/two/route").send().await.text().await, "two");
}

#[crate::test]
#[should_panic(expected = "Invalid route: nested routes cannot contain wildcards (*)")]
async fn nest_cannot_contain_wildcards() {
<<<<<<< HEAD
    Router::<()>::new().nest("/one/*rest", Router::new());
=======
    _ = Router::<(), Body>::new().nest("/one/*rest", Router::new());
>>>>>>> d87dac66
}

#[crate::test]
async fn outer_middleware_still_see_whole_url() {
    #[derive(Clone)]
    struct SetUriExtension<S>(S);

    #[derive(Clone)]
    struct Uri(http::Uri);

    impl<S, B> Service<Request<B>> for SetUriExtension<S>
    where
        S: Service<Request<B>>,
    {
        type Response = S::Response;
        type Error = S::Error;
        type Future = S::Future;

        fn poll_ready(&mut self, cx: &mut Context<'_>) -> Poll<Result<(), Self::Error>> {
            self.0.poll_ready(cx)
        }

        fn call(&mut self, mut req: Request<B>) -> Self::Future {
            let uri = Uri(req.uri().clone());
            req.extensions_mut().insert(uri);
            self.0.call(req)
        }
    }

    async fn handler(Extension(Uri(middleware_uri)): Extension<Uri>) -> impl IntoResponse {
        middleware_uri.to_string()
    }

    let app = Router::new()
        .route("/", get(handler))
        .route("/foo", get(handler))
        .route("/foo/bar", get(handler))
        .nest("/one", Router::new().route("/two", get(handler)))
        .fallback(handler)
        .layer(tower::layer::layer_fn(SetUriExtension));

    let client = TestClient::new(app);

    assert_eq!(client.get("/").send().await.text().await, "/");
    assert_eq!(client.get("/foo").send().await.text().await, "/foo");
    assert_eq!(client.get("/foo/bar").send().await.text().await, "/foo/bar");
    assert_eq!(
        client.get("/not-found").send().await.text().await,
        "/not-found"
    );
    assert_eq!(client.get("/one/two").send().await.text().await, "/one/two");
}

#[crate::test]
async fn nest_at_capture() {
    let api_routes = Router::new().route(
        "/:b",
        get(|Path((a, b)): Path<(String, String)>| async move { format!("a={a} b={b}") }),
    );

    let app = Router::new().nest("/:a", api_routes);

    let client = TestClient::new(app);

    let res = client.get("/foo/bar").send().await;
    assert_eq!(res.status(), StatusCode::OK);
    assert_eq!(res.text().await, "a=foo b=bar");
}

#[crate::test]
async fn nest_with_and_without_trailing() {
    let app = Router::new().nest_service("/foo", get(|| async {}));

    let client = TestClient::new(app);

    let res = client.get("/foo").send().await;
    assert_eq!(res.status(), StatusCode::OK);

    let res = client.get("/foo/").send().await;
    assert_eq!(res.status(), StatusCode::OK);

    let res = client.get("/foo/bar").send().await;
    assert_eq!(res.status(), StatusCode::OK);
}

#[crate::test]
async fn nesting_with_root_inner_router() {
    let app = Router::new().nest(
        "/foo",
        Router::new().route("/", get(|| async { "inner route" })),
    );

    let client = TestClient::new(app);

    // `/foo/` does match the `/foo` prefix and the remaining path is technically
    // empty, which is the same as `/` which matches `.route("/", _)`
    let res = client.get("/foo").send().await;
    assert_eq!(res.status(), StatusCode::OK);

    // `/foo/` does match the `/foo` prefix and the remaining path is `/`
    // which matches `.route("/", _)`
    let res = client.get("/foo/").send().await;
    assert_eq!(res.status(), StatusCode::OK);
}

#[crate::test]
async fn fallback_on_inner() {
    let app = Router::new()
        .nest(
            "/foo",
            Router::new()
                .route("/", get(|| async {}))
                .fallback(|| async { (StatusCode::NOT_FOUND, "inner fallback") }),
        )
        .fallback(|| async { (StatusCode::NOT_FOUND, "outer fallback") });

    let client = TestClient::new(app);

    let res = client.get("/foo/not-found").send().await;
    assert_eq!(res.status(), StatusCode::NOT_FOUND);
    assert_eq!(res.text().await, "inner fallback");
}

macro_rules! nested_route_test {
    (
        $name:ident,
        // the path we nest the inner router at
        nest = $nested_path:literal,
        // the route the inner router accepts
        route = $route_path:literal,
        // the route we expect to be able to call
        expected = $expected_path:literal $(,)?
    ) => {
        #[crate::test]
        async fn $name() {
            let inner = Router::new().route($route_path, get(|| async {}));
            let app = Router::new().nest($nested_path, inner);
            let client = TestClient::new(app);
            let res = client.get($expected_path).send().await;
            let status = res.status();
            assert_eq!(status, StatusCode::OK, "Router");
        }
    };
}

// test cases taken from https://github.com/tokio-rs/axum/issues/714#issuecomment-1058144460
nested_route_test!(nest_1, nest = "", route = "/", expected = "/");
nested_route_test!(nest_2, nest = "", route = "/a", expected = "/a");
nested_route_test!(nest_3, nest = "", route = "/a/", expected = "/a/");
nested_route_test!(nest_4, nest = "/", route = "/", expected = "/");
nested_route_test!(nest_5, nest = "/", route = "/a", expected = "/a");
nested_route_test!(nest_6, nest = "/", route = "/a/", expected = "/a/");
nested_route_test!(nest_7, nest = "/a", route = "/", expected = "/a");
nested_route_test!(nest_8, nest = "/a", route = "/a", expected = "/a/a");
nested_route_test!(nest_9, nest = "/a", route = "/a/", expected = "/a/a/");
nested_route_test!(nest_11, nest = "/a/", route = "/", expected = "/a/");
nested_route_test!(nest_12, nest = "/a/", route = "/a", expected = "/a/a");
nested_route_test!(nest_13, nest = "/a/", route = "/a/", expected = "/a/a/");<|MERGE_RESOLUTION|>--- conflicted
+++ resolved
@@ -257,11 +257,7 @@
 #[crate::test]
 #[should_panic(expected = "Invalid route: nested routes cannot contain wildcards (*)")]
 async fn nest_cannot_contain_wildcards() {
-<<<<<<< HEAD
-    Router::<()>::new().nest("/one/*rest", Router::new());
-=======
-    _ = Router::<(), Body>::new().nest("/one/*rest", Router::new());
->>>>>>> d87dac66
+    _ = Router::<()>::new().nest("/one/*rest", Router::new());
 }
 
 #[crate::test]
