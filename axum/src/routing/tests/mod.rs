--- conflicted
+++ resolved
@@ -444,7 +444,7 @@
 
 #[tokio::test]
 #[should_panic(
-    expected = "Invalid route: `Router::route` cannot be used with `Router`s. Use `Router::nest` instead"
+    expected = "Invalid route: `Router::route_service` cannot be used with `Router`s. Use `Router::nest` instead"
 )]
 async fn routing_to_router_panics() {
     TestClient::new(Router::new().route_service("/", Router::new()));
@@ -505,18 +505,6 @@
 }
 
 #[tokio::test]
-<<<<<<< HEAD
-#[should_panic(expected = "Cannot nest `Router`s that has a fallback")]
-async fn nesting_router_with_fallbacks_panics() {
-    async fn fallback() {}
-    let one = Router::new().fallback(fallback);
-    let app = Router::new().nest("/", one);
-    TestClient::new(app);
-}
-
-#[tokio::test]
-=======
->>>>>>> 6cd35669
 async fn merging_routers_with_same_paths_but_different_methods() {
     let one = Router::new().route("/", get(|| async { "GET" }));
     let two = Router::new().route("/", post(|| async { "POST" }));
@@ -654,7 +642,6 @@
 }
 
 #[tokio::test]
-<<<<<<< HEAD
 async fn extracting_state() {
     #[derive(Clone)]
     struct AppState {
@@ -700,7 +687,9 @@
     let client = TestClient::new(app);
     let res = client.get("/").send().await;
     assert_eq!(res.text().await, "foo");
-=======
+}
+
+#[tokio::test]
 async fn layer_response_into_response() {
     fn map_response<B>(_res: Response<B>) -> Result<Response<B>, impl IntoResponse> {
         let headers = [("x-foo", "bar")];
@@ -717,5 +706,4 @@
     let res = client.get("/").send().await;
     assert_eq!(res.headers()["x-foo"], "bar");
     assert_eq!(res.status(), StatusCode::IM_A_TEAPOT);
->>>>>>> 6cd35669
 }