use crate::{
    body::{Body, Bytes},
    error_handling::HandleErrorLayer,
    extract::{self, DefaultBodyLimit, FromRef, Path, State},
    handler::{Handler, HandlerWithoutStateExt},
    response::{IntoResponse, Response},
<<<<<<< HEAD
    routing::{delete, get, get_service, on, on_service, patch, patch_service, post, MethodFilter},
    test_helpers::*,
    BoxError, Json, Router,
};
use axum_core::extract::Request;
use futures_util::stream::StreamExt;
use http::{header::ALLOW, header::CONTENT_LENGTH, HeaderMap, StatusCode, Uri};
use http_body_util::BodyExt;
=======
    routing::{
        delete, get, get_service, on, on_service, patch, patch_service,
        path_router::path_for_nested_route, post, MethodFilter,
    },
    test_helpers::{
        tracing_helpers::{capture_tracing, TracingEvent},
        *,
    },
    BoxError, Extension, Json, Router,
};
use axum_core::extract::Request;
use futures_util::stream::StreamExt;
use http::{
    header::CONTENT_LENGTH,
    header::{ALLOW, HOST},
    HeaderMap, Method, StatusCode, Uri,
};
use serde::Deserialize;
>>>>>>> e8cf5f4f
use serde_json::json;
use std::{
    convert::Infallible,
    future::{ready, Ready},
    sync::atomic::{AtomicBool, AtomicUsize, Ordering},
    task::{Context, Poll},
    time::Duration,
};
use tower::{
    service_fn, timeout::TimeoutLayer, util::MapResponseLayer, ServiceBuilder, ServiceExt,
};
use tower_http::{limit::RequestBodyLimitLayer, validate_request::ValidateRequestHeaderLayer};
use tower_service::Service;

mod fallback;
mod get_to_head;
mod handle_error;
mod merge;
mod nest;

#[crate::test]
async fn hello_world() {
    async fn root(_: Request) -> &'static str {
        "Hello, World!"
    }

    async fn foo(_: Request) -> &'static str {
        "foo"
    }

    async fn users_create(_: Request) -> &'static str {
        "users#create"
    }

    let app = Router::new()
        .route("/", get(root).post(foo))
        .route("/users", post(users_create));

    let client = TestClient::new(app);

    let res = client.get("/").send().await;
    let body = res.text().await;
    assert_eq!(body, "Hello, World!");

    let res = client.post("/").send().await;
    let body = res.text().await;
    assert_eq!(body, "foo");

    let res = client.post("/users").send().await;
    let body = res.text().await;
    assert_eq!(body, "users#create");
}

#[crate::test]
async fn routing() {
    let app = Router::new()
        .route(
            "/users",
            get(|_: Request| async { "users#index" }).post(|_: Request| async { "users#create" }),
        )
        .route("/users/:id", get(|_: Request| async { "users#show" }))
        .route(
            "/users/:id/action",
            get(|_: Request| async { "users#action" }),
        );

    let client = TestClient::new(app);

    let res = client.get("/").send().await;
    assert_eq!(res.status(), StatusCode::NOT_FOUND);

    let res = client.get("/users").send().await;
    assert_eq!(res.status(), StatusCode::OK);
    assert_eq!(res.text().await, "users#index");

    let res = client.post("/users").send().await;
    assert_eq!(res.status(), StatusCode::OK);
    assert_eq!(res.text().await, "users#create");

    let res = client.get("/users/1").send().await;
    assert_eq!(res.status(), StatusCode::OK);
    assert_eq!(res.text().await, "users#show");

    let res = client.get("/users/1/action").send().await;
    assert_eq!(res.status(), StatusCode::OK);
    assert_eq!(res.text().await, "users#action");
}

#[crate::test]
async fn router_type_doesnt_change() {
    let app: Router = Router::new()
        .route(
            "/",
            on(MethodFilter::GET, |_: Request| async { "hi from GET" })
                .on(MethodFilter::POST, |_: Request| async { "hi from POST" }),
        )
        .layer(tower_http::compression::CompressionLayer::new());

    let client = TestClient::new(app);

    let res = client.get("/").send().await;
    assert_eq!(res.status(), StatusCode::OK);
    assert_eq!(res.text().await, "hi from GET");

    let res = client.post("/").send().await;
    assert_eq!(res.status(), StatusCode::OK);
    assert_eq!(res.text().await, "hi from POST");
}

#[crate::test]
async fn routing_between_services() {
    use std::convert::Infallible;
    use tower::service_fn;

    async fn handle(_: Request) -> &'static str {
        "handler"
    }

    let app = Router::new()
        .route(
            "/one",
            get_service(service_fn(|_: Request| async {
                Ok::<_, Infallible>(Response::new(Body::from("one get")))
            }))
            .post_service(service_fn(|_: Request| async {
                Ok::<_, Infallible>(Response::new(Body::from("one post")))
            }))
            .on_service(
                MethodFilter::PUT,
                service_fn(|_: Request| async {
                    Ok::<_, Infallible>(Response::new(Body::from("one put")))
                }),
            ),
        )
        .route("/two", on_service(MethodFilter::GET, handle.into_service()));

    let client = TestClient::new(app);

    let res = client.get("/one").send().await;
    assert_eq!(res.status(), StatusCode::OK);
    assert_eq!(res.text().await, "one get");

    let res = client.post("/one").send().await;
    assert_eq!(res.status(), StatusCode::OK);
    assert_eq!(res.text().await, "one post");

    let res = client.put("/one").send().await;
    assert_eq!(res.status(), StatusCode::OK);
    assert_eq!(res.text().await, "one put");

    let res = client.get("/two").send().await;
    assert_eq!(res.status(), StatusCode::OK);
    assert_eq!(res.text().await, "handler");
}

#[crate::test]
async fn middleware_on_single_route() {
    use tower::ServiceBuilder;
    use tower_http::{compression::CompressionLayer, trace::TraceLayer};

    async fn handle(_: Request) -> &'static str {
        "Hello, World!"
    }

    let app = Router::new().route(
        "/",
        get(handle.layer(
            ServiceBuilder::new()
                .layer(TraceLayer::new_for_http())
                .layer(CompressionLayer::new())
                .into_inner(),
        )),
    );

    let client = TestClient::new(app);

    let res = client.get("/").send().await;
    let body = res.text().await;

    assert_eq!(body, "Hello, World!");
}

#[crate::test]
async fn service_in_bottom() {
    async fn handler(_req: Request) -> Result<Response<Body>, Infallible> {
        Ok(Response::new(Body::empty()))
    }

    let app = Router::new().route("/", get_service(service_fn(handler)));

    TestClient::new(app);
}

#[crate::test]
async fn wrong_method_handler() {
    let app = Router::new()
        .route("/", get(|| async {}).post(|| async {}))
        .route("/foo", patch(|| async {}));

    let client = TestClient::new(app);

    let res = client.patch("/").send().await;
    assert_eq!(res.status(), StatusCode::METHOD_NOT_ALLOWED);
    assert_eq!(res.headers()[ALLOW], "GET,HEAD,POST");

    let res = client.patch("/foo").send().await;
    assert_eq!(res.status(), StatusCode::OK);

    let res = client.post("/foo").send().await;
    assert_eq!(res.status(), StatusCode::METHOD_NOT_ALLOWED);
    assert_eq!(res.headers()[ALLOW], "PATCH");

    let res = client.get("/bar").send().await;
    assert_eq!(res.status(), StatusCode::NOT_FOUND);
}

#[crate::test]
async fn wrong_method_service() {
    #[derive(Clone)]
    struct Svc;

    impl<R> Service<R> for Svc {
        type Response = Response;
        type Error = Infallible;
        type Future = Ready<Result<Self::Response, Self::Error>>;

        fn poll_ready(&mut self, _cx: &mut Context<'_>) -> Poll<Result<(), Self::Error>> {
            Poll::Ready(Ok(()))
        }

        fn call(&mut self, _req: R) -> Self::Future {
            ready(Ok(().into_response()))
        }
    }

    let app = Router::new()
        .route("/", get_service(Svc).post_service(Svc))
        .route("/foo", patch_service(Svc));

    let client = TestClient::new(app);

    let res = client.patch("/").send().await;
    assert_eq!(res.status(), StatusCode::METHOD_NOT_ALLOWED);
    assert_eq!(res.headers()[ALLOW], "GET,HEAD,POST");

    let res = client.patch("/foo").send().await;
    assert_eq!(res.status(), StatusCode::OK);

    let res = client.post("/foo").send().await;
    assert_eq!(res.status(), StatusCode::METHOD_NOT_ALLOWED);
    assert_eq!(res.headers()[ALLOW], "PATCH");

    let res = client.get("/bar").send().await;
    assert_eq!(res.status(), StatusCode::NOT_FOUND);
}

#[crate::test]
async fn multiple_methods_for_one_handler() {
    async fn root(_: Request) -> &'static str {
        "Hello, World!"
    }

    let app = Router::new().route("/", on(MethodFilter::GET.or(MethodFilter::POST), root));

    let client = TestClient::new(app);

    let res = client.get("/").send().await;
    assert_eq!(res.status(), StatusCode::OK);

    let res = client.post("/").send().await;
    assert_eq!(res.status(), StatusCode::OK);
}

#[crate::test]
async fn wildcard_sees_whole_url() {
    let app = Router::new().route("/api/*rest", get(|uri: Uri| async move { uri.to_string() }));

    let client = TestClient::new(app);

    let res = client.get("/api/foo/bar").send().await;
    assert_eq!(res.text().await, "/api/foo/bar");
}

#[crate::test]
async fn middleware_applies_to_routes_above() {
    let app = Router::new()
        .route("/one", get(std::future::pending::<()>))
        .layer(
            ServiceBuilder::new()
                .layer(HandleErrorLayer::new(|_: BoxError| async move {
                    StatusCode::REQUEST_TIMEOUT
                }))
                .layer(TimeoutLayer::new(Duration::new(0, 0))),
        )
        .route("/two", get(|| async {}));

    let client = TestClient::new(app);

    let res = client.get("/one").send().await;
    assert_eq!(res.status(), StatusCode::REQUEST_TIMEOUT);

    let res = client.get("/two").send().await;
    assert_eq!(res.status(), StatusCode::OK);
}

#[crate::test]
async fn not_found_for_extra_trailing_slash() {
    let app = Router::new().route("/foo", get(|| async {}));

    let client = TestClient::new(app);

    let res = client.get("/foo/").send().await;
    assert_eq!(res.status(), StatusCode::NOT_FOUND);

    let res = client.get("/foo").send().await;
    assert_eq!(res.status(), StatusCode::OK);
}

#[crate::test]
async fn not_found_for_missing_trailing_slash() {
    let app = Router::new().route("/foo/", get(|| async {}));

    let client = TestClient::new(app);

    let res = client.get("/foo").send().await;
    assert_eq!(res.status(), StatusCode::NOT_FOUND);
}

#[crate::test]
async fn with_and_without_trailing_slash() {
    let app = Router::new()
        .route("/foo", get(|| async { "without tsr" }))
        .route("/foo/", get(|| async { "with tsr" }));

    let client = TestClient::new(app);

    let res = client.get("/foo/").send().await;
    assert_eq!(res.status(), StatusCode::OK);
    assert_eq!(res.text().await, "with tsr");

    let res = client.get("/foo").send().await;
    assert_eq!(res.status(), StatusCode::OK);
    assert_eq!(res.text().await, "without tsr");
}

// for https://github.com/tokio-rs/axum/issues/420
#[crate::test]
async fn wildcard_doesnt_match_just_trailing_slash() {
    let app = Router::new().route(
        "/x/*path",
        get(|Path(path): Path<String>| async move { path }),
    );

    let client = TestClient::new(app);

    let res = client.get("/x").send().await;
    assert_eq!(res.status(), StatusCode::NOT_FOUND);

    let res = client.get("/x/").send().await;
    assert_eq!(res.status(), StatusCode::NOT_FOUND);

    let res = client.get("/x/foo/bar").send().await;
    assert_eq!(res.status(), StatusCode::OK);
    assert_eq!(res.text().await, "foo/bar");
}

#[crate::test]
async fn what_matches_wildcard() {
    let app = Router::new()
        .route("/*key", get(|| async { "root" }))
        .route("/x/*key", get(|| async { "x" }))
        .fallback(|| async { "fallback" });

    let client = TestClient::new(app);

    let get = |path| {
        let f = client.get(path).send();
        async move { f.await.text().await }
    };

    assert_eq!(get("/").await, "fallback");
    assert_eq!(get("/a").await, "root");
    assert_eq!(get("/a/").await, "root");
    assert_eq!(get("/a/b").await, "root");
    assert_eq!(get("/a/b/").await, "root");

    assert_eq!(get("/x").await, "root");
    assert_eq!(get("/x/").await, "root");
    assert_eq!(get("/x/a").await, "x");
    assert_eq!(get("/x/a/").await, "x");
    assert_eq!(get("/x/a/b").await, "x");
    assert_eq!(get("/x/a/b/").await, "x");
}

#[crate::test]
async fn static_and_dynamic_paths() {
    let app = Router::new()
        .route(
            "/:key",
            get(|Path(key): Path<String>| async move { format!("dynamic: {key}") }),
        )
        .route("/foo", get(|| async { "static" }));

    let client = TestClient::new(app);

    let res = client.get("/bar").send().await;
    assert_eq!(res.text().await, "dynamic: bar");

    let res = client.get("/foo").send().await;
    assert_eq!(res.text().await, "static");
}

#[crate::test]
#[should_panic(expected = "Paths must start with a `/`. Use \"/\" for root routes")]
async fn empty_route() {
    let app = Router::new().route("", get(|| async {}));
    TestClient::new(app);
}

#[crate::test]
async fn middleware_still_run_for_unmatched_requests() {
    #[derive(Clone)]
    struct CountMiddleware<S>(S);

    static COUNT: AtomicUsize = AtomicUsize::new(0);

    impl<R, S> Service<R> for CountMiddleware<S>
    where
        S: Service<R>,
    {
        type Response = S::Response;
        type Error = S::Error;
        type Future = S::Future;

        fn poll_ready(&mut self, cx: &mut Context<'_>) -> Poll<Result<(), Self::Error>> {
            self.0.poll_ready(cx)
        }

        fn call(&mut self, req: R) -> Self::Future {
            COUNT.fetch_add(1, Ordering::SeqCst);
            self.0.call(req)
        }
    }

    let app = Router::new()
        .route("/", get(|| async {}))
        .layer(tower::layer::layer_fn(CountMiddleware));

    let client = TestClient::new(app);

    assert_eq!(COUNT.load(Ordering::SeqCst), 0);

    client.get("/").send().await;
    assert_eq!(COUNT.load(Ordering::SeqCst), 1);

    client.get("/not-found").send().await;
    assert_eq!(COUNT.load(Ordering::SeqCst), 2);
}

#[crate::test]
#[should_panic(expected = "\
    Invalid route: `Router::route_service` cannot be used with `Router`s. \
    Use `Router::nest` instead\
")]
async fn routing_to_router_panics() {
    TestClient::new(Router::new().route_service("/", Router::new()));
}

#[crate::test]
async fn route_layer() {
    let app = Router::new()
        .route("/foo", get(|| async {}))
        .route_layer(ValidateRequestHeaderLayer::bearer("password"));

    let client = TestClient::new(app);

    let res = client
        .get("/foo")
        .header("authorization", "Bearer password")
        .send()
        .await;
    assert_eq!(res.status(), StatusCode::OK);

    let res = client.get("/foo").send().await;
    assert_eq!(res.status(), StatusCode::UNAUTHORIZED);

    let res = client.get("/not-found").send().await;
    assert_eq!(res.status(), StatusCode::NOT_FOUND);

    // it would be nice if this would return `405 Method Not Allowed`
    // but that requires knowing more about which method route we're calling, which we
    // don't know currently since its just a generic `Service`
    let res = client.post("/foo").send().await;
    assert_eq!(res.status(), StatusCode::UNAUTHORIZED);
}

#[crate::test]
async fn different_methods_added_in_different_routes() {
    let app = Router::new()
        .route("/", get(|| async { "GET" }))
        .route("/", post(|| async { "POST" }));

    let client = TestClient::new(app);

    let res = client.get("/").send().await;
    let body = res.text().await;
    assert_eq!(body, "GET");

    let res = client.post("/").send().await;
    let body = res.text().await;
    assert_eq!(body, "POST");
}

#[crate::test]
#[should_panic(expected = "Cannot merge two `Router`s that both have a fallback")]
async fn merging_routers_with_fallbacks_panics() {
    async fn fallback() {}
    let one = Router::new().fallback(fallback);
    let two = Router::new().fallback(fallback);
    TestClient::new(one.merge(two));
}

#[test]
#[should_panic(expected = "Overlapping method route. Handler for `GET /foo/bar` already exists")]
fn routes_with_overlapping_method_routes() {
    async fn handler() {}
    let _: Router = Router::new()
        .route("/foo/bar", get(handler))
        .route("/foo/bar", get(handler));
}

#[test]
#[should_panic(expected = "Overlapping method route. Handler for `GET /foo/bar` already exists")]
fn merging_with_overlapping_method_routes() {
    async fn handler() {}
    let app: Router = Router::new().route("/foo/bar", get(handler));
    _ = app.clone().merge(app);
}

#[crate::test]
async fn merging_routers_with_same_paths_but_different_methods() {
    let one = Router::new().route("/", get(|| async { "GET" }));
    let two = Router::new().route("/", post(|| async { "POST" }));

    let client = TestClient::new(one.merge(two));

    let res = client.get("/").send().await;
    let body = res.text().await;
    assert_eq!(body, "GET");

    let res = client.post("/").send().await;
    let body = res.text().await;
    assert_eq!(body, "POST");
}

#[crate::test]
async fn head_content_length_through_hyper_server() {
    let app = Router::new()
        .route("/", get(|| async { "foo" }))
        .route("/json", get(|| async { Json(json!({ "foo": 1 })) }));

    let client = TestClient::new(app);

    let res = client.head("/").send().await;
    assert_eq!(res.headers()["content-length"], "3");
    assert!(res.text().await.is_empty());

    let res = client.head("/json").send().await;
    assert_eq!(res.headers()["content-length"], "9");
    assert!(res.text().await.is_empty());
}

#[crate::test]
async fn head_content_length_through_hyper_server_that_hits_fallback() {
    let app = Router::new().fallback(|| async { "foo" });

    let client = TestClient::new(app);

    let res = client.head("/").send().await;
    assert_eq!(res.headers()["content-length"], "3");
}

#[crate::test]
#[ignore]
async fn head_with_middleware_applied() {
    use tower_http::compression::{predicate::SizeAbove, CompressionLayer};

    let app = Router::new()
        .nest(
            "/",
            Router::new().route("/", get(|| async { "Hello, World!" })),
        )
        .layer(CompressionLayer::new().compress_when(SizeAbove::new(0)));

    let client = TestClient::new(app);

    // send GET request
    let res = client
        .get("/")
        .header("accept-encoding", "gzip")
        .send()
        .await;
    assert_eq!(res.headers()["transfer-encoding"], "chunked");
    // cannot have `transfer-encoding: chunked` and `content-length`
    assert!(!res.headers().contains_key("content-length"));

    // send HEAD request
    let res = client
        .head("/")
        .header("accept-encoding", "gzip")
        .send()
        .await;
    // no response body so no `transfer-encoding`
    assert!(!res.headers().contains_key("transfer-encoding"));
    // no content-length since we cannot know it since the response
    // is compressed
    assert!(!res.headers().contains_key("content-length"));
}

#[crate::test]
#[should_panic(expected = "Paths must start with a `/`")]
async fn routes_must_start_with_slash() {
    let app = Router::new().route(":foo", get(|| async {}));
    TestClient::new(app);
}

#[crate::test]
async fn body_limited_by_default() {
    let app = Router::new()
        .route("/bytes", post(|_: Bytes| async {}))
        .route("/string", post(|_: String| async {}))
        .route("/json", post(|_: Json<serde_json::Value>| async {}));

    let client = TestClient::new(app);

    for uri in ["/bytes", "/string", "/json"] {
        println!("calling {uri}");

        let stream = futures_util::stream::repeat("a".repeat(1000)).map(Ok::<_, hyper::Error>);
        let body = reqwest::Body::wrap_stream(stream);

        let res_future = client
            .post(uri)
            .header("content-type", "application/json")
            .body(body)
            .send();
        let res = tokio::time::timeout(Duration::from_secs(3), res_future)
            .await
            .expect("never got response");

        assert_eq!(res.status(), StatusCode::PAYLOAD_TOO_LARGE);
    }
}

#[crate::test]
async fn disabling_the_default_limit() {
    let app = Router::new()
        .route("/", post(|_: Bytes| async {}))
        .layer(DefaultBodyLimit::disable());

    let client = TestClient::new(app);

    // `DEFAULT_LIMIT` is 2mb so make a body larger than that
    let body = reqwest::Body::from("a".repeat(3_000_000));

    let res = client.post("/").body(body).send().await;

    assert_eq!(res.status(), StatusCode::OK);
}

#[crate::test]
async fn limited_body_with_content_length() {
    const LIMIT: usize = 3;

    let app = Router::new()
        .route(
            "/",
            post(|headers: HeaderMap, _body: Bytes| async move {
                assert!(headers.get(CONTENT_LENGTH).is_some());
            }),
        )
        .layer(RequestBodyLimitLayer::new(LIMIT));

    let client = TestClient::new(app);

    let res = client.post("/").body("a".repeat(LIMIT)).send().await;
    assert_eq!(res.status(), StatusCode::OK);

    let res = client.post("/").body("a".repeat(LIMIT * 2)).send().await;
    assert_eq!(res.status(), StatusCode::PAYLOAD_TOO_LARGE);
}

#[crate::test]
async fn changing_the_default_limit() {
    let new_limit = 2;

    let app = Router::new()
        .route("/", post(|_: Bytes| async {}))
        .layer(DefaultBodyLimit::max(new_limit));

    let client = TestClient::new(app);

    let res = client
        .post("/")
        .body(reqwest::Body::from("a".repeat(new_limit)))
        .send()
        .await;
    assert_eq!(res.status(), StatusCode::OK);

    let res = client
        .post("/")
        .body(reqwest::Body::from("a".repeat(new_limit + 1)))
        .send()
        .await;
    assert_eq!(res.status(), StatusCode::PAYLOAD_TOO_LARGE);
}

#[crate::test]
async fn limited_body_with_streaming_body() {
    const LIMIT: usize = 3;

    let app = Router::new()
        .route(
            "/",
            post(|headers: HeaderMap, _body: Bytes| async move {
                assert!(headers.get(CONTENT_LENGTH).is_none());
            }),
        )
        .layer(RequestBodyLimitLayer::new(LIMIT));

    let client = TestClient::new(app);

    let stream = futures_util::stream::iter(vec![Ok::<_, hyper::Error>("a".repeat(LIMIT))]);
    let res = client
        .post("/")
        .body(reqwest::Body::wrap_stream(stream))
        .send()
        .await;
    assert_eq!(res.status(), StatusCode::OK);

    let stream = futures_util::stream::iter(vec![Ok::<_, hyper::Error>("a".repeat(LIMIT * 2))]);
    let res = client
        .post("/")
        .body(reqwest::Body::wrap_stream(stream))
        .send()
        .await;
    assert_eq!(res.status(), StatusCode::PAYLOAD_TOO_LARGE);
}

#[crate::test]
async fn extract_state() {
    #[derive(Clone)]
    struct AppState {
        value: i32,
        inner: InnerState,
    }

    #[derive(Clone)]
    struct InnerState {
        value: i32,
    }

    impl FromRef<AppState> for InnerState {
        fn from_ref(state: &AppState) -> Self {
            state.inner.clone()
        }
    }

    async fn handler(State(outer): State<AppState>, State(inner): State<InnerState>) {
        assert_eq!(outer.value, 1);
        assert_eq!(inner.value, 2);
    }

    let state = AppState {
        value: 1,
        inner: InnerState { value: 2 },
    };

    let app = Router::new().route("/", get(handler)).with_state(state);
    let client = TestClient::new(app);

    let res = client.get("/").send().await;
    assert_eq!(res.status(), StatusCode::OK);
}

#[crate::test]
async fn explicitly_set_state() {
    let app = Router::new()
        .route_service(
            "/",
            get(|State(state): State<&'static str>| async move { state }).with_state("foo"),
        )
        .with_state("...");

    let client = TestClient::new(app);
    let res = client.get("/").send().await;
    assert_eq!(res.text().await, "foo");
}

#[crate::test]
async fn layer_response_into_response() {
    fn map_response<B>(_res: Response<B>) -> Result<Response<B>, impl IntoResponse> {
        let headers = [("x-foo", "bar")];
        let status = StatusCode::IM_A_TEAPOT;
        Err((headers, status))
    }

    let app = Router::new()
        .route("/", get(|| async {}))
        .layer(MapResponseLayer::new(map_response));

    let client = TestClient::new(app);

    let res = client.get("/").send().await;
    assert_eq!(res.headers()["x-foo"], "bar");
    assert_eq!(res.status(), StatusCode::IM_A_TEAPOT);
}

#[allow(dead_code)]
fn method_router_fallback_with_state() {
    async fn fallback(_: State<&'static str>) {}

    async fn not_found(_: State<&'static str>) {}

    let state = "foo";

    let _: Router = Router::new()
        .fallback(get(fallback).fallback(not_found))
        .with_state(state);
}

#[test]
fn test_path_for_nested_route() {
    assert_eq!(path_for_nested_route("/", "/"), "/");

    assert_eq!(path_for_nested_route("/a", "/"), "/a");
    assert_eq!(path_for_nested_route("/", "/b"), "/b");
    assert_eq!(path_for_nested_route("/a/", "/"), "/a/");
    assert_eq!(path_for_nested_route("/", "/b/"), "/b/");

    assert_eq!(path_for_nested_route("/a", "/b"), "/a/b");
    assert_eq!(path_for_nested_route("/a/", "/b"), "/a/b");
    assert_eq!(path_for_nested_route("/a", "/b/"), "/a/b/");
    assert_eq!(path_for_nested_route("/a/", "/b/"), "/a/b/");
}

#[crate::test]
async fn state_isnt_cloned_too_much() {
    static SETUP_DONE: AtomicBool = AtomicBool::new(false);
    static COUNT: AtomicUsize = AtomicUsize::new(0);

    struct AppState;

    impl Clone for AppState {
        fn clone(&self) -> Self {
            #[rustversion::since(1.65)]
            #[track_caller]
            fn count() {
                if SETUP_DONE.load(Ordering::SeqCst) {
                    let bt = std::backtrace::Backtrace::force_capture();
                    let bt = bt
                        .to_string()
                        .lines()
                        .filter(|line| line.contains("axum") || line.contains("./src"))
                        .collect::<Vec<_>>()
                        .join("\n");
                    println!("AppState::Clone:\n===============\n{}\n", bt);
                    COUNT.fetch_add(1, Ordering::SeqCst);
                }
            }

            #[rustversion::not(since(1.65))]
            fn count() {
                if SETUP_DONE.load(Ordering::SeqCst) {
                    COUNT.fetch_add(1, Ordering::SeqCst);
                }
            }

            count();

            Self
        }
    }

    let app = Router::new()
        .route("/", get(|_: State<AppState>| async {}))
        .with_state(AppState);

    let client = TestClient::new(app);

    // ignore clones made during setup
    SETUP_DONE.store(true, Ordering::SeqCst);

    client.get("/").send().await;

    assert_eq!(COUNT.load(Ordering::SeqCst), 5);
}

#[crate::test]
async fn logging_rejections() {
    #[derive(Deserialize, Eq, PartialEq, Debug)]
    #[serde(deny_unknown_fields)]
    struct RejectionEvent {
        message: String,
        status: u16,
        body: String,
        rejection_type: String,
    }

    let events = capture_tracing::<RejectionEvent, _, _>(|| async {
        let app = Router::new()
            .route("/extension", get(|_: Extension<Infallible>| async {}))
            .route("/string", post(|_: String| async {}));

        let client = TestClient::new(app);

        assert_eq!(
            client.get("/extension").send().await.status(),
            StatusCode::INTERNAL_SERVER_ERROR
        );

        assert_eq!(
            client
                .post("/string")
                .body(Vec::from([0, 159, 146, 150]))
                .send()
                .await
                .status(),
            StatusCode::BAD_REQUEST,
        );
    })
    .await;

    assert_eq!(
        dbg!(events),
        Vec::from([
            TracingEvent {
                fields: RejectionEvent {
                    message: "rejecting request".to_owned(),
                    status: 500,
                    body: "Missing request extension: Extension of \
                        type `core::convert::Infallible` was not found. \
                        Perhaps you forgot to add it? See `axum::Extension`."
                        .to_owned(),
                    rejection_type: "axum::extract::rejection::MissingExtension".to_owned(),
                },
                target: "axum::rejection".to_owned(),
                level: "TRACE".to_owned(),
            },
            TracingEvent {
                fields: RejectionEvent {
                    message: "rejecting request".to_owned(),
                    status: 400,
                    body: "Request body didn't contain valid UTF-8: \
                        invalid utf-8 sequence of 1 bytes from index 1"
                        .to_owned(),
                    rejection_type: "axum_core::extract::rejection::InvalidUtf8".to_owned(),
                },
                target: "axum::rejection".to_owned(),
                level: "TRACE".to_owned(),
            },
        ])
    )
}

// https://github.com/tokio-rs/axum/issues/1955
#[crate::test]
async fn connect_going_to_custom_fallback() {
    let app = Router::new().fallback(|| async { (StatusCode::NOT_FOUND, "custom fallback") });

    let req = Request::builder()
        .uri("example.com:443")
        .method(Method::CONNECT)
        .header(HOST, "example.com:443")
        .body(Body::empty())
        .unwrap();

    let res = app.oneshot(req).await.unwrap();
    assert_eq!(res.status(), StatusCode::NOT_FOUND);
    let text = String::from_utf8(hyper::body::to_bytes(res).await.unwrap().to_vec()).unwrap();
    assert_eq!(text, "custom fallback");
}

// https://github.com/tokio-rs/axum/issues/1955
#[crate::test]
async fn connect_going_to_default_fallback() {
    let app = Router::new();

    let req = Request::builder()
        .uri("example.com:443")
        .method(Method::CONNECT)
        .header(HOST, "example.com:443")
        .body(Body::empty())
        .unwrap();

    let res = app.oneshot(req).await.unwrap();
    assert_eq!(res.status(), StatusCode::NOT_FOUND);
    let body = hyper::body::to_bytes(res).await.unwrap();
    assert!(body.is_empty());
}

#[crate::test]
async fn impl_handler_for_into_response() {
    let app = Router::new().route("/things", post((StatusCode::CREATED, "thing created")));

    let client = TestClient::new(app);

    let res = client.post("/things").send().await;
    assert_eq!(res.status(), StatusCode::CREATED);
    assert_eq!(res.text().await, "thing created");
}<|MERGE_RESOLUTION|>--- conflicted
+++ resolved
@@ -4,7 +4,6 @@
     extract::{self, DefaultBodyLimit, FromRef, Path, State},
     handler::{Handler, HandlerWithoutStateExt},
     response::{IntoResponse, Response},
-<<<<<<< HEAD
     routing::{delete, get, get_service, on, on_service, patch, patch_service, post, MethodFilter},
     test_helpers::*,
     BoxError, Json, Router,
@@ -13,26 +12,6 @@
 use futures_util::stream::StreamExt;
 use http::{header::ALLOW, header::CONTENT_LENGTH, HeaderMap, StatusCode, Uri};
 use http_body_util::BodyExt;
-=======
-    routing::{
-        delete, get, get_service, on, on_service, patch, patch_service,
-        path_router::path_for_nested_route, post, MethodFilter,
-    },
-    test_helpers::{
-        tracing_helpers::{capture_tracing, TracingEvent},
-        *,
-    },
-    BoxError, Extension, Json, Router,
-};
-use axum_core::extract::Request;
-use futures_util::stream::StreamExt;
-use http::{
-    header::CONTENT_LENGTH,
-    header::{ALLOW, HOST},
-    HeaderMap, Method, StatusCode, Uri,
-};
-use serde::Deserialize;
->>>>>>> e8cf5f4f
 use serde_json::json;
 use std::{
     convert::Infallible,
