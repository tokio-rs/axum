use crate::{
<<<<<<< HEAD
    body::{Body, Bytes},
=======
    body::{Body, Bytes, Empty},
>>>>>>> dcdc32c3
    error_handling::HandleErrorLayer,
    extract::{self, DefaultBodyLimit, FromRef, Path, State},
    handler::{Handler, HandlerWithoutStateExt},
    response::{IntoResponse, Response},
    routing::{delete, get, get_service, on, on_service, patch, patch_service, post, MethodFilter},
    test_helpers::*,
    BoxError, Json, Router,
};
use axum_core::extract::Request;
use futures_util::stream::StreamExt;
<<<<<<< HEAD
use http::{header::ALLOW, header::CONTENT_LENGTH, HeaderMap, StatusCode, Uri};
=======
use http::{header::ALLOW, header::CONTENT_LENGTH, HeaderMap, Request, Response, StatusCode, Uri};
>>>>>>> dcdc32c3
use serde_json::json;
use std::{
    convert::Infallible,
    future::{ready, Ready},
    sync::atomic::{AtomicBool, AtomicUsize, Ordering},
    task::{Context, Poll},
    time::Duration,
};
use tower::{service_fn, timeout::TimeoutLayer, util::MapResponseLayer, ServiceBuilder};
use tower_http::{limit::RequestBodyLimitLayer, validate_request::ValidateRequestHeaderLayer};
use tower_service::Service;

mod fallback;
mod get_to_head;
mod handle_error;
mod merge;
mod nest;

#[crate::test]
async fn hello_world() {
    async fn root(_: Request) -> &'static str {
        "Hello, World!"
    }

    async fn foo(_: Request) -> &'static str {
        "foo"
    }

    async fn users_create(_: Request) -> &'static str {
        "users#create"
    }

    let app = Router::new()
        .route("/", get(root).post(foo))
        .route("/users", post(users_create));

    let client = TestClient::new(app);

    let res = client.get("/").send().await;
    let body = res.text().await;
    assert_eq!(body, "Hello, World!");

    let res = client.post("/").send().await;
    let body = res.text().await;
    assert_eq!(body, "foo");

    let res = client.post("/users").send().await;
    let body = res.text().await;
    assert_eq!(body, "users#create");
}

#[crate::test]
async fn routing() {
    let app = Router::new()
        .route(
            "/users",
            get(|_: Request| async { "users#index" }).post(|_: Request| async { "users#create" }),
        )
        .route("/users/:id", get(|_: Request| async { "users#show" }))
        .route(
            "/users/:id/action",
            get(|_: Request| async { "users#action" }),
        );

    let client = TestClient::new(app);

    let res = client.get("/").send().await;
    assert_eq!(res.status(), StatusCode::NOT_FOUND);

    let res = client.get("/users").send().await;
    assert_eq!(res.status(), StatusCode::OK);
    assert_eq!(res.text().await, "users#index");

    let res = client.post("/users").send().await;
    assert_eq!(res.status(), StatusCode::OK);
    assert_eq!(res.text().await, "users#create");

    let res = client.get("/users/1").send().await;
    assert_eq!(res.status(), StatusCode::OK);
    assert_eq!(res.text().await, "users#show");

    let res = client.get("/users/1/action").send().await;
    assert_eq!(res.status(), StatusCode::OK);
    assert_eq!(res.text().await, "users#action");
}

#[crate::test]
async fn router_type_doesnt_change() {
    let app: Router = Router::new()
        .route(
            "/",
            on(MethodFilter::GET, |_: Request| async { "hi from GET" })
                .on(MethodFilter::POST, |_: Request| async { "hi from POST" }),
        )
        .layer(tower_http::compression::CompressionLayer::new());

    let client = TestClient::new(app);

    let res = client.get("/").send().await;
    assert_eq!(res.status(), StatusCode::OK);
    assert_eq!(res.text().await, "hi from GET");

    let res = client.post("/").send().await;
    assert_eq!(res.status(), StatusCode::OK);
    assert_eq!(res.text().await, "hi from POST");
}

#[crate::test]
async fn routing_between_services() {
    use std::convert::Infallible;
    use tower::service_fn;

    async fn handle(_: Request) -> &'static str {
        "handler"
    }

    let app = Router::new()
        .route(
            "/one",
            get_service(service_fn(|_: Request| async {
                Ok::<_, Infallible>(Response::new(Body::from("one get")))
            }))
            .post_service(service_fn(|_: Request| async {
                Ok::<_, Infallible>(Response::new(Body::from("one post")))
            }))
            .on_service(
                MethodFilter::PUT,
                service_fn(|_: Request| async {
                    Ok::<_, Infallible>(Response::new(Body::from("one put")))
                }),
            ),
        )
        .route("/two", on_service(MethodFilter::GET, handle.into_service()));

    let client = TestClient::new(app);

    let res = client.get("/one").send().await;
    assert_eq!(res.status(), StatusCode::OK);
    assert_eq!(res.text().await, "one get");

    let res = client.post("/one").send().await;
    assert_eq!(res.status(), StatusCode::OK);
    assert_eq!(res.text().await, "one post");

    let res = client.put("/one").send().await;
    assert_eq!(res.status(), StatusCode::OK);
    assert_eq!(res.text().await, "one put");

    let res = client.get("/two").send().await;
    assert_eq!(res.status(), StatusCode::OK);
    assert_eq!(res.text().await, "handler");
}

#[crate::test]
async fn middleware_on_single_route() {
    use tower::ServiceBuilder;
    use tower_http::{compression::CompressionLayer, trace::TraceLayer};

    async fn handle(_: Request) -> &'static str {
        "Hello, World!"
    }

    let app = Router::new().route(
        "/",
        get(handle.layer(
            ServiceBuilder::new()
                .layer(TraceLayer::new_for_http())
                .layer(CompressionLayer::new())
                .into_inner(),
        )),
    );

    let client = TestClient::new(app);

    let res = client.get("/").send().await;
    let body = res.text().await;

    assert_eq!(body, "Hello, World!");
}

#[crate::test]
async fn service_in_bottom() {
<<<<<<< HEAD
    async fn handler(_req: Request) -> Result<Response<Body>, Infallible> {
=======
    async fn handler(_req: Request<Body>) -> Result<Response<Body>, Infallible> {
>>>>>>> dcdc32c3
        Ok(Response::new(Body::empty()))
    }

    let app = Router::new().route("/", get_service(service_fn(handler)));

    TestClient::new(app);
}

#[crate::test]
async fn wrong_method_handler() {
    let app = Router::new()
        .route("/", get(|| async {}).post(|| async {}))
        .route("/foo", patch(|| async {}));

    let client = TestClient::new(app);

    let res = client.patch("/").send().await;
    assert_eq!(res.status(), StatusCode::METHOD_NOT_ALLOWED);
    assert_eq!(res.headers()[ALLOW], "GET,HEAD,POST");

    let res = client.patch("/foo").send().await;
    assert_eq!(res.status(), StatusCode::OK);

    let res = client.post("/foo").send().await;
    assert_eq!(res.status(), StatusCode::METHOD_NOT_ALLOWED);
    assert_eq!(res.headers()[ALLOW], "PATCH");

    let res = client.get("/bar").send().await;
    assert_eq!(res.status(), StatusCode::NOT_FOUND);
}

#[crate::test]
async fn wrong_method_service() {
    #[derive(Clone)]
    struct Svc;

    impl<R> Service<R> for Svc {
        type Response = Response;
        type Error = Infallible;
        type Future = Ready<Result<Self::Response, Self::Error>>;

        fn poll_ready(&mut self, _cx: &mut Context<'_>) -> Poll<Result<(), Self::Error>> {
            Poll::Ready(Ok(()))
        }

        fn call(&mut self, _req: R) -> Self::Future {
            ready(Ok(().into_response()))
        }
    }

    let app = Router::new()
        .route("/", get_service(Svc).post_service(Svc))
        .route("/foo", patch_service(Svc));

    let client = TestClient::new(app);

    let res = client.patch("/").send().await;
    assert_eq!(res.status(), StatusCode::METHOD_NOT_ALLOWED);
    assert_eq!(res.headers()[ALLOW], "GET,HEAD,POST");

    let res = client.patch("/foo").send().await;
    assert_eq!(res.status(), StatusCode::OK);

    let res = client.post("/foo").send().await;
    assert_eq!(res.status(), StatusCode::METHOD_NOT_ALLOWED);
    assert_eq!(res.headers()[ALLOW], "PATCH");

    let res = client.get("/bar").send().await;
    assert_eq!(res.status(), StatusCode::NOT_FOUND);
}

#[crate::test]
async fn multiple_methods_for_one_handler() {
    async fn root(_: Request) -> &'static str {
        "Hello, World!"
    }

    let app = Router::new().route("/", on(MethodFilter::GET | MethodFilter::POST, root));

    let client = TestClient::new(app);

    let res = client.get("/").send().await;
    assert_eq!(res.status(), StatusCode::OK);

    let res = client.post("/").send().await;
    assert_eq!(res.status(), StatusCode::OK);
}

#[crate::test]
async fn wildcard_sees_whole_url() {
    let app = Router::new().route("/api/*rest", get(|uri: Uri| async move { uri.to_string() }));

    let client = TestClient::new(app);

    let res = client.get("/api/foo/bar").send().await;
    assert_eq!(res.text().await, "/api/foo/bar");
}

#[crate::test]
async fn middleware_applies_to_routes_above() {
    let app = Router::new()
        .route("/one", get(std::future::pending::<()>))
        .layer(
            ServiceBuilder::new()
                .layer(HandleErrorLayer::new(|_: BoxError| async move {
                    StatusCode::REQUEST_TIMEOUT
                }))
                .layer(TimeoutLayer::new(Duration::new(0, 0))),
        )
        .route("/two", get(|| async {}));

    let client = TestClient::new(app);

    let res = client.get("/one").send().await;
    assert_eq!(res.status(), StatusCode::REQUEST_TIMEOUT);

    let res = client.get("/two").send().await;
    assert_eq!(res.status(), StatusCode::OK);
}

#[crate::test]
async fn not_found_for_extra_trailing_slash() {
    let app = Router::new().route("/foo", get(|| async {}));

    let client = TestClient::new(app);

    let res = client.get("/foo/").send().await;
    assert_eq!(res.status(), StatusCode::NOT_FOUND);

    let res = client.get("/foo").send().await;
    assert_eq!(res.status(), StatusCode::OK);
}

#[crate::test]
async fn not_found_for_missing_trailing_slash() {
    let app = Router::new().route("/foo/", get(|| async {}));

    let client = TestClient::new(app);

    let res = client.get("/foo").send().await;
    assert_eq!(res.status(), StatusCode::NOT_FOUND);
}

#[crate::test]
async fn with_and_without_trailing_slash() {
    let app = Router::new()
        .route("/foo", get(|| async { "without tsr" }))
        .route("/foo/", get(|| async { "with tsr" }));

    let client = TestClient::new(app);

    let res = client.get("/foo/").send().await;
    assert_eq!(res.status(), StatusCode::OK);
    assert_eq!(res.text().await, "with tsr");

    let res = client.get("/foo").send().await;
    assert_eq!(res.status(), StatusCode::OK);
    assert_eq!(res.text().await, "without tsr");
}

// for https://github.com/tokio-rs/axum/issues/420
#[crate::test]
async fn wildcard_doesnt_match_just_trailing_slash() {
    let app = Router::new().route(
        "/x/*path",
        get(|Path(path): Path<String>| async move { path }),
    );

    let client = TestClient::new(app);

    let res = client.get("/x").send().await;
    assert_eq!(res.status(), StatusCode::NOT_FOUND);

    let res = client.get("/x/").send().await;
    assert_eq!(res.status(), StatusCode::NOT_FOUND);

    let res = client.get("/x/foo/bar").send().await;
    assert_eq!(res.status(), StatusCode::OK);
    assert_eq!(res.text().await, "foo/bar");
}

#[crate::test]
async fn static_and_dynamic_paths() {
    let app = Router::new()
        .route(
            "/:key",
            get(|Path(key): Path<String>| async move { format!("dynamic: {key}") }),
        )
        .route("/foo", get(|| async { "static" }));

    let client = TestClient::new(app);

    let res = client.get("/bar").send().await;
    assert_eq!(res.text().await, "dynamic: bar");

    let res = client.get("/foo").send().await;
    assert_eq!(res.text().await, "static");
}

#[crate::test]
#[should_panic(expected = "Paths must start with a `/`. Use \"/\" for root routes")]
async fn empty_route() {
    let app = Router::new().route("", get(|| async {}));
    TestClient::new(app);
}

#[crate::test]
async fn middleware_still_run_for_unmatched_requests() {
    #[derive(Clone)]
    struct CountMiddleware<S>(S);

    static COUNT: AtomicUsize = AtomicUsize::new(0);

    impl<R, S> Service<R> for CountMiddleware<S>
    where
        S: Service<R>,
    {
        type Response = S::Response;
        type Error = S::Error;
        type Future = S::Future;

        fn poll_ready(&mut self, cx: &mut Context<'_>) -> Poll<Result<(), Self::Error>> {
            self.0.poll_ready(cx)
        }

        fn call(&mut self, req: R) -> Self::Future {
            COUNT.fetch_add(1, Ordering::SeqCst);
            self.0.call(req)
        }
    }

    let app = Router::new()
        .route("/", get(|| async {}))
        .layer(tower::layer::layer_fn(CountMiddleware));

    let client = TestClient::new(app);

    assert_eq!(COUNT.load(Ordering::SeqCst), 0);

    client.get("/").send().await;
    assert_eq!(COUNT.load(Ordering::SeqCst), 1);

    client.get("/not-found").send().await;
    assert_eq!(COUNT.load(Ordering::SeqCst), 2);
}

#[crate::test]
#[should_panic(expected = "\
    Invalid route: `Router::route_service` cannot be used with `Router`s. \
    Use `Router::nest` instead\
")]
async fn routing_to_router_panics() {
    TestClient::new(Router::new().route_service("/", Router::new()));
}

#[crate::test]
async fn route_layer() {
    let app = Router::new()
        .route("/foo", get(|| async {}))
        .route_layer(ValidateRequestHeaderLayer::bearer("password"));

    let client = TestClient::new(app);

    let res = client
        .get("/foo")
        .header("authorization", "Bearer password")
        .send()
        .await;
    assert_eq!(res.status(), StatusCode::OK);

    let res = client.get("/foo").send().await;
    assert_eq!(res.status(), StatusCode::UNAUTHORIZED);

    let res = client.get("/not-found").send().await;
    assert_eq!(res.status(), StatusCode::NOT_FOUND);

    // it would be nice if this would return `405 Method Not Allowed`
    // but that requires knowing more about which method route we're calling, which we
    // don't know currently since its just a generic `Service`
    let res = client.post("/foo").send().await;
    assert_eq!(res.status(), StatusCode::UNAUTHORIZED);
}

#[crate::test]
async fn different_methods_added_in_different_routes() {
    let app = Router::new()
        .route("/", get(|| async { "GET" }))
        .route("/", post(|| async { "POST" }));

    let client = TestClient::new(app);

    let res = client.get("/").send().await;
    let body = res.text().await;
    assert_eq!(body, "GET");

    let res = client.post("/").send().await;
    let body = res.text().await;
    assert_eq!(body, "POST");
}

#[crate::test]
#[should_panic(expected = "Cannot merge two `Router`s that both have a fallback")]
async fn merging_routers_with_fallbacks_panics() {
    async fn fallback() {}
    let one = Router::new().fallback(fallback);
    let two = Router::new().fallback(fallback);
    TestClient::new(one.merge(two));
}

#[test]
#[should_panic(expected = "Overlapping method route. Handler for `GET /foo/bar` already exists")]
fn routes_with_overlapping_method_routes() {
    async fn handler() {}
    let _: Router = Router::new()
        .route("/foo/bar", get(handler))
        .route("/foo/bar", get(handler));
}

#[test]
#[should_panic(expected = "Overlapping method route. Handler for `GET /foo/bar` already exists")]
fn merging_with_overlapping_method_routes() {
    async fn handler() {}
    let app: Router = Router::new().route("/foo/bar", get(handler));
    _ = app.clone().merge(app);
}

#[crate::test]
async fn merging_routers_with_same_paths_but_different_methods() {
    let one = Router::new().route("/", get(|| async { "GET" }));
    let two = Router::new().route("/", post(|| async { "POST" }));

    let client = TestClient::new(one.merge(two));

    let res = client.get("/").send().await;
    let body = res.text().await;
    assert_eq!(body, "GET");

    let res = client.post("/").send().await;
    let body = res.text().await;
    assert_eq!(body, "POST");
}

#[crate::test]
async fn head_content_length_through_hyper_server() {
    let app = Router::new()
        .route("/", get(|| async { "foo" }))
        .route("/json", get(|| async { Json(json!({ "foo": 1 })) }));

    let client = TestClient::new(app);

    let res = client.head("/").send().await;
    assert_eq!(res.headers()["content-length"], "3");
    assert!(res.text().await.is_empty());

    let res = client.head("/json").send().await;
    assert_eq!(res.headers()["content-length"], "9");
    assert!(res.text().await.is_empty());
}

#[crate::test]
async fn head_content_length_through_hyper_server_that_hits_fallback() {
    let app = Router::new().fallback(|| async { "foo" });

    let client = TestClient::new(app);

    let res = client.head("/").send().await;
    assert_eq!(res.headers()["content-length"], "3");
}

#[crate::test]
async fn head_with_middleware_applied() {
    use tower_http::compression::{predicate::SizeAbove, CompressionLayer};

    let app = Router::new()
        .route("/", get(|| async { "Hello, World!" }))
        .layer(CompressionLayer::new().compress_when(SizeAbove::new(0)));

    let client = TestClient::new(app);

    // send GET request
    let res = client
        .get("/")
        .header("accept-encoding", "gzip")
        .send()
        .await;
    assert_eq!(res.headers()["transfer-encoding"], "chunked");
    // cannot have `transfer-encoding: chunked` and `content-length`
    assert!(!res.headers().contains_key("content-length"));

    // send HEAD request
    let res = client
        .head("/")
        .header("accept-encoding", "gzip")
        .send()
        .await;
    // no response body so no `transfer-encoding`
    assert!(!res.headers().contains_key("transfer-encoding"));
    // no content-length since we cannot know it since the response
    // is compressed
    assert!(!res.headers().contains_key("content-length"));
}

#[crate::test]
#[should_panic(expected = "Paths must start with a `/`")]
async fn routes_must_start_with_slash() {
    let app = Router::new().route(":foo", get(|| async {}));
    TestClient::new(app);
}

#[crate::test]
async fn body_limited_by_default() {
    let app = Router::new()
        .route("/bytes", post(|_: Bytes| async {}))
        .route("/string", post(|_: String| async {}))
        .route("/json", post(|_: Json<serde_json::Value>| async {}));

    let client = TestClient::new(app);

    for uri in ["/bytes", "/string", "/json"] {
        println!("calling {uri}");

        let stream = futures_util::stream::repeat("a".repeat(1000)).map(Ok::<_, hyper::Error>);
        let body = reqwest::Body::wrap_stream(stream);

        let res_future = client
            .post(uri)
            .header("content-type", "application/json")
            .body(body)
            .send();
        let res = tokio::time::timeout(Duration::from_secs(3), res_future)
            .await
            .expect("never got response");

        assert_eq!(res.status(), StatusCode::PAYLOAD_TOO_LARGE);
    }
}

#[crate::test]
async fn disabling_the_default_limit() {
    let app = Router::new()
        .route("/", post(|_: Bytes| async {}))
        .layer(DefaultBodyLimit::disable());

    let client = TestClient::new(app);

    // `DEFAULT_LIMIT` is 2mb so make a body larger than that
    let body = reqwest::Body::from("a".repeat(3_000_000));

    let res = client.post("/").body(body).send().await;

    assert_eq!(res.status(), StatusCode::OK);
}

#[crate::test]
async fn limited_body_with_content_length() {
    const LIMIT: usize = 3;

    let app = Router::new()
        .route(
            "/",
            post(|headers: HeaderMap, _body: Bytes| async move {
                assert!(headers.get(CONTENT_LENGTH).is_some());
            }),
        )
        .layer(RequestBodyLimitLayer::new(LIMIT));

    let client = TestClient::new(app);

    let res = client.post("/").body("a".repeat(LIMIT)).send().await;
    assert_eq!(res.status(), StatusCode::OK);

    let res = client.post("/").body("a".repeat(LIMIT * 2)).send().await;
    assert_eq!(res.status(), StatusCode::PAYLOAD_TOO_LARGE);
}

#[crate::test]
async fn changing_the_default_limit() {
    let new_limit = 2;

    let app = Router::new()
        .route("/", post(|_: Bytes| async {}))
        .layer(DefaultBodyLimit::max(new_limit));

    let client = TestClient::new(app);

    let res = client
        .post("/")
        .body(reqwest::Body::from("a".repeat(new_limit)))
        .send()
        .await;
    assert_eq!(res.status(), StatusCode::OK);

    let res = client
        .post("/")
        .body(reqwest::Body::from("a".repeat(new_limit + 1)))
        .send()
        .await;
    assert_eq!(res.status(), StatusCode::PAYLOAD_TOO_LARGE);
}

#[crate::test]
async fn limited_body_with_streaming_body() {
    const LIMIT: usize = 3;

    let app = Router::new()
        .route(
            "/",
            post(|headers: HeaderMap, _body: Bytes| async move {
                assert!(headers.get(CONTENT_LENGTH).is_none());
            }),
        )
        .layer(RequestBodyLimitLayer::new(LIMIT));

    let client = TestClient::new(app);

    let stream = futures_util::stream::iter(vec![Ok::<_, hyper::Error>("a".repeat(LIMIT))]);
    let res = client
        .post("/")
        .body(reqwest::Body::wrap_stream(stream))
        .send()
        .await;
    assert_eq!(res.status(), StatusCode::OK);

    let stream = futures_util::stream::iter(vec![Ok::<_, hyper::Error>("a".repeat(LIMIT * 2))]);
    let res = client
        .post("/")
        .body(reqwest::Body::wrap_stream(stream))
        .send()
        .await;
    assert_eq!(res.status(), StatusCode::PAYLOAD_TOO_LARGE);
}

#[crate::test]
async fn extract_state() {
    #[derive(Clone)]
    struct AppState {
        value: i32,
        inner: InnerState,
    }

    #[derive(Clone)]
    struct InnerState {
        value: i32,
    }

    impl FromRef<AppState> for InnerState {
        fn from_ref(state: &AppState) -> Self {
            state.inner.clone()
        }
    }

    async fn handler(State(outer): State<AppState>, State(inner): State<InnerState>) {
        assert_eq!(outer.value, 1);
        assert_eq!(inner.value, 2);
    }

    let state = AppState {
        value: 1,
        inner: InnerState { value: 2 },
    };

    let app = Router::new().route("/", get(handler)).with_state(state);
    let client = TestClient::new(app);

    let res = client.get("/").send().await;
    assert_eq!(res.status(), StatusCode::OK);
}

#[crate::test]
async fn explicitly_set_state() {
    let app = Router::new()
        .route_service(
            "/",
            get(|State(state): State<&'static str>| async move { state }).with_state("foo"),
        )
        .with_state("...");

    let client = TestClient::new(app);
    let res = client.get("/").send().await;
    assert_eq!(res.text().await, "foo");
}

#[crate::test]
async fn layer_response_into_response() {
    fn map_response<B>(_res: Response<B>) -> Result<Response<B>, impl IntoResponse> {
        let headers = [("x-foo", "bar")];
        let status = StatusCode::IM_A_TEAPOT;
        Err((headers, status))
    }

    let app = Router::new()
        .route("/", get(|| async {}))
        .layer(MapResponseLayer::new(map_response));

    let client = TestClient::new(app);

    let res = client.get("/").send().await;
    assert_eq!(res.headers()["x-foo"], "bar");
    assert_eq!(res.status(), StatusCode::IM_A_TEAPOT);
}

#[allow(dead_code)]
fn method_router_fallback_with_state() {
    async fn fallback(_: State<&'static str>) {}

    async fn not_found(_: State<&'static str>) {}

    let state = "foo";

    let _: Router = Router::new()
        .fallback(get(fallback).fallback(not_found))
        .with_state(state);
}

#[crate::test]
async fn state_isnt_cloned_too_much() {
    static SETUP_DONE: AtomicBool = AtomicBool::new(false);
    static COUNT: AtomicUsize = AtomicUsize::new(0);

    struct AppState;

    impl Clone for AppState {
        fn clone(&self) -> Self {
            #[rustversion::since(1.65)]
            #[track_caller]
            fn count() {
                if SETUP_DONE.load(Ordering::SeqCst) {
                    let bt = std::backtrace::Backtrace::force_capture();
                    let bt = bt
                        .to_string()
                        .lines()
                        .filter(|line| line.contains("axum") || line.contains("./src"))
                        .collect::<Vec<_>>()
                        .join("\n");
                    println!("AppState::Clone:\n===============\n{}\n", bt);
                    COUNT.fetch_add(1, Ordering::SeqCst);
                }
            }

            #[rustversion::not(since(1.65))]
            fn count() {
                if SETUP_DONE.load(Ordering::SeqCst) {
                    COUNT.fetch_add(1, Ordering::SeqCst);
                }
            }

            count();

            Self
        }
    }

    let app = Router::new()
        .route("/", get(|_: State<AppState>| async {}))
        .with_state(AppState);

    let client = TestClient::new(app);

    // ignore clones made during setup
    SETUP_DONE.store(true, Ordering::SeqCst);

    client.get("/").send().await;

    assert_eq!(COUNT.load(Ordering::SeqCst), 4);
}<|MERGE_RESOLUTION|>--- conflicted
+++ resolved
@@ -1,9 +1,5 @@
 use crate::{
-<<<<<<< HEAD
     body::{Body, Bytes},
-=======
-    body::{Body, Bytes, Empty},
->>>>>>> dcdc32c3
     error_handling::HandleErrorLayer,
     extract::{self, DefaultBodyLimit, FromRef, Path, State},
     handler::{Handler, HandlerWithoutStateExt},
@@ -14,11 +10,7 @@
 };
 use axum_core::extract::Request;
 use futures_util::stream::StreamExt;
-<<<<<<< HEAD
 use http::{header::ALLOW, header::CONTENT_LENGTH, HeaderMap, StatusCode, Uri};
-=======
-use http::{header::ALLOW, header::CONTENT_LENGTH, HeaderMap, Request, Response, StatusCode, Uri};
->>>>>>> dcdc32c3
 use serde_json::json;
 use std::{
     convert::Infallible,
@@ -201,11 +193,7 @@
 
 #[crate::test]
 async fn service_in_bottom() {
-<<<<<<< HEAD
     async fn handler(_req: Request) -> Result<Response<Body>, Infallible> {
-=======
-    async fn handler(_req: Request<Body>) -> Result<Response<Body>, Infallible> {
->>>>>>> dcdc32c3
         Ok(Response::new(Body::empty()))
     }
 
