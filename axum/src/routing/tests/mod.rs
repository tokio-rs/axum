use crate::{
    body::{Body, Bytes},
    error_handling::HandleErrorLayer,
    extract::{self, DefaultBodyLimit, FromRef, Path, State},
    handler::{Handler, HandlerWithoutStateExt},
    response::{IntoResponse, Response},
    routing::{
        delete, get, get_service, on, on_service, patch, patch_service,
        path_router::path_for_nested_route, post, MethodFilter,
    },
    test_helpers::{
        tracing_helpers::{capture_tracing, TracingEvent},
        *,
    },
    BoxError, Extension, Json, Router, ServiceExt,
};
use axum_core::extract::Request;
use futures_util::stream::StreamExt;
use http::{
    header::{ALLOW, CONTENT_LENGTH, HOST},
    HeaderMap, Method, StatusCode, Uri,
};
use http_body_util::BodyExt;
use serde::Deserialize;
use serde_json::json;
use std::{
    convert::Infallible,
    future::{ready, IntoFuture, Ready},
    sync::atomic::{AtomicBool, AtomicUsize, Ordering},
    task::{Context, Poll},
    time::Duration,
};
use tower::{service_fn, util::MapResponseLayer, ServiceExt as TowerServiceExt};
use tower_http::{
    limit::RequestBodyLimitLayer, timeout::TimeoutLayer,
    validate_request::ValidateRequestHeaderLayer,
};
use tower_service::Service;

mod fallback;
mod get_to_head;
mod handle_error;
mod merge;
mod nest;

#[crate::test]
async fn hello_world() {
    async fn root(_: Request) -> &'static str {
        "Hello, World!"
    }

    async fn foo(_: Request) -> &'static str {
        "foo"
    }

    async fn users_create(_: Request) -> &'static str {
        "users#create"
    }

    let app = Router::new()
        .route("/", get(root).post(foo))
        .route("/users", post(users_create));

    let client = TestClient::new(app);

    let res = client.get("/").await;
    let body = res.text().await;
    assert_eq!(body, "Hello, World!");

    let res = client.post("/").await;
    let body = res.text().await;
    assert_eq!(body, "foo");

    let res = client.post("/users").await;
    let body = res.text().await;
    assert_eq!(body, "users#create");
}

#[crate::test]
async fn routing() {
    let app = Router::new()
        .route(
            "/users",
            get(|_: Request| async { "users#index" }).post(|_: Request| async { "users#create" }),
        )
        .route("/users/{id}", get(|_: Request| async { "users#show" }))
        .route(
            "/users/{id}/action",
            get(|_: Request| async { "users#action" }),
        );

    let client = TestClient::new(app);

    let res = client.get("/").await;
    assert_eq!(res.status(), StatusCode::NOT_FOUND);

    let res = client.get("/users").await;
    assert_eq!(res.status(), StatusCode::OK);
    assert_eq!(res.text().await, "users#index");

    let res = client.post("/users").await;
    assert_eq!(res.status(), StatusCode::OK);
    assert_eq!(res.text().await, "users#create");

    let res = client.get("/users/1").await;
    assert_eq!(res.status(), StatusCode::OK);
    assert_eq!(res.text().await, "users#show");

    let res = client.get("/users/1/action").await;
    assert_eq!(res.status(), StatusCode::OK);
    assert_eq!(res.text().await, "users#action");
}

#[crate::test]
async fn router_type_doesnt_change() {
    let app: Router = Router::new()
        .route(
            "/",
            on(MethodFilter::GET, |_: Request| async { "hi from GET" })
                .on(MethodFilter::POST, |_: Request| async { "hi from POST" }),
        )
        .layer(tower_http::trace::TraceLayer::new_for_http());

    let client = TestClient::new(app);

    let res = client.get("/").await;
    assert_eq!(res.status(), StatusCode::OK);
    assert_eq!(res.text().await, "hi from GET");

    let res = client.post("/").await;
    assert_eq!(res.status(), StatusCode::OK);
    assert_eq!(res.text().await, "hi from POST");
}

#[crate::test]
async fn routing_between_services() {
    use std::convert::Infallible;
    use tower::service_fn;

    async fn handle(_: Request) -> &'static str {
        "handler"
    }

    let app = Router::new()
        .route(
            "/one",
            get_service(service_fn(|_: Request| async {
                Ok::<_, Infallible>(Response::new(Body::from("one get")))
            }))
            .post_service(service_fn(|_: Request| async {
                Ok::<_, Infallible>(Response::new(Body::from("one post")))
            }))
            .on_service(
                MethodFilter::PUT,
                service_fn(|_: Request| async {
                    Ok::<_, Infallible>(Response::new(Body::from("one put")))
                }),
            ),
        )
        .route("/two", on_service(MethodFilter::GET, handle.into_service()));

    let client = TestClient::new(app);

    let res = client.get("/one").await;
    assert_eq!(res.status(), StatusCode::OK);
    assert_eq!(res.text().await, "one get");

    let res = client.post("/one").await;
    assert_eq!(res.status(), StatusCode::OK);
    assert_eq!(res.text().await, "one post");

    let res = client.put("/one").await;
    assert_eq!(res.status(), StatusCode::OK);
    assert_eq!(res.text().await, "one put");

    let res = client.get("/two").await;
    assert_eq!(res.status(), StatusCode::OK);
    assert_eq!(res.text().await, "handler");
}

#[crate::test]
async fn middleware_on_single_route() {
    use tower_http::trace::TraceLayer;

    async fn handle(_: Request) -> &'static str {
        "Hello, World!"
    }

    let app = Router::new().route("/", get(handle.layer(TraceLayer::new_for_http())));

    let client = TestClient::new(app);

    let res = client.get("/").await;
    let body = res.text().await;

    assert_eq!(body, "Hello, World!");
}

#[crate::test]
async fn service_in_bottom() {
    async fn handler(_req: Request) -> Result<Response<Body>, Infallible> {
        Ok(Response::new(Body::empty()))
    }

    let app = Router::new().route("/", get_service(service_fn(handler)));

    TestClient::new(app);
}

#[crate::test]
async fn wrong_method_handler() {
    let app = Router::new()
        .route("/", get(|| async {}).post(|| async {}))
        .route("/foo", patch(|| async {}));

    let client = TestClient::new(app);

    let res = client.patch("/").await;
    assert_eq!(res.status(), StatusCode::METHOD_NOT_ALLOWED);
    assert_eq!(res.headers()[ALLOW], "GET,HEAD,POST");

    let res = client.patch("/foo").await;
    assert_eq!(res.status(), StatusCode::OK);

    let res = client.post("/foo").await;
    assert_eq!(res.status(), StatusCode::METHOD_NOT_ALLOWED);
    assert_eq!(res.headers()[ALLOW], "PATCH");

    let res = client.get("/bar").await;
    assert_eq!(res.status(), StatusCode::NOT_FOUND);
}

#[crate::test]
async fn wrong_method_service() {
    #[derive(Clone)]
    struct Svc;

    impl<R> Service<R> for Svc {
        type Response = Response;
        type Error = Infallible;
        type Future = Ready<Result<Self::Response, Self::Error>>;

        fn poll_ready(&mut self, _cx: &mut Context<'_>) -> Poll<Result<(), Self::Error>> {
            Poll::Ready(Ok(()))
        }

        fn call(&mut self, _req: R) -> Self::Future {
            ready(Ok(().into_response()))
        }
    }

    let app = Router::new()
        .route("/", get_service(Svc).post_service(Svc))
        .route("/foo", patch_service(Svc));

    let client = TestClient::new(app);

    let res = client.patch("/").await;
    assert_eq!(res.status(), StatusCode::METHOD_NOT_ALLOWED);
    assert_eq!(res.headers()[ALLOW], "GET,HEAD,POST");

    let res = client.patch("/foo").await;
    assert_eq!(res.status(), StatusCode::OK);

    let res = client.post("/foo").await;
    assert_eq!(res.status(), StatusCode::METHOD_NOT_ALLOWED);
    assert_eq!(res.headers()[ALLOW], "PATCH");

    let res = client.get("/bar").await;
    assert_eq!(res.status(), StatusCode::NOT_FOUND);
}

#[crate::test]
async fn multiple_methods_for_one_handler() {
    async fn root(_: Request) -> &'static str {
        "Hello, World!"
    }

    let app = Router::new().route("/", on(MethodFilter::GET.or(MethodFilter::POST), root));

    let client = TestClient::new(app);

    let res = client.get("/").await;
    assert_eq!(res.status(), StatusCode::OK);

    let res = client.post("/").await;
    assert_eq!(res.status(), StatusCode::OK);
}

#[crate::test]
async fn wildcard_sees_whole_url() {
    let app = Router::new().route(
        "/api/{*rest}",
        get(|uri: Uri| async move { uri.to_string() }),
    );

    let client = TestClient::new(app);

    let res = client.get("/api/foo/bar").await;
    assert_eq!(res.text().await, "/api/foo/bar");
}

#[crate::test]
async fn middleware_applies_to_routes_above() {
    let app = Router::new()
        .route("/one", get(std::future::pending::<()>))
        .layer(TimeoutLayer::new(Duration::ZERO))
        .route("/two", get(|| async {}));

    let client = TestClient::new(app);

    let res = client.get("/one").await;
    assert_eq!(res.status(), StatusCode::REQUEST_TIMEOUT);

    let res = client.get("/two").await;
    assert_eq!(res.status(), StatusCode::OK);
}

#[crate::test]
async fn not_found_for_extra_trailing_slash() {
    let app = Router::new().route("/foo", get(|| async {}));

    let client = TestClient::new(app);

    let res = client.get("/foo/").await;
    assert_eq!(res.status(), StatusCode::NOT_FOUND);

    let res = client.get("/foo").await;
    assert_eq!(res.status(), StatusCode::OK);
}

#[crate::test]
async fn not_found_for_missing_trailing_slash() {
    let app = Router::new().route("/foo/", get(|| async {}));

    let client = TestClient::new(app);

    let res = client.get("/foo").await;
    assert_eq!(res.status(), StatusCode::NOT_FOUND);
}

#[crate::test]
async fn with_and_without_trailing_slash() {
    let app = Router::new()
        .route("/foo", get(|| async { "without tsr" }))
        .route("/foo/", get(|| async { "with tsr" }));

    let client = TestClient::new(app);

    let res = client.get("/foo/").await;
    assert_eq!(res.status(), StatusCode::OK);
    assert_eq!(res.text().await, "with tsr");

    let res = client.get("/foo").await;
    assert_eq!(res.status(), StatusCode::OK);
    assert_eq!(res.text().await, "without tsr");
}

// for https://github.com/tokio-rs/axum/issues/420
#[crate::test]
async fn wildcard_doesnt_match_just_trailing_slash() {
    let app = Router::new().route(
        "/x/{*path}",
        get(|Path(path): Path<String>| async move { path }),
    );

    let client = TestClient::new(app);

    let res = client.get("/x").await;
    assert_eq!(res.status(), StatusCode::NOT_FOUND);

    let res = client.get("/x/").await;
    assert_eq!(res.status(), StatusCode::NOT_FOUND);

    let res = client.get("/x/foo/bar").await;
    assert_eq!(res.status(), StatusCode::OK);
    assert_eq!(res.text().await, "foo/bar");
}

#[crate::test]
async fn what_matches_wildcard() {
    let app = Router::new()
        .route("/{*key}", get(|| async { "root" }))
        .route("/x/{*key}", get(|| async { "x" }))
        .fallback(|| async { "fallback" });

    let client = TestClient::new(app);

    let get = |path| {
        let f = client.get(path);
        async move { f.await.text().await }
    };

    assert_eq!(get("/").await, "fallback");
    assert_eq!(get("/a").await, "root");
    assert_eq!(get("/a/").await, "root");
    assert_eq!(get("/a/b").await, "root");
    assert_eq!(get("/a/b/").await, "root");

    assert_eq!(get("/x").await, "root");
    assert_eq!(get("/x/").await, "root");
    assert_eq!(get("/x/a").await, "x");
    assert_eq!(get("/x/a/").await, "x");
    assert_eq!(get("/x/a/b").await, "x");
    assert_eq!(get("/x/a/b/").await, "x");
}

#[crate::test]
async fn static_and_dynamic_paths() {
    let app = Router::new()
        .route(
            "/{key}",
            get(|Path(key): Path<String>| async move { format!("dynamic: {key}") }),
        )
        .route("/foo", get(|| async { "static" }));

    let client = TestClient::new(app);

    let res = client.get("/bar").await;
    assert_eq!(res.text().await, "dynamic: bar");

    let res = client.get("/foo").await;
    assert_eq!(res.text().await, "static");
}

#[crate::test]
#[should_panic(expected = "Paths must start with a `/`. Use \"/\" for root routes")]
async fn empty_route() {
    let app = Router::new().route("", get(|| async {}));
    TestClient::new(app);
}

#[crate::test]
async fn middleware_still_run_for_unmatched_requests() {
    #[derive(Clone)]
    struct CountMiddleware<S>(S);

    static COUNT: AtomicUsize = AtomicUsize::new(0);

    impl<R, S> Service<R> for CountMiddleware<S>
    where
        S: Service<R>,
    {
        type Response = S::Response;
        type Error = S::Error;
        type Future = S::Future;

        fn poll_ready(&mut self, cx: &mut Context<'_>) -> Poll<Result<(), Self::Error>> {
            self.0.poll_ready(cx)
        }

        fn call(&mut self, req: R) -> Self::Future {
            COUNT.fetch_add(1, Ordering::SeqCst);
            self.0.call(req)
        }
    }

    let app = Router::new()
        .route("/", get(|| async {}))
        .layer(tower::layer::layer_fn(CountMiddleware));

    let client = TestClient::new(app);

    assert_eq!(COUNT.load(Ordering::SeqCst), 0);

    client.get("/").await;
    assert_eq!(COUNT.load(Ordering::SeqCst), 1);

    client.get("/not-found").await;
    assert_eq!(COUNT.load(Ordering::SeqCst), 2);
}

#[crate::test]
#[should_panic(expected = "\
    Invalid route: `Router::route_service` cannot be used with `Router`s. \
    Use `Router::nest` instead\
")]
async fn routing_to_router_panics() {
    TestClient::new(Router::new().route_service("/", Router::new()));
}

#[crate::test]
async fn route_layer() {
    let app = Router::new()
        .route("/foo", get(|| async {}))
        .route_layer(ValidateRequestHeaderLayer::bearer("password"));

    let client = TestClient::new(app);

    let res = client
        .get("/foo")
        .header("authorization", "Bearer password")
        .await;
    assert_eq!(res.status(), StatusCode::OK);

    let res = client.get("/foo").await;
    assert_eq!(res.status(), StatusCode::UNAUTHORIZED);

    let res = client.get("/not-found").await;
    assert_eq!(res.status(), StatusCode::NOT_FOUND);

    // it would be nice if this would return `405 Method Not Allowed`
    // but that requires knowing more about which method route we're calling, which we
    // don't know currently since it's just a generic `Service`
    let res = client.post("/foo").await;
    assert_eq!(res.status(), StatusCode::UNAUTHORIZED);
}

#[crate::test]
async fn different_methods_added_in_different_routes() {
    let app = Router::new()
        .route("/", get(|| async { "GET" }))
        .route("/", post(|| async { "POST" }));

    let client = TestClient::new(app);

    let res = client.get("/").await;
    let body = res.text().await;
    assert_eq!(body, "GET");

    let res = client.post("/").await;
    let body = res.text().await;
    assert_eq!(body, "POST");
}

#[crate::test]
#[should_panic(expected = "Cannot merge two `Router`s that both have a fallback")]
async fn merging_routers_with_fallbacks_panics() {
    async fn fallback() {}
    let one = Router::new().fallback(fallback);
    let two = Router::new().fallback(fallback);
    TestClient::new(one.merge(two));
}

#[test]
#[should_panic(expected = "Overlapping method route. Handler for `GET /foo/bar` already exists")]
fn routes_with_overlapping_method_routes() {
    async fn handler() {}
    let _: Router = Router::new()
        .route("/foo/bar", get(handler))
        .route("/foo/bar", get(handler));
}

#[test]
#[should_panic(expected = "Overlapping method route. Handler for `GET /foo/bar` already exists")]
fn merging_with_overlapping_method_routes() {
    async fn handler() {}
    let app: Router = Router::new().route("/foo/bar", get(handler));
    _ = app.clone().merge(app);
}

#[crate::test]
async fn merging_routers_with_same_paths_but_different_methods() {
    let one = Router::new().route("/", get(|| async { "GET" }));
    let two = Router::new().route("/", post(|| async { "POST" }));

    let client = TestClient::new(one.merge(two));

    let res = client.get("/").await;
    let body = res.text().await;
    assert_eq!(body, "GET");

    let res = client.post("/").await;
    let body = res.text().await;
    assert_eq!(body, "POST");
}

#[crate::test]
async fn head_content_length_through_hyper_server() {
    let app = Router::new()
        .route("/", get(|| async { "foo" }))
        .route("/json", get(|| async { Json(json!({ "foo": 1 })) }));

    let client = TestClient::new(app);

    let res = client.head("/").await;
    assert_eq!(res.headers()["content-length"], "3");
    assert!(res.text().await.is_empty());

    let res = client.head("/json").await;
    assert_eq!(res.headers()["content-length"], "9");
    assert!(res.text().await.is_empty());
}

#[crate::test]
async fn head_content_length_through_hyper_server_that_hits_fallback() {
    let app = Router::new().fallback(|| async { "foo" });

    let client = TestClient::new(app);

    let res = client.head("/").await;
    assert_eq!(res.headers()["content-length"], "3");
}

#[crate::test]
async fn head_with_middleware_applied() {
    use tower_http::compression::{predicate::SizeAbove, CompressionLayer};

    let app = Router::new()
        .nest(
            "/",
            Router::new().route("/", get(|| async { "Hello, World!" })),
        )
        .layer(CompressionLayer::new().compress_when(SizeAbove::new(0)));

    let client = TestClient::new(app);

    // send GET request
    let res = client.get("/").header("accept-encoding", "gzip").await;
    assert_eq!(res.headers()["transfer-encoding"], "chunked");
    // cannot have `transfer-encoding: chunked` and `content-length`
    assert!(!res.headers().contains_key("content-length"));

    // send HEAD request
    let res = client.head("/").header("accept-encoding", "gzip").await;
    // no response body so no `transfer-encoding`
    assert!(!res.headers().contains_key("transfer-encoding"));
    // no content-length since we cannot know it since the response
    // is compressed
    assert!(!res.headers().contains_key("content-length"));
}

#[crate::test]
#[should_panic(expected = "Paths must start with a `/`")]
async fn routes_must_start_with_slash() {
    let app = Router::new().route(":foo", get(|| async {}));
    TestClient::new(app);
}

#[crate::test]
async fn body_limited_by_default() {
    let app = Router::new()
        .route("/bytes", post(|_: Bytes| async {}))
        .route("/string", post(|_: String| async {}))
        .route("/json", post(|_: Json<serde_json::Value>| async {}));

    let client = TestClient::new(app);

    for uri in ["/bytes", "/string", "/json"] {
        println!("calling {uri}");

        let stream = futures_util::stream::repeat("a".repeat(1000)).map(Ok::<_, hyper::Error>);
        let body = reqwest::Body::wrap_stream(stream);

        let res_future = client
            .post(uri)
            .header("content-type", "application/json")
            .body(body)
            .into_future();
        let res = tokio::time::timeout(Duration::from_secs(3), res_future)
            .await
            .expect("never got response");

        assert_eq!(res.status(), StatusCode::PAYLOAD_TOO_LARGE);
    }
}

#[crate::test]
async fn disabling_the_default_limit() {
    let app = Router::new()
        .route("/", post(|_: Bytes| async {}))
        .layer(DefaultBodyLimit::disable());

    let client = TestClient::new(app);

    // `DEFAULT_LIMIT` is 2mb so make a body larger than that
    let body = reqwest::Body::from("a".repeat(3_000_000));

    let res = client.post("/").body(body).await;

    assert_eq!(res.status(), StatusCode::OK);
}

#[crate::test]
async fn limited_body_with_content_length() {
    const LIMIT: usize = 3;

    let app = Router::new()
        .route(
            "/",
            post(|headers: HeaderMap, _body: Bytes| async move {
                assert!(headers.get(CONTENT_LENGTH).is_some());
            }),
        )
        .layer(RequestBodyLimitLayer::new(LIMIT));

    let client = TestClient::new(app);

    let res = client.post("/").body("a".repeat(LIMIT)).await;
    assert_eq!(res.status(), StatusCode::OK);

    let res = client.post("/").body("a".repeat(LIMIT * 2)).await;
    assert_eq!(res.status(), StatusCode::PAYLOAD_TOO_LARGE);
}

#[crate::test]
async fn changing_the_default_limit() {
    let new_limit = 2;

    let app = Router::new()
        .route("/", post(|_: Bytes| async {}))
        .layer(DefaultBodyLimit::max(new_limit));

    let client = TestClient::new(app);

    let res = client
        .post("/")
        .body(reqwest::Body::from("a".repeat(new_limit)))
        .await;
    assert_eq!(res.status(), StatusCode::OK);

    let res = client
        .post("/")
        .body(reqwest::Body::from("a".repeat(new_limit + 1)))
        .await;
    assert_eq!(res.status(), StatusCode::PAYLOAD_TOO_LARGE);
}

#[crate::test]
async fn changing_the_default_limit_differently_on_different_routes() {
    let limit1 = 2;
    let limit2 = 10;

    let app = Router::new()
        .route(
            "/limit1",
            post(|_: Bytes| async {}).layer(DefaultBodyLimit::max(limit1)),
        )
        .route(
            "/limit2",
            post(|_: Bytes| async {}).layer(DefaultBodyLimit::max(limit2)),
        )
        .route("/default", post(|_: Bytes| async {}));

    let client = TestClient::new(app);

    let res = client
        .post("/limit1")
        .body(reqwest::Body::from("a".repeat(limit1)))
        .await;
    assert_eq!(res.status(), StatusCode::OK);

    let res = client
        .post("/limit1")
        .body(reqwest::Body::from("a".repeat(limit2)))
        .await;
    assert_eq!(res.status(), StatusCode::PAYLOAD_TOO_LARGE);

    let res = client
        .post("/limit2")
        .body(reqwest::Body::from("a".repeat(limit1)))
        .await;
    assert_eq!(res.status(), StatusCode::OK);

    let res = client
        .post("/limit2")
        .body(reqwest::Body::from("a".repeat(limit2)))
        .await;
    assert_eq!(res.status(), StatusCode::OK);

    let res = client
        .post("/limit2")
        .body(reqwest::Body::from("a".repeat(limit1 + limit2)))
        .await;
    assert_eq!(res.status(), StatusCode::PAYLOAD_TOO_LARGE);

    let res = client
        .post("/default")
        .body(reqwest::Body::from("a".repeat(limit1 + limit2)))
        .await;
    assert_eq!(res.status(), StatusCode::OK);

    let res = client
        .post("/default")
        // `DEFAULT_LIMIT` is 2mb so make a body larger than that
        .body(reqwest::Body::from("a".repeat(3_000_000)))
        .await;
    assert_eq!(res.status(), StatusCode::PAYLOAD_TOO_LARGE);
}

#[crate::test]
async fn limited_body_with_streaming_body() {
    const LIMIT: usize = 3;

    let app = Router::new()
        .route(
            "/",
            post(|headers: HeaderMap, _body: Bytes| async move {
                assert!(headers.get(CONTENT_LENGTH).is_none());
            }),
        )
        .layer(RequestBodyLimitLayer::new(LIMIT));

    let client = TestClient::new(app);

    let stream = futures_util::stream::iter(vec![Ok::<_, hyper::Error>("a".repeat(LIMIT))]);
    let res = client
        .post("/")
        .body(reqwest::Body::wrap_stream(stream))
        .await;
    assert_eq!(res.status(), StatusCode::OK);

    let stream = futures_util::stream::iter(vec![Ok::<_, hyper::Error>("a".repeat(LIMIT * 2))]);
    let res = client
        .post("/")
        .body(reqwest::Body::wrap_stream(stream))
        .await;
    assert_eq!(res.status(), StatusCode::PAYLOAD_TOO_LARGE);
}

#[crate::test]
async fn extract_state() {
    #[derive(Clone)]
    struct AppState {
        value: i32,
        inner: InnerState,
    }

    #[derive(Clone)]
    struct InnerState {
        value: i32,
    }

    impl FromRef<AppState> for InnerState {
        fn from_ref(state: &AppState) -> Self {
            state.inner.clone()
        }
    }

    async fn handler(State(outer): State<AppState>, State(inner): State<InnerState>) {
        assert_eq!(outer.value, 1);
        assert_eq!(inner.value, 2);
    }

    let state = AppState {
        value: 1,
        inner: InnerState { value: 2 },
    };

    let app = Router::new().route("/", get(handler)).with_state(state);
    let client = TestClient::new(app);

    let res = client.get("/").await;
    assert_eq!(res.status(), StatusCode::OK);
}

#[crate::test]
async fn explicitly_set_state() {
    let app = Router::new()
        .route_service(
            "/",
            get(|State(state): State<&'static str>| async move { state }).with_state("foo"),
        )
        .with_state("...");

    let client = TestClient::new(app);
    let res = client.get("/").await;
    assert_eq!(res.text().await, "foo");
}

#[crate::test]
async fn layer_response_into_response() {
    fn map_response<B>(_res: Response<B>) -> Result<Response<B>, impl IntoResponse> {
        let headers = [("x-foo", "bar")];
        let status = StatusCode::IM_A_TEAPOT;
        Err((headers, status))
    }

    let app = Router::new()
        .route("/", get(|| async {}))
        .layer(MapResponseLayer::new(map_response));

    let client = TestClient::new(app);

    let res = client.get("/").await;
    assert_eq!(res.headers()["x-foo"], "bar");
    assert_eq!(res.status(), StatusCode::IM_A_TEAPOT);
}

#[allow(dead_code)]
fn method_router_fallback_with_state() {
    async fn fallback(_: State<&'static str>) {}

    async fn not_found(_: State<&'static str>) {}

    let state = "foo";

    let _: Router = Router::new()
        .fallback(get(fallback).fallback(not_found))
        .with_state(state);
}

#[test]
fn test_path_for_nested_route() {
    assert_eq!(path_for_nested_route("/", "/"), "/");

    assert_eq!(path_for_nested_route("/a", "/"), "/a");
    assert_eq!(path_for_nested_route("/", "/b"), "/b");
    assert_eq!(path_for_nested_route("/a/", "/"), "/a/");
    assert_eq!(path_for_nested_route("/", "/b/"), "/b/");

    assert_eq!(path_for_nested_route("/a", "/b"), "/a/b");
    assert_eq!(path_for_nested_route("/a/", "/b"), "/a/b");
    assert_eq!(path_for_nested_route("/a", "/b/"), "/a/b/");
    assert_eq!(path_for_nested_route("/a/", "/b/"), "/a/b/");
}

#[crate::test]
async fn state_isnt_cloned_too_much() {
    static SETUP_DONE: AtomicBool = AtomicBool::new(false);
    static COUNT: AtomicUsize = AtomicUsize::new(0);

    struct AppState;

    impl Clone for AppState {
        fn clone(&self) -> Self {
            if SETUP_DONE.load(Ordering::SeqCst) {
                let bt = std::backtrace::Backtrace::force_capture();
                let bt = bt
                    .to_string()
                    .lines()
                    .filter(|line| line.contains("axum") || line.contains("./src"))
                    .collect::<Vec<_>>()
                    .join("\n");
                println!("AppState::Clone:\n===============\n{bt}\n");
                COUNT.fetch_add(1, Ordering::SeqCst);
            }

            Self
        }
    }

    let app = Router::new()
        .route("/", get(|_: State<AppState>| async {}))
        .with_state(AppState);

    let client = TestClient::new(app);

    // ignore clones made during setup
    SETUP_DONE.store(true, Ordering::SeqCst);

    client.get("/").await;

    assert_eq!(COUNT.load(Ordering::SeqCst), 4);
}

#[crate::test]
async fn logging_rejections() {
    #[derive(Deserialize, Eq, PartialEq, Debug)]
    #[serde(deny_unknown_fields)]
    struct RejectionEvent {
        message: String,
        status: u16,
        body: String,
        rejection_type: String,
    }

    let events = capture_tracing::<RejectionEvent, _>(|| async {
        let app = Router::new()
            .route("/extension", get(|_: Extension<Infallible>| async {}))
            .route("/string", post(|_: String| async {}));

        let client = TestClient::new(app);

        assert_eq!(
            client.get("/extension").await.status(),
            StatusCode::INTERNAL_SERVER_ERROR
        );

        assert_eq!(
            client
                .post("/string")
                .body(Vec::from([0, 159, 146, 150]))
                .await
                .status(),
            StatusCode::BAD_REQUEST,
        );
    })
    .with_filter("axum::rejection=trace")
    .await;

    assert_eq!(
        dbg!(events),
        Vec::from([
            TracingEvent {
                fields: RejectionEvent {
                    message: "rejecting request".to_owned(),
                    status: 500,
                    body: "Missing request extension: Extension of \
                        type `core::convert::Infallible` was not found. \
                        Perhaps you forgot to add it? See `axum::Extension`."
                        .to_owned(),
                    rejection_type: "axum::extract::rejection::MissingExtension".to_owned(),
                },
                target: "axum::rejection".to_owned(),
                level: "TRACE".to_owned(),
            },
            TracingEvent {
                fields: RejectionEvent {
                    message: "rejecting request".to_owned(),
                    status: 400,
                    body: "Request body didn't contain valid UTF-8: \
                        invalid utf-8 sequence of 1 bytes from index 1"
                        .to_owned(),
                    rejection_type: "axum_core::extract::rejection::InvalidUtf8".to_owned(),
                },
                target: "axum::rejection".to_owned(),
                level: "TRACE".to_owned(),
            },
        ])
    )
}

// https://github.com/tokio-rs/axum/issues/1955
#[crate::test]
async fn connect_going_to_custom_fallback() {
    let app = Router::new().fallback(|| async { (StatusCode::NOT_FOUND, "custom fallback") });

    let req = Request::builder()
        .uri("example.com:443")
        .method(Method::CONNECT)
        .header(HOST, "example.com:443")
        .body(Body::empty())
        .unwrap();

    let res = app.oneshot(req).await.unwrap();
    assert_eq!(res.status(), StatusCode::NOT_FOUND);
    let text = String::from_utf8(res.collect().await.unwrap().to_bytes().to_vec()).unwrap();
    assert_eq!(text, "custom fallback");
}

// https://github.com/tokio-rs/axum/issues/1955
#[crate::test]
async fn connect_going_to_default_fallback() {
    let app = Router::new();

    let req = Request::builder()
        .uri("example.com:443")
        .method(Method::CONNECT)
        .header(HOST, "example.com:443")
        .body(Body::empty())
        .unwrap();

    let res = app.oneshot(req).await.unwrap();
    assert_eq!(res.status(), StatusCode::NOT_FOUND);
    let body = res.collect().await.unwrap().to_bytes();
    assert!(body.is_empty());
}

#[crate::test]
async fn impl_handler_for_into_response() {
    let app = Router::new().route("/things", post((StatusCode::CREATED, "thing created")));

    let client = TestClient::new(app);

    let res = client.post("/things").await;
    assert_eq!(res.status(), StatusCode::CREATED);
    assert_eq!(res.text().await, "thing created");
}

#[crate::test]
<<<<<<< HEAD
async fn middleware_adding_body() {
    let app = Router::new()
        .route("/", get(()))
        .layer(MapResponseLayer::new(|mut res: Response| -> Response {
            // If there is a content-length header, its value will be zero and Axum will avoid
            // overwriting it. But this means our content-length doesn’t match the length of the
            // body, which leads to panics in Hyper. Thus we have to ensure that Axum doesn’t add
            // on content-length headers until after middleware has been run.
            assert!(!res.headers().contains_key("content-length"));
            *res.body_mut() = "…".into();
            res
        }));

    let client = TestClient::new(app);
    let res = client.get("/").await;
    assert_eq!(res.text().await, "…");
=======
#[should_panic(
    expected = "Path segments must not start with `:`. For capture groups, use `{capture}`. If you meant to literally match a segment starting with a colon, call `without_v07_checks` on the router."
)]
async fn colon_in_route() {
    _ = Router::<()>::new().route("/:foo", get(|| async move {}));
}

#[crate::test]
#[should_panic(
    expected = "Path segments must not start with `*`. For wildcard capture, use `{*wildcard}`. If you meant to literally match a segment starting with an asterisk, call `without_v07_checks` on the router."
)]
async fn asterisk_in_route() {
    _ = Router::<()>::new().route("/*foo", get(|| async move {}));
>>>>>>> 64e6edac
}<|MERGE_RESOLUTION|>--- conflicted
+++ resolved
@@ -1059,7 +1059,6 @@
 }
 
 #[crate::test]
-<<<<<<< HEAD
 async fn middleware_adding_body() {
     let app = Router::new()
         .route("/", get(()))
@@ -1076,7 +1075,9 @@
     let client = TestClient::new(app);
     let res = client.get("/").await;
     assert_eq!(res.text().await, "…");
-=======
+}
+
+#[crate::test]
 #[should_panic(
     expected = "Path segments must not start with `:`. For capture groups, use `{capture}`. If you meant to literally match a segment starting with a colon, call `without_v07_checks` on the router."
 )]
@@ -1090,5 +1091,4 @@
 )]
 async fn asterisk_in_route() {
     _ = Router::<()>::new().route("/*foo", get(|| async move {}));
->>>>>>> 64e6edac
 }