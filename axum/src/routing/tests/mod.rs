use crate::{
    body::{Body, Bytes, Empty},
    error_handling::HandleErrorLayer,
    extract::{self, DefaultBodyLimit, FromRef, Path, State},
    handler::{Handler, HandlerWithoutStateExt},
    response::IntoResponse,
    routing::{delete, get, get_service, on, on_service, patch, patch_service, post, MethodFilter},
    test_helpers::*,
    BoxError, Json, Router,
};
use axum_core::extract::Request;
use futures_util::stream::StreamExt;
<<<<<<< HEAD
use http::{header::ALLOW, header::CONTENT_LENGTH, HeaderMap, Response, StatusCode, Uri};
=======
use http::{header::ALLOW, header::CONTENT_LENGTH, HeaderMap, Request, Response, StatusCode, Uri};
>>>>>>> c8cd23ff
use serde_json::json;
use std::{
    convert::Infallible,
    future::{ready, Ready},
    sync::atomic::{AtomicUsize, Ordering},
    task::{Context, Poll},
    time::Duration,
};
use tower::{service_fn, timeout::TimeoutLayer, util::MapResponseLayer, ServiceBuilder};
use tower_http::{limit::RequestBodyLimitLayer, validate_request::ValidateRequestHeaderLayer};
use tower_service::Service;

mod fallback;
mod get_to_head;
mod handle_error;
mod merge;
mod nest;

#[crate::test]
async fn hello_world() {
    async fn root(_: Request) -> &'static str {
        "Hello, World!"
    }

    async fn foo(_: Request) -> &'static str {
        "foo"
    }

    async fn users_create(_: Request) -> &'static str {
        "users#create"
    }

    let app = Router::new()
        .route("/", get(root).post(foo))
        .route("/users", post(users_create));

    let client = TestClient::new(app);

    let res = client.get("/").send().await;
    let body = res.text().await;
    assert_eq!(body, "Hello, World!");

    let res = client.post("/").send().await;
    let body = res.text().await;
    assert_eq!(body, "foo");

    let res = client.post("/users").send().await;
    let body = res.text().await;
    assert_eq!(body, "users#create");
}

#[crate::test]
async fn routing() {
    let app = Router::new()
        .route(
            "/users",
            get(|_: Request| async { "users#index" }).post(|_: Request| async { "users#create" }),
        )
        .route("/users/:id", get(|_: Request| async { "users#show" }))
        .route(
            "/users/:id/action",
            get(|_: Request| async { "users#action" }),
        );

    let client = TestClient::new(app);

    let res = client.get("/").send().await;
    assert_eq!(res.status(), StatusCode::NOT_FOUND);

    let res = client.get("/users").send().await;
    assert_eq!(res.status(), StatusCode::OK);
    assert_eq!(res.text().await, "users#index");

    let res = client.post("/users").send().await;
    assert_eq!(res.status(), StatusCode::OK);
    assert_eq!(res.text().await, "users#create");

    let res = client.get("/users/1").send().await;
    assert_eq!(res.status(), StatusCode::OK);
    assert_eq!(res.text().await, "users#show");

    let res = client.get("/users/1/action").send().await;
    assert_eq!(res.status(), StatusCode::OK);
    assert_eq!(res.text().await, "users#action");
}

#[crate::test]
async fn router_type_doesnt_change() {
    let app: Router = Router::new()
        .route(
            "/",
            on(MethodFilter::GET, |_: Request| async { "hi from GET" })
                .on(MethodFilter::POST, |_: Request| async { "hi from POST" }),
        )
        .layer(tower_http::compression::CompressionLayer::new());

    let client = TestClient::new(app);

    let res = client.get("/").send().await;
    assert_eq!(res.status(), StatusCode::OK);
    assert_eq!(res.text().await, "hi from GET");

    let res = client.post("/").send().await;
    assert_eq!(res.status(), StatusCode::OK);
    assert_eq!(res.text().await, "hi from POST");
}

#[crate::test]
async fn routing_between_services() {
    use std::convert::Infallible;
    use tower::service_fn;

    async fn handle(_: Request) -> &'static str {
        "handler"
    }

    let app = Router::new()
        .route(
            "/one",
            get_service(service_fn(|_: Request| async {
                Ok::<_, Infallible>(Response::new(Body::from("one get")))
            }))
            .post_service(service_fn(|_: Request| async {
                Ok::<_, Infallible>(Response::new(Body::from("one post")))
            }))
            .on_service(
                MethodFilter::PUT,
                service_fn(|_: Request| async {
                    Ok::<_, Infallible>(Response::new(Body::from("one put")))
                }),
            ),
        )
        .route("/two", on_service(MethodFilter::GET, handle.into_service()));

    let client = TestClient::new(app);

    let res = client.get("/one").send().await;
    assert_eq!(res.status(), StatusCode::OK);
    assert_eq!(res.text().await, "one get");

    let res = client.post("/one").send().await;
    assert_eq!(res.status(), StatusCode::OK);
    assert_eq!(res.text().await, "one post");

    let res = client.put("/one").send().await;
    assert_eq!(res.status(), StatusCode::OK);
    assert_eq!(res.text().await, "one put");

    let res = client.get("/two").send().await;
    assert_eq!(res.status(), StatusCode::OK);
    assert_eq!(res.text().await, "handler");
}

#[crate::test]
async fn middleware_on_single_route() {
    use tower::ServiceBuilder;
    use tower_http::{compression::CompressionLayer, trace::TraceLayer};

    async fn handle(_: Request) -> &'static str {
        "Hello, World!"
    }

    let app = Router::new().route(
        "/",
        get(handle.layer(
            ServiceBuilder::new()
                .layer(TraceLayer::new_for_http())
                .layer(CompressionLayer::new())
                .into_inner(),
        )),
    );

    let client = TestClient::new(app);

    let res = client.get("/").send().await;
    let body = res.text().await;

    assert_eq!(body, "Hello, World!");
}

#[crate::test]
async fn service_in_bottom() {
<<<<<<< HEAD
    async fn handler(_req: Request) -> Result<Response<Body>, Infallible> {
=======
    async fn handler(_req: Request<Body>) -> Result<Response<Body>, Infallible> {
>>>>>>> c8cd23ff
        Ok(Response::new(Body::empty()))
    }

    let app = Router::new().route("/", get_service(service_fn(handler)));

    TestClient::new(app);
}

#[crate::test]
async fn wrong_method_handler() {
    let app = Router::new()
        .route("/", get(|| async {}).post(|| async {}))
        .route("/foo", patch(|| async {}));

    let client = TestClient::new(app);

    let res = client.patch("/").send().await;
    assert_eq!(res.status(), StatusCode::METHOD_NOT_ALLOWED);
    assert_eq!(res.headers()[ALLOW], "GET,HEAD,POST");

    let res = client.patch("/foo").send().await;
    assert_eq!(res.status(), StatusCode::OK);

    let res = client.post("/foo").send().await;
    assert_eq!(res.status(), StatusCode::METHOD_NOT_ALLOWED);
    assert_eq!(res.headers()[ALLOW], "PATCH");

    let res = client.get("/bar").send().await;
    assert_eq!(res.status(), StatusCode::NOT_FOUND);
}

#[crate::test]
async fn wrong_method_service() {
    #[derive(Clone)]
    struct Svc;

    impl<R> Service<R> for Svc {
        type Response = Response<Empty<Bytes>>;
        type Error = Infallible;
        type Future = Ready<Result<Self::Response, Self::Error>>;

        fn poll_ready(&mut self, _cx: &mut Context<'_>) -> Poll<Result<(), Self::Error>> {
            Poll::Ready(Ok(()))
        }

        fn call(&mut self, _req: R) -> Self::Future {
            ready(Ok(Response::new(Empty::new())))
        }
    }

    let app = Router::new()
        .route("/", get_service(Svc).post_service(Svc))
        .route("/foo", patch_service(Svc));

    let client = TestClient::new(app);

    let res = client.patch("/").send().await;
    assert_eq!(res.status(), StatusCode::METHOD_NOT_ALLOWED);
    assert_eq!(res.headers()[ALLOW], "GET,HEAD,POST");

    let res = client.patch("/foo").send().await;
    assert_eq!(res.status(), StatusCode::OK);

    let res = client.post("/foo").send().await;
    assert_eq!(res.status(), StatusCode::METHOD_NOT_ALLOWED);
    assert_eq!(res.headers()[ALLOW], "PATCH");

    let res = client.get("/bar").send().await;
    assert_eq!(res.status(), StatusCode::NOT_FOUND);
}

#[crate::test]
async fn multiple_methods_for_one_handler() {
    async fn root(_: Request) -> &'static str {
        "Hello, World!"
    }

    let app = Router::new().route("/", on(MethodFilter::GET | MethodFilter::POST, root));

    let client = TestClient::new(app);

    let res = client.get("/").send().await;
    assert_eq!(res.status(), StatusCode::OK);

    let res = client.post("/").send().await;
    assert_eq!(res.status(), StatusCode::OK);
}

#[crate::test]
async fn wildcard_sees_whole_url() {
    let app = Router::new().route("/api/*rest", get(|uri: Uri| async move { uri.to_string() }));

    let client = TestClient::new(app);

    let res = client.get("/api/foo/bar").send().await;
    assert_eq!(res.text().await, "/api/foo/bar");
}

#[crate::test]
async fn middleware_applies_to_routes_above() {
    let app = Router::new()
        .route("/one", get(std::future::pending::<()>))
        .layer(
            ServiceBuilder::new()
                .layer(HandleErrorLayer::new(|_: BoxError| async move {
                    StatusCode::REQUEST_TIMEOUT
                }))
                .layer(TimeoutLayer::new(Duration::new(0, 0))),
        )
        .route("/two", get(|| async {}));

    let client = TestClient::new(app);

    let res = client.get("/one").send().await;
    assert_eq!(res.status(), StatusCode::REQUEST_TIMEOUT);

    let res = client.get("/two").send().await;
    assert_eq!(res.status(), StatusCode::OK);
}

#[crate::test]
async fn not_found_for_extra_trailing_slash() {
    let app = Router::new().route("/foo", get(|| async {}));

    let client = TestClient::new(app);

    let res = client.get("/foo/").send().await;
    assert_eq!(res.status(), StatusCode::NOT_FOUND);

    let res = client.get("/foo").send().await;
    assert_eq!(res.status(), StatusCode::OK);
}

#[crate::test]
async fn not_found_for_missing_trailing_slash() {
    let app = Router::new().route("/foo/", get(|| async {}));

    let client = TestClient::new(app);

    let res = client.get("/foo").send().await;
    assert_eq!(res.status(), StatusCode::NOT_FOUND);
}

#[crate::test]
async fn with_and_without_trailing_slash() {
    let app = Router::new()
        .route("/foo", get(|| async { "without tsr" }))
        .route("/foo/", get(|| async { "with tsr" }));

    let client = TestClient::new(app);

    let res = client.get("/foo/").send().await;
    assert_eq!(res.status(), StatusCode::OK);
    assert_eq!(res.text().await, "with tsr");

    let res = client.get("/foo").send().await;
    assert_eq!(res.status(), StatusCode::OK);
    assert_eq!(res.text().await, "without tsr");
}

// for https://github.com/tokio-rs/axum/issues/420
#[crate::test]
async fn wildcard_doesnt_match_just_trailing_slash() {
    let app = Router::new().route(
        "/x/*path",
        get(|Path(path): Path<String>| async move { path }),
    );

    let client = TestClient::new(app);

    let res = client.get("/x").send().await;
    assert_eq!(res.status(), StatusCode::NOT_FOUND);

    let res = client.get("/x/").send().await;
    assert_eq!(res.status(), StatusCode::NOT_FOUND);

    let res = client.get("/x/foo/bar").send().await;
    assert_eq!(res.status(), StatusCode::OK);
    assert_eq!(res.text().await, "foo/bar");
}

#[crate::test]
async fn static_and_dynamic_paths() {
    let app = Router::new()
        .route(
            "/:key",
            get(|Path(key): Path<String>| async move { format!("dynamic: {key}") }),
        )
        .route("/foo", get(|| async { "static" }));

    let client = TestClient::new(app);

    let res = client.get("/bar").send().await;
    assert_eq!(res.text().await, "dynamic: bar");

    let res = client.get("/foo").send().await;
    assert_eq!(res.text().await, "static");
}

#[crate::test]
#[should_panic(expected = "Paths must start with a `/`. Use \"/\" for root routes")]
async fn empty_route() {
    let app = Router::new().route("", get(|| async {}));
    TestClient::new(app);
}

#[crate::test]
async fn middleware_still_run_for_unmatched_requests() {
    #[derive(Clone)]
    struct CountMiddleware<S>(S);

    static COUNT: AtomicUsize = AtomicUsize::new(0);

    impl<R, S> Service<R> for CountMiddleware<S>
    where
        S: Service<R>,
    {
        type Response = S::Response;
        type Error = S::Error;
        type Future = S::Future;

        fn poll_ready(&mut self, cx: &mut Context<'_>) -> Poll<Result<(), Self::Error>> {
            self.0.poll_ready(cx)
        }

        fn call(&mut self, req: R) -> Self::Future {
            COUNT.fetch_add(1, Ordering::SeqCst);
            self.0.call(req)
        }
    }

    let app = Router::new()
        .route("/", get(|| async {}))
        .layer(tower::layer::layer_fn(CountMiddleware));

    let client = TestClient::new(app);

    assert_eq!(COUNT.load(Ordering::SeqCst), 0);

    client.get("/").send().await;
    assert_eq!(COUNT.load(Ordering::SeqCst), 1);

    client.get("/not-found").send().await;
    assert_eq!(COUNT.load(Ordering::SeqCst), 2);
}

#[crate::test]
#[should_panic(expected = "\
    Invalid route: `Router::route_service` cannot be used with `Router`s. \
    Use `Router::nest` instead\
")]
async fn routing_to_router_panics() {
    TestClient::new(Router::new().route_service("/", Router::new()));
}

#[crate::test]
async fn route_layer() {
    let app = Router::new()
        .route("/foo", get(|| async {}))
        .route_layer(ValidateRequestHeaderLayer::bearer("password"));

    let client = TestClient::new(app);

    let res = client
        .get("/foo")
        .header("authorization", "Bearer password")
        .send()
        .await;
    assert_eq!(res.status(), StatusCode::OK);

    let res = client.get("/foo").send().await;
    assert_eq!(res.status(), StatusCode::UNAUTHORIZED);

    let res = client.get("/not-found").send().await;
    assert_eq!(res.status(), StatusCode::NOT_FOUND);

    // it would be nice if this would return `405 Method Not Allowed`
    // but that requires knowing more about which method route we're calling, which we
    // don't know currently since its just a generic `Service`
    let res = client.post("/foo").send().await;
    assert_eq!(res.status(), StatusCode::UNAUTHORIZED);
}

#[crate::test]
async fn different_methods_added_in_different_routes() {
    let app = Router::new()
        .route("/", get(|| async { "GET" }))
        .route("/", post(|| async { "POST" }));

    let client = TestClient::new(app);

    let res = client.get("/").send().await;
    let body = res.text().await;
    assert_eq!(body, "GET");

    let res = client.post("/").send().await;
    let body = res.text().await;
    assert_eq!(body, "POST");
}

#[crate::test]
#[should_panic(expected = "Cannot merge two `Router`s that both have a fallback")]
async fn merging_routers_with_fallbacks_panics() {
    async fn fallback() {}
    let one = Router::new().fallback(fallback);
    let two = Router::new().fallback(fallback);
    TestClient::new(one.merge(two));
}

#[test]
#[should_panic(expected = "Overlapping method route. Handler for `GET /foo/bar` already exists")]
fn routes_with_overlapping_method_routes() {
    async fn handler() {}
    let _: Router = Router::new()
        .route("/foo/bar", get(handler))
        .route("/foo/bar", get(handler));
}

#[test]
#[should_panic(expected = "Overlapping method route. Handler for `GET /foo/bar` already exists")]
fn merging_with_overlapping_method_routes() {
    async fn handler() {}
    let app: Router = Router::new().route("/foo/bar", get(handler));
    _ = app.clone().merge(app);
}

#[crate::test]
async fn merging_routers_with_same_paths_but_different_methods() {
    let one = Router::new().route("/", get(|| async { "GET" }));
    let two = Router::new().route("/", post(|| async { "POST" }));

    let client = TestClient::new(one.merge(two));

    let res = client.get("/").send().await;
    let body = res.text().await;
    assert_eq!(body, "GET");

    let res = client.post("/").send().await;
    let body = res.text().await;
    assert_eq!(body, "POST");
}

#[crate::test]
async fn head_content_length_through_hyper_server() {
    let app = Router::new()
        .route("/", get(|| async { "foo" }))
        .route("/json", get(|| async { Json(json!({ "foo": 1 })) }));

    let client = TestClient::new(app);

    let res = client.head("/").send().await;
    assert_eq!(res.headers()["content-length"], "3");
    assert!(res.text().await.is_empty());

    let res = client.head("/json").send().await;
    assert_eq!(res.headers()["content-length"], "9");
    assert!(res.text().await.is_empty());
}

#[crate::test]
async fn head_content_length_through_hyper_server_that_hits_fallback() {
    let app = Router::new().fallback(|| async { "foo" });

    let client = TestClient::new(app);

    let res = client.head("/").send().await;
    assert_eq!(res.headers()["content-length"], "3");
}

#[crate::test]
async fn head_with_middleware_applied() {
    use tower_http::compression::{predicate::SizeAbove, CompressionLayer};

    let app = Router::new()
        .route("/", get(|| async { "Hello, World!" }))
        .layer(CompressionLayer::new().compress_when(SizeAbove::new(0)));

    let client = TestClient::new(app);

    // send GET request
    let res = client
        .get("/")
        .header("accept-encoding", "gzip")
        .send()
        .await;
    assert_eq!(res.headers()["transfer-encoding"], "chunked");
    // cannot have `transfer-encoding: chunked` and `content-length`
    assert!(!res.headers().contains_key("content-length"));

    // send HEAD request
    let res = client
        .head("/")
        .header("accept-encoding", "gzip")
        .send()
        .await;
    // no response body so no `transfer-encoding`
    assert!(!res.headers().contains_key("transfer-encoding"));
    // no content-length since we cannot know it since the response
    // is compressed
    assert!(!res.headers().contains_key("content-length"));
}

#[crate::test]
#[should_panic(expected = "Paths must start with a `/`")]
async fn routes_must_start_with_slash() {
    let app = Router::new().route(":foo", get(|| async {}));
    TestClient::new(app);
}

#[crate::test]
async fn body_limited_by_default() {
    let app = Router::new()
        .route("/bytes", post(|_: Bytes| async {}))
        .route("/string", post(|_: String| async {}))
        .route("/json", post(|_: Json<serde_json::Value>| async {}));

    let client = TestClient::new(app);

    for uri in ["/bytes", "/string", "/json"] {
        println!("calling {uri}");

        let stream = futures_util::stream::repeat("a".repeat(1000)).map(Ok::<_, hyper::Error>);
        let body = reqwest::Body::wrap_stream(stream);

        let res_future = client
            .post(uri)
            .header("content-type", "application/json")
            .body(body)
            .send();
        let res = tokio::time::timeout(Duration::from_secs(3), res_future)
            .await
            .expect("never got response");

        assert_eq!(res.status(), StatusCode::PAYLOAD_TOO_LARGE);
    }
}

#[crate::test]
async fn disabling_the_default_limit() {
    let app = Router::new()
        .route("/", post(|_: Bytes| async {}))
        .layer(DefaultBodyLimit::disable());

    let client = TestClient::new(app);

    // `DEFAULT_LIMIT` is 2mb so make a body larger than that
    let body = reqwest::Body::from("a".repeat(3_000_000));

    let res = client.post("/").body(body).send().await;

    assert_eq!(res.status(), StatusCode::OK);
}

#[crate::test]
async fn limited_body_with_content_length() {
    const LIMIT: usize = 3;

    let app = Router::new()
        .route(
            "/",
            post(|headers: HeaderMap, _body: Bytes| async move {
                assert!(headers.get(CONTENT_LENGTH).is_some());
            }),
        )
        .layer(RequestBodyLimitLayer::new(LIMIT));

    let client = TestClient::new(app);

    let res = client.post("/").body("a".repeat(LIMIT)).send().await;
    assert_eq!(res.status(), StatusCode::OK);

    let res = client.post("/").body("a".repeat(LIMIT * 2)).send().await;
    assert_eq!(res.status(), StatusCode::PAYLOAD_TOO_LARGE);
}

#[crate::test]
async fn changing_the_default_limit() {
    let new_limit = 2;

    let app = Router::new()
        .route("/", post(|_: Bytes| async {}))
        .layer(DefaultBodyLimit::max(new_limit));

    let client = TestClient::new(app);

    let res = client
        .post("/")
        .body(reqwest::Body::from("a".repeat(new_limit)))
        .send()
        .await;
    assert_eq!(res.status(), StatusCode::OK);

    let res = client
        .post("/")
        .body(reqwest::Body::from("a".repeat(new_limit + 1)))
        .send()
        .await;
    assert_eq!(res.status(), StatusCode::PAYLOAD_TOO_LARGE);
}

#[crate::test]
async fn limited_body_with_streaming_body() {
    const LIMIT: usize = 3;

    let app = Router::new()
        .route(
            "/",
            post(|headers: HeaderMap, _body: Bytes| async move {
                assert!(headers.get(CONTENT_LENGTH).is_none());
            }),
        )
        .layer(RequestBodyLimitLayer::new(LIMIT));

    let client = TestClient::new(app);

    let stream = futures_util::stream::iter(vec![Ok::<_, hyper::Error>("a".repeat(LIMIT))]);
    let res = client
        .post("/")
        .body(reqwest::Body::wrap_stream(stream))
        .send()
        .await;
    assert_eq!(res.status(), StatusCode::OK);

    let stream = futures_util::stream::iter(vec![Ok::<_, hyper::Error>("a".repeat(LIMIT * 2))]);
    let res = client
        .post("/")
        .body(reqwest::Body::wrap_stream(stream))
        .send()
        .await;
    assert_eq!(res.status(), StatusCode::PAYLOAD_TOO_LARGE);
}

#[crate::test]
async fn extract_state() {
    #[derive(Clone)]
    struct AppState {
        value: i32,
        inner: InnerState,
    }

    #[derive(Clone)]
    struct InnerState {
        value: i32,
    }

    impl FromRef<AppState> for InnerState {
        fn from_ref(state: &AppState) -> Self {
            state.inner.clone()
        }
    }

    async fn handler(State(outer): State<AppState>, State(inner): State<InnerState>) {
        assert_eq!(outer.value, 1);
        assert_eq!(inner.value, 2);
    }

    let state = AppState {
        value: 1,
        inner: InnerState { value: 2 },
    };

    let app = Router::new().route("/", get(handler)).with_state(state);
    let client = TestClient::new(app);

    let res = client.get("/").send().await;
    assert_eq!(res.status(), StatusCode::OK);
}

#[crate::test]
async fn explicitly_set_state() {
    let app = Router::new()
        .route_service(
            "/",
            get(|State(state): State<&'static str>| async move { state }).with_state("foo"),
        )
        .with_state("...");

    let client = TestClient::new(app);
    let res = client.get("/").send().await;
    assert_eq!(res.text().await, "foo");
}

#[crate::test]
async fn layer_response_into_response() {
    fn map_response<B>(_res: Response<B>) -> Result<Response<B>, impl IntoResponse> {
        let headers = [("x-foo", "bar")];
        let status = StatusCode::IM_A_TEAPOT;
        Err((headers, status))
    }

    let app = Router::new()
        .route("/", get(|| async {}))
        .layer(MapResponseLayer::new(map_response));

    let client = TestClient::new(app);

    let res = client.get("/").send().await;
    assert_eq!(res.headers()["x-foo"], "bar");
    assert_eq!(res.status(), StatusCode::IM_A_TEAPOT);
}

#[allow(dead_code)]
fn method_router_fallback_with_state() {
    async fn fallback(_: State<&'static str>) {}

    async fn not_found(_: State<&'static str>) {}

    let state = "foo";

    let _: Router = Router::new()
        .fallback(get(fallback).fallback(not_found))
        .with_state(state);
}<|MERGE_RESOLUTION|>--- conflicted
+++ resolved
@@ -10,11 +10,7 @@
 };
 use axum_core::extract::Request;
 use futures_util::stream::StreamExt;
-<<<<<<< HEAD
 use http::{header::ALLOW, header::CONTENT_LENGTH, HeaderMap, Response, StatusCode, Uri};
-=======
-use http::{header::ALLOW, header::CONTENT_LENGTH, HeaderMap, Request, Response, StatusCode, Uri};
->>>>>>> c8cd23ff
 use serde_json::json;
 use std::{
     convert::Infallible,
@@ -197,11 +193,7 @@
 
 #[crate::test]
 async fn service_in_bottom() {
-<<<<<<< HEAD
     async fn handler(_req: Request) -> Result<Response<Body>, Infallible> {
-=======
-    async fn handler(_req: Request<Body>) -> Result<Response<Body>, Infallible> {
->>>>>>> c8cd23ff
         Ok(Response::new(Body::empty()))
     }
 
