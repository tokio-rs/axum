--- conflicted
+++ resolved
@@ -1,4 +1,4 @@
-use super::{future::RouteFuture, url_params, Endpoint, Fallback, Node, Route, RouteId, Router};
+use super::{future::RouteFuture, url_params, Endpoint, Node, Route, RouteId, Router};
 use crate::{
     body::{Body, HttpBody},
     response::Response,
@@ -13,18 +13,6 @@
 };
 use tower::Service;
 
-<<<<<<< HEAD
-=======
-use super::{
-    future::RouteFuture, url_params, Endpoint, Node, Route, RouteId, Router,
-    NEST_TAIL_PARAM_CAPTURE,
-};
-use crate::{
-    body::{Body, HttpBody},
-    response::Response,
-};
-
->>>>>>> a2ab338e
 /// TOOD: Docs
 #[derive(Debug)]
 pub struct RouterService<B = Body> {
