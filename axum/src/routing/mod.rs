--- conflicted
+++ resolved
@@ -495,7 +495,6 @@
         }
     }
 
-<<<<<<< HEAD
     fn next_route_id(&mut self) -> RouteId {
         let next_id = self
             .prev_route_id
@@ -504,7 +503,8 @@
             .expect("Over `u32::MAX` routes created. If you need this, please file an issue.");
         self.prev_route_id = RouteId(next_id);
         self.prev_route_id
-=======
+    }
+
     /// Convert the router into a [`Service`] with a fixed request body type, to aid type
     /// inference.
     ///
@@ -563,7 +563,6 @@
             router: self,
             _marker: PhantomData,
         }
->>>>>>> d039c353
     }
 }
 
