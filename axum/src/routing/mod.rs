--- conflicted
+++ resolved
@@ -57,31 +57,17 @@
 /// The router type for composing handlers and services.
 #[must_use]
 pub struct Router<S = (), B = Body> {
-<<<<<<< HEAD
     path_router: PathRouter<S, B>,
     fallback_router: PathRouter<S, B>,
     default_fallback: bool,
-=======
-    routes: HashMap<RouteId, Endpoint<S, B>>,
-    node: Arc<Node>,
-    fallback: Fallback<S, B>,
-    prev_route_id: RouteId,
->>>>>>> 24f8dc53
 }
 
 impl<S, B> Clone for Router<S, B> {
     fn clone(&self) -> Self {
         Self {
-<<<<<<< HEAD
             path_router: self.path_router.clone(),
             fallback_router: self.fallback_router.clone(),
             default_fallback: self.default_fallback,
-=======
-            routes: self.routes.clone(),
-            node: Arc::clone(&self.node),
-            fallback: self.fallback.clone(),
-            prev_route_id: self.prev_route_id,
->>>>>>> 24f8dc53
         }
     }
 }
@@ -99,16 +85,9 @@
 impl<S, B> fmt::Debug for Router<S, B> {
     fn fmt(&self, f: &mut fmt::Formatter<'_>) -> fmt::Result {
         f.debug_struct("Router")
-<<<<<<< HEAD
             .field("path_router", &self.path_router)
             .field("fallback_router", &self.fallback_router)
             .field("default_fallback", &self.default_fallback)
-=======
-            .field("routes", &self.routes)
-            .field("node", &self.node)
-            .field("fallback", &self.fallback)
-            .field("prev_route_id", &self.prev_route_id)
->>>>>>> 24f8dc53
             .finish()
     }
 }
@@ -127,7 +106,6 @@
     /// Unless you add additional routes this will respond with `404 Not Found` to
     /// all requests.
     pub fn new() -> Self {
-<<<<<<< HEAD
         let mut this = Self {
             path_router: Default::default(),
             fallback_router: Default::default(),
@@ -136,58 +114,12 @@
         this = this.fallback_service(NotFound);
         this.default_fallback = true;
         this
-=======
-        Self {
-            routes: Default::default(),
-            node: Default::default(),
-            fallback: Fallback::Default(Route::new(NotFound)),
-            prev_route_id: RouteId(0),
-        }
->>>>>>> 24f8dc53
     }
 
     #[doc = include_str!("../docs/routing/route.md")]
     #[track_caller]
     pub fn route(mut self, path: &str, method_router: MethodRouter<S, B>) -> Self {
-<<<<<<< HEAD
         panic_on_err!(self.path_router.route(path, method_router));
-=======
-        #[track_caller]
-        fn validate_path(path: &str) {
-            if path.is_empty() {
-                panic!("Paths must start with a `/`. Use \"/\" for root routes");
-            } else if !path.starts_with('/') {
-                panic!("Paths must start with a `/`");
-            }
-        }
-
-        validate_path(path);
-
-        let id = self.next_route_id();
-
-        let endpoint = if let Some((route_id, Endpoint::MethodRouter(prev_method_router))) = self
-            .node
-            .path_to_route_id
-            .get(path)
-            .and_then(|route_id| self.routes.get(route_id).map(|svc| (*route_id, svc)))
-        {
-            // if we're adding a new `MethodRouter` to a route that already has one just
-            // merge them. This makes `.route("/", get(_)).route("/", post(_))` work
-            let service = Endpoint::MethodRouter(
-                prev_method_router
-                    .clone()
-                    .merge_for_path(Some(path), method_router),
-            );
-            self.routes.insert(route_id, service);
-            return self;
-        } else {
-            Endpoint::MethodRouter(method_router)
-        };
-
-        self.set_node(path, id);
-        self.routes.insert(id, endpoint);
-
->>>>>>> 24f8dc53
         self
     }
 
@@ -221,15 +153,7 @@
             default_fallback,
         } = router;
 
-<<<<<<< HEAD
         panic_on_err!(self.path_router.nest(path, path_router));
-=======
-        let id = self.next_route_id();
-        self.set_node(path, id);
-        self.routes.insert(id, endpoint);
-        self
-    }
->>>>>>> 24f8dc53
 
         if !default_fallback {
             panic_on_err!(self.fallback_router.nest(path, fallback_router));
@@ -257,16 +181,9 @@
         R: Into<Router<S, B>>,
     {
         let Router {
-<<<<<<< HEAD
             path_router,
             fallback_router: other_fallback,
             default_fallback,
-=======
-            routes,
-            node,
-            fallback,
-            prev_route_id: _,
->>>>>>> 24f8dc53
         } = other.into();
 
         panic_on_err!(self.path_router.merge(path_router));
@@ -305,16 +222,9 @@
         NewReqBody: HttpBody + 'static,
     {
         Router {
-<<<<<<< HEAD
             path_router: self.path_router.layer(layer.clone()),
             fallback_router: self.fallback_router.layer(layer),
             default_fallback: self.default_fallback,
-=======
-            routes,
-            node: self.node,
-            fallback,
-            prev_route_id: self.prev_route_id,
->>>>>>> 24f8dc53
         }
     }
 
@@ -329,16 +239,9 @@
         <L::Service as Service<Request<B>>>::Future: Send + 'static,
     {
         Router {
-<<<<<<< HEAD
             path_router: self.path_router.route_layer(layer),
             fallback_router: self.fallback_router,
             default_fallback: self.default_fallback,
-=======
-            routes,
-            node: self.node,
-            fallback: self.fallback,
-            prev_route_id: self.prev_route_id,
->>>>>>> 24f8dc53
         }
     }
 
@@ -376,16 +279,9 @@
     #[doc = include_str!("../docs/routing/with_state.md")]
     pub fn with_state<S2>(self, state: S) -> Router<S2, B> {
         Router {
-<<<<<<< HEAD
             path_router: self.path_router.with_state(state.clone()),
             fallback_router: self.fallback_router.with_state(state),
             default_fallback: self.default_fallback,
-=======
-            routes,
-            node: self.node,
-            fallback,
-            prev_route_id: self.prev_route_id,
->>>>>>> 24f8dc53
         }
     }
 
@@ -419,7 +315,6 @@
                         .unwrap_or_else(|_| unreachable!());
                 }
 
-<<<<<<< HEAD
                 match self.fallback_router.call_with_state(req, state) {
                     Ok(future) => future,
                     Err((_req, _state)) => {
@@ -430,60 +325,6 @@
                 }
             }
         }
-=======
-                let id = *match_.value;
-
-                #[cfg(feature = "matched-path")]
-                crate::extract::matched_path::set_matched_path_for_request(
-                    id,
-                    &self.node.route_id_to_path,
-                    req.extensions_mut(),
-                );
-
-                url_params::insert_url_params(req.extensions_mut(), match_.params);
-
-                let endpont = self
-                    .routes
-                    .get_mut(&id)
-                    .expect("no route for id. This is a bug in axum. Please file an issue");
-
-                match endpont {
-                    Endpoint::MethodRouter(method_router) => {
-                        method_router.call_with_state(req, state)
-                    }
-                    Endpoint::Route(route) => route.call(req),
-                    Endpoint::NestedRouter(router) => router.clone().call_with_state(req, state),
-                }
-            }
-            Err(
-                MatchError::NotFound
-                | MatchError::ExtraTrailingSlash
-                | MatchError::MissingTrailingSlash,
-            ) => match &mut self.fallback {
-                Fallback::Default(fallback) => {
-                    if let Some(super_fallback) = req.extensions_mut().remove::<SuperFallback<B>>()
-                    {
-                        let mut super_fallback = super_fallback.0.into_inner();
-                        super_fallback.call(req)
-                    } else {
-                        fallback.call(req)
-                    }
-                }
-                Fallback::Service(fallback) => fallback.call(req),
-                Fallback::BoxedHandler(handler) => handler.clone().into_route(state).call(req),
-            },
-        }
-    }
-
-    fn next_route_id(&mut self) -> RouteId {
-        let next_id = self
-            .prev_route_id
-            .0
-            .checked_add(1)
-            .expect("Over `u32::MAX` routes created. If you need this, please file an issue.");
-        self.prev_route_id = RouteId(next_id);
-        self.prev_route_id
->>>>>>> 24f8dc53
     }
 }
 
