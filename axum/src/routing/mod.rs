--- conflicted
+++ resolved
@@ -2,16 +2,12 @@
 
 use self::{future::RouteFuture, not_found::NotFound};
 use crate::{
-<<<<<<< HEAD
-    body::{boxed, Body, Bytes, HttpBody},
-    extract::{connect_info::IntoMakeServiceWithConnectInfo, Extension},
-    handler::Handler,
-=======
     body::{Body, HttpBody},
     extract::connect_info::IntoMakeServiceWithConnectInfo,
->>>>>>> 6cd35669
+    handler::Handler,
     response::Response,
     util::try_downcast,
+    Extension,
 };
 use axum_core::response::IntoResponse;
 use http::Request;
@@ -147,13 +143,18 @@
     }
 
     #[doc = include_str!("../docs/routing/route.md")]
-<<<<<<< HEAD
+    #[track_caller]
     pub fn route(mut self, path: &str, method_router: MethodRouter<S, B>) -> Self {
-        if path.is_empty() {
-            panic!("Paths must start with a `/`. Use \"/\" for root routes");
-        } else if !path.starts_with('/') {
-            panic!("Paths must start with a `/`");
-        }
+        #[track_caller]
+        fn validate_path(path: &str) {
+            if path.is_empty() {
+                panic!("Paths must start with a `/`. Use \"/\" for root routes");
+            } else if !path.starts_with('/') {
+                panic!("Paths must start with a `/`");
+            }
+        }
+
+        validate_path(path);
 
         let id = RouteId::next();
 
@@ -172,13 +173,7 @@
             Endpoint::MethodRouter(method_router)
         };
 
-        let mut node =
-            Arc::try_unwrap(Arc::clone(&self.node)).unwrap_or_else(|node| (*node).clone());
-        if let Err(err) = node.insert(path, id) {
-            self.panic_on_matchit_error(err);
-        }
-        self.node = Arc::new(node);
-
+        self.set_node(path, id);
         self.routes.insert(id, endpoint);
 
         self
@@ -186,43 +181,28 @@
 
     #[doc = include_str!("../docs/routing/route_service.md")]
     pub fn route_service<T>(mut self, path: &str, service: T) -> Self
-=======
-    #[track_caller]
-    pub fn route<T>(mut self, path: &str, service: T) -> Self
->>>>>>> 6cd35669
     where
         T: Service<Request<B>, Error = Infallible> + Clone + Send + 'static,
         T::Response: IntoResponse,
         T::Future: Send + 'static,
     {
-        fn validate_path(path: &str) {
-            if path.is_empty() {
-                panic!("Paths must start with a `/`. Use \"/\" for root routes");
-            } else if !path.starts_with('/') {
-                panic!("Paths must start with a `/`");
-            }
-        }
-
-<<<<<<< HEAD
+        if path.is_empty() {
+            panic!("Paths must start with a `/`. Use \"/\" for root routes");
+        } else if !path.starts_with('/') {
+            panic!("Paths must start with a `/`");
+        }
+
         let service = match try_downcast::<Router<S, B>, _>(service) {
-=======
-        validate_path(path);
-
-        let service = match try_downcast::<Router<B>, _>(service) {
->>>>>>> 6cd35669
             Ok(_) => {
-                panic!("Invalid route: `Router::route` cannot be used with `Router`s. Use `Router::nest` instead")
+                panic!("Invalid route: `Router::route_service` cannot be used with `Router`s. Use `Router::nest` instead")
             }
             Err(svc) => svc,
         };
 
         let id = RouteId::next();
-
         let endpoint = Endpoint::Route(Route::new(service));
-
         self.set_node(path, id);
-
-        self.routes.insert(id, service);
+        self.routes.insert(id, endpoint);
 
         self
     }
@@ -235,13 +215,6 @@
             panic!("Invalid route {path:?}: {err}");
         }
         self.node = Arc::new(node);
-<<<<<<< HEAD
-
-        self.routes.insert(id, endpoint);
-
-        self
-=======
->>>>>>> 6cd35669
     }
 
     #[doc = include_str!("../docs/routing/nest.md")]
@@ -263,89 +236,30 @@
 
         let prefix = path;
 
-<<<<<<< HEAD
-        if path == "/" {
-            self.nested_at_root = true;
-        }
-
-        match try_downcast::<Router<S, B>, _>(svc) {
-            // if the user is nesting a `Router` we can implement nesting
-            // by simplying copying all the routes and adding the prefix in
-            // front
-            Ok(router) => {
-                let Router {
-                    // nesting has changed in https://github.com/tokio-rs/axum/pull/1086
-                    // so once that is merged we can make sure states work currectly with nesting
-                    state: _,
-                    mut routes,
-                    node,
-                    fallback,
-                    // nesting a router that has something nested at root
-                    // doesn't mean something is nested at root in _this_ router
-                    // thus we don't need to propagate that
-                    nested_at_root: _,
-                } = router;
-
-                if let Fallback::Custom(_) = fallback {
-                    panic!("Cannot nest `Router`s that has a fallback");
-                }
-
-                for (id, nested_path) in &node.route_id_to_path {
-                    let route = routes.remove(id).unwrap();
-                    let full_path: Cow<str> = if &**nested_path == "/" {
-                        path.into()
-                    } else if path == "/" {
-                        (&**nested_path).into()
-                    } else if let Some(path) = path.strip_suffix('/') {
-                        format!("{}{}", path, nested_path).into()
-                    } else {
-                        format!("{}{}", path, nested_path).into()
-                    };
-                    self = match route {
-                        Endpoint::MethodRouter(method_router) => self.route(
-                            &full_path,
-                            method_router.layer(layer_fn(|s| StripPrefix::new(s, prefix))),
-                        ),
-                        Endpoint::Route(route) => {
-                            self.route_service(&full_path, StripPrefix::new(route, prefix))
-                        }
-                    };
-                }
-=======
         let path = if path.ends_with('/') {
             format!("{path}*{NEST_TAIL_PARAM}")
         } else {
             format!("{path}/*{NEST_TAIL_PARAM}")
         };
->>>>>>> 6cd35669
 
         let svc = strip_prefix::StripPrefix::new(svc, prefix);
-        self = self.route(&path, svc.clone());
-
-<<<<<<< HEAD
-                self = self.route_service(&path, strip_prefix::StripPrefix::new(svc, prefix));
-            }
-=======
+        self = self.route_service(&path, svc.clone());
+
         // `/*rest` is not matched by `/` so we need to also register a router at the
         // prefix itself. Otherwise if you were to nest at `/foo` then `/foo` itself
         // wouldn't match, which it should
-        self = self.route(prefix, svc.clone());
+        self = self.route_service(prefix, svc.clone());
         if !prefix.ends_with('/') {
             // same goes for `/foo/`, that should also match
-            self = self.route(&format!("{prefix}/"), svc);
->>>>>>> 6cd35669
+            self = self.route_service(&format!("{prefix}/"), svc);
         }
 
         self
     }
 
     #[doc = include_str!("../docs/routing/merge.md")]
-<<<<<<< HEAD
+    #[track_caller]
     pub fn merge<S2, R>(mut self, other: R) -> Self
-=======
-    #[track_caller]
-    pub fn merge<R>(mut self, other: R) -> Self
->>>>>>> 6cd35669
     where
         R: Into<Router<S2, B>>,
         S2: Clone + Send + Sync + 'static,
@@ -388,11 +302,7 @@
     }
 
     #[doc = include_str!("../docs/routing/layer.md")]
-<<<<<<< HEAD
-    pub fn layer<L, NewReqBody, NewResBody>(self, layer: L) -> Router<S, NewReqBody>
-=======
-    pub fn layer<L, NewReqBody>(self, layer: L) -> Router<NewReqBody>
->>>>>>> 6cd35669
+    pub fn layer<L, NewReqBody>(self, layer: L) -> Router<S, NewReqBody>
     where
         L: Layer<Route<B>>,
         L::Service: Service<Request<NewReqBody>> + Clone + Send + 'static,
@@ -578,25 +488,11 @@
             Endpoint::Route(inner) => inner.call(req),
         }
     }
-<<<<<<< HEAD
-
-    fn panic_on_matchit_error(&self, err: matchit::InsertError) {
-        if self.nested_at_root {
-            panic!(
-                "Invalid route: {}. Note that `nest(\"/\", _)` conflicts with all routes. Use `Router::fallback` instead",
-                err,
-            );
-        } else {
-            panic!("Invalid route: {}", err);
-        }
-    }
 
     /// Get a reference to the state.
     pub fn state(&self) -> &S {
         &self.state
     }
-=======
->>>>>>> 6cd35669
 }
 
 impl<S, B> Service<Request<B>> for Router<S, B>
