--- conflicted
+++ resolved
@@ -79,14 +79,7 @@
     }
 }
 
-<<<<<<< HEAD
-impl<S> fmt::Debug for Router<S>
-where
-    S: fmt::Debug,
-{
-=======
 impl<S> fmt::Debug for Router<S> {
->>>>>>> 49183e40
     fn fmt(&self, f: &mut fmt::Formatter<'_>) -> fmt::Result {
         f.debug_struct("Router")
             .field("routes", &self.routes)
@@ -161,11 +154,7 @@
     #[doc = include_str!("../docs/routing/route_service.md")]
     pub fn route_service<T>(self, path: &str, service: T) -> Self
     where
-<<<<<<< HEAD
-        T: Service<Request<Body>, Error = Infallible> + Clone + Send + 'static,
-=======
         T: Service<Request, Error = Infallible> + Clone + Send + 'static,
->>>>>>> 49183e40
         T::Response: IntoResponse,
         T::Future: Send + 'static,
     {
@@ -216,11 +205,7 @@
     #[track_caller]
     pub fn nest_service<T>(self, path: &str, svc: T) -> Self
     where
-<<<<<<< HEAD
-        T: Service<Request<Body>, Error = Infallible> + Clone + Send + 'static,
-=======
         T: Service<Request, Error = Infallible> + Clone + Send + 'static,
->>>>>>> 49183e40
         T::Response: IntoResponse,
         T::Future: Send + 'static,
     {
@@ -230,11 +215,7 @@
     #[track_caller]
     fn nest_endpoint<T>(mut self, mut path: &str, router_or_service: RouterOrService<S, T>) -> Self
     where
-<<<<<<< HEAD
-        T: Service<Request<Body>, Error = Infallible> + Clone + Send + 'static,
-=======
         T: Service<Request, Error = Infallible> + Clone + Send + 'static,
->>>>>>> 49183e40
         T::Response: IntoResponse,
         T::Future: Send + 'static,
     {
@@ -320,17 +301,10 @@
     pub fn layer<L>(self, layer: L) -> Router<S>
     where
         L: Layer<Route> + Clone + Send + 'static,
-<<<<<<< HEAD
-        L::Service: Service<Request<Body>> + Clone + Send + 'static,
-        <L::Service as Service<Request<Body>>>::Response: IntoResponse + 'static,
-        <L::Service as Service<Request<Body>>>::Error: Into<Infallible> + 'static,
-        <L::Service as Service<Request<Body>>>::Future: Send + 'static,
-=======
         L::Service: Service<Request> + Clone + Send + 'static,
         <L::Service as Service<Request>>::Response: IntoResponse + 'static,
         <L::Service as Service<Request>>::Error: Into<Infallible> + 'static,
         <L::Service as Service<Request>>::Future: Send + 'static,
->>>>>>> 49183e40
     {
         let routes = self
             .routes
@@ -356,17 +330,10 @@
     pub fn route_layer<L>(self, layer: L) -> Self
     where
         L: Layer<Route> + Clone + Send + 'static,
-<<<<<<< HEAD
-        L::Service: Service<Request<Body>> + Clone + Send + 'static,
-        <L::Service as Service<Request<Body>>>::Response: IntoResponse + 'static,
-        <L::Service as Service<Request<Body>>>::Error: Into<Infallible> + 'static,
-        <L::Service as Service<Request<Body>>>::Future: Send + 'static,
-=======
         L::Service: Service<Request> + Clone + Send + 'static,
         <L::Service as Service<Request>>::Response: IntoResponse + 'static,
         <L::Service as Service<Request>>::Error: Into<Infallible> + 'static,
         <L::Service as Service<Request>>::Future: Send + 'static,
->>>>>>> 49183e40
     {
         if self.routes.is_empty() {
             panic!(
@@ -407,11 +374,7 @@
     /// See [`Router::fallback`] for more details.
     pub fn fallback_service<T>(mut self, svc: T) -> Self
     where
-<<<<<<< HEAD
-        T: Service<Request<Body>, Error = Infallible> + Clone + Send + 'static,
-=======
         T: Service<Request, Error = Infallible> + Clone + Send + 'static,
->>>>>>> 49183e40
         T::Response: IntoResponse,
         T::Future: Send + 'static,
     {
@@ -450,11 +413,7 @@
 
     pub(crate) fn call_with_state(
         &mut self,
-<<<<<<< HEAD
-        mut req: Request<Body>,
-=======
         mut req: Request,
->>>>>>> 49183e40
         state: S,
     ) -> RouteFuture<Infallible> {
         #[cfg(feature = "original-uri")]
@@ -527,40 +486,6 @@
         }
     }
 
-<<<<<<< HEAD
-    #[inline]
-    fn call_route(
-        &self,
-        match_: matchit::Match<&RouteId>,
-        mut req: Request<Body>,
-        state: S,
-    ) -> RouteFuture<Infallible> {
-        let id = *match_.value;
-
-        #[cfg(feature = "matched-path")]
-        crate::extract::matched_path::set_matched_path_for_request(
-            id,
-            &self.node.route_id_to_path,
-            req.extensions_mut(),
-        );
-
-        url_params::insert_url_params(req.extensions_mut(), match_.params);
-
-        let endpont = self
-            .routes
-            .get(&id)
-            .expect("no route for id. This is a bug in axum. Please file an issue")
-            .clone();
-
-        match endpont {
-            Endpoint::MethodRouter(mut method_router) => method_router.call_with_state(req, state),
-            Endpoint::Route(mut route) => route.call(req),
-            Endpoint::NestedRouter(router) => router.call_with_state(req, state),
-        }
-    }
-
-=======
->>>>>>> 49183e40
     fn next_route_id(&mut self) -> RouteId {
         let next_id = self
             .prev_route_id
@@ -681,8 +606,6 @@
     }
 }
 
-<<<<<<< HEAD
-=======
 // for `axum::serve(listener, router)`
 #[cfg(feature = "tokio")]
 const _: () = {
@@ -703,7 +626,6 @@
     }
 };
 
->>>>>>> 49183e40
 impl<B> Service<Request<B>> for Router<()>
 where
     B: HttpBody<Data = bytes::Bytes> + Send + 'static,
@@ -919,17 +841,10 @@
     fn layer<L>(self, layer: L) -> Endpoint<S>
     where
         L: Layer<Route> + Clone + Send + 'static,
-<<<<<<< HEAD
         L::Service: Service<Request<Body>> + Clone + Send + 'static,
         <L::Service as Service<Request<Body>>>::Response: IntoResponse + 'static,
         <L::Service as Service<Request<Body>>>::Error: Into<Infallible> + 'static,
         <L::Service as Service<Request<Body>>>::Future: Send + 'static,
-=======
-        L::Service: Service<Request> + Clone + Send + 'static,
-        <L::Service as Service<Request>>::Response: IntoResponse + 'static,
-        <L::Service as Service<Request>>::Error: Into<Infallible> + 'static,
-        <L::Service as Service<Request>>::Future: Send + 'static,
->>>>>>> 49183e40
     {
         match self {
             Endpoint::MethodRouter(method_router) => {
@@ -953,14 +868,7 @@
     }
 }
 
-<<<<<<< HEAD
-impl<S> fmt::Debug for Endpoint<S>
-where
-    S: fmt::Debug,
-{
-=======
 impl<S> fmt::Debug for Endpoint<S> {
->>>>>>> 49183e40
     fn fmt(&self, f: &mut fmt::Formatter<'_>) -> fmt::Result {
         match self {
             Self::MethodRouter(method_router) => {
