//! Routing between [`Service`]s and handlers.

use self::{future::RouteFuture, not_found::NotFound};
#[cfg(feature = "tokio")]
use crate::extract::connect_info::IntoMakeServiceWithConnectInfo;
use crate::{
<<<<<<< HEAD
    body::{boxed, Body, Bytes, HttpBody},
    response::{IntoResponse, Redirect, Response},
    routing::strip_prefix::StripPrefix,
=======
    body::{Body, HttpBody},
    extract::connect_info::IntoMakeServiceWithConnectInfo,
    handler::Handler,
    response::Response,
>>>>>>> c09ecefc
    util::try_downcast,
    Extension,
};
use axum_core::response::IntoResponse;
use http::Request;
use matchit::MatchError;
use std::{
    collections::HashMap,
    convert::Infallible,
    fmt,
    sync::Arc,
    task::{Context, Poll},
};
use tower::{util::MapResponseLayer, ServiceBuilder};
use tower_layer::Layer;
use tower_service::Service;

pub mod future;
pub mod method_routing;

mod into_make_service;
mod method_filter;
mod not_found;
mod route;
mod strip_prefix;
pub(crate) mod url_params;

#[cfg(test)]
mod tests;

pub use self::{into_make_service::IntoMakeService, method_filter::MethodFilter, route::Route};

pub use self::method_routing::{
    any, any_service, delete, delete_service, get, get_service, head, head_service, on, on_service,
    options, options_service, patch, patch_service, post, post_service, put, put_service, trace,
    trace_service, MethodRouter,
};

#[derive(Clone, Copy, Debug, PartialEq, Eq, PartialOrd, Ord, Hash)]
struct RouteId(u32);

impl RouteId {
    fn next() -> Self {
        use std::sync::atomic::{AtomicU32, Ordering};
        // `AtomicU64` isn't supported on all platforms
        static ID: AtomicU32 = AtomicU32::new(0);
        let id = ID.fetch_add(1, Ordering::Relaxed);
        if id == u32::MAX {
            panic!("Over `u32::MAX` routes created. If you need this, please file an issue.");
        }
        Self(id)
    }
}

/// The router type for composing handlers and services.
pub struct Router<S = (), B = Body> {
    state: Arc<S>,
    routes: HashMap<RouteId, Endpoint<S, B>>,
    node: Arc<Node>,
    fallback: Fallback<B>,
}

impl<S, B> Clone for Router<S, B> {
    fn clone(&self) -> Self {
        Self {
            state: Arc::clone(&self.state),
            routes: self.routes.clone(),
            node: Arc::clone(&self.node),
            fallback: self.fallback.clone(),
        }
    }
}

impl<S, B> Default for Router<S, B>
where
    B: HttpBody + Send + 'static,
    S: Default + Send + Sync + 'static,
{
    fn default() -> Self {
        Self::with_state(S::default())
    }
}

impl<S, B> fmt::Debug for Router<S, B>
where
    S: fmt::Debug,
{
    fn fmt(&self, f: &mut fmt::Formatter<'_>) -> fmt::Result {
        f.debug_struct("Router")
            .field("state", &self.state)
            .field("routes", &self.routes)
            .field("node", &self.node)
            .field("fallback", &self.fallback)
            .finish()
    }
}

pub(crate) const NEST_TAIL_PARAM: &str = "__private__axum_nest_tail_param";
const NEST_TAIL_PARAM_CAPTURE: &str = "/*__private__axum_nest_tail_param";

impl<B> Router<(), B>
where
    B: HttpBody + Send + 'static,
{
    /// Create a new `Router`.
    ///
    /// Unless you add additional routes this will respond with `404 Not Found` to
    /// all requests.
    pub fn new() -> Self {
        Self::with_state(())
    }
}

impl<S, B> Router<S, B>
where
    B: HttpBody + Send + 'static,
    S: Send + Sync + 'static,
{
    /// Create a new `Router` with the given state.
    ///
    /// See [`State`](crate::extract::State) for more details about accessing state.
    ///
    /// Unless you add additional routes this will respond with `404 Not Found` to
    /// all requests.
    pub fn with_state(state: S) -> Self {
        Self::with_state_arc(Arc::new(state))
    }

    /// Create a new `Router` with the given [`Arc`]'ed state.
    ///
    /// See [`State`] for more details about accessing state.
    ///
    /// Unless you add additional routes this will respond with `404 Not Found` to
    /// all requests.
    ///
    /// Note that the state type you extract with [`State`] must implement [`FromRef<S>`]. If
    /// you're extracting `S` itself that requires `S` to implement `Clone`. That is still the
    /// case, even if you're using this method:
    ///
    /// ```
    /// use axum::{Router, routing::get, extract::State};
    /// use std::sync::Arc;
    ///
    /// // `AppState` must implement `Clone` to be extracted...
    /// #[derive(Clone)]
    /// struct AppState {}
    ///
    /// // ...even though we're wrapping it an an `Arc`
    /// let state = Arc::new(AppState {});
    ///
    /// let app: Router<AppState> = Router::with_state_arc(state).route("/", get(handler));
    ///
    /// async fn handler(state: State<AppState>) {}
    /// ```
    ///
    /// [`FromRef<S>`]: crate::extract::FromRef
    /// [`State`]: crate::extract::State
    pub fn with_state_arc(state: Arc<S>) -> Self {
        Self {
            state,
            routes: Default::default(),
            node: Default::default(),
            fallback: Fallback::Default(Route::new(NotFound)),
        }
    }

    #[doc = include_str!("../docs/routing/route.md")]
    #[track_caller]
    pub fn route(mut self, path: &str, method_router: MethodRouter<S, B>) -> Self {
        #[track_caller]
        fn validate_path(path: &str) {
            if path.is_empty() {
                panic!("Paths must start with a `/`. Use \"/\" for root routes");
            } else if !path.starts_with('/') {
                panic!("Paths must start with a `/`");
            }
        }

        validate_path(path);

        let id = RouteId::next();

        let endpoint = if let Some((route_id, Endpoint::MethodRouter(prev_method_router))) = self
            .node
            .path_to_route_id
            .get(path)
            .and_then(|route_id| self.routes.get(route_id).map(|svc| (*route_id, svc)))
        {
            // if we're adding a new `MethodRouter` to a route that already has one just
            // merge them. This makes `.route("/", get(_)).route("/", post(_))` work
            let service = Endpoint::MethodRouter(
                prev_method_router
                    .clone()
                    .merge_for_path(Some(path), method_router),
            );
            self.routes.insert(route_id, service);
            return self;
        } else {
            Endpoint::MethodRouter(method_router)
        };

        self.set_node(path, id);
        self.routes.insert(id, endpoint);

        self
    }

    #[doc = include_str!("../docs/routing/route_service.md")]
    pub fn route_service<T>(mut self, path: &str, service: T) -> Self
    where
        T: Service<Request<B>, Error = Infallible> + Clone + Send + 'static,
        T::Response: IntoResponse,
        T::Future: Send + 'static,
    {
        if path.is_empty() {
            panic!("Paths must start with a `/`. Use \"/\" for root routes");
        } else if !path.starts_with('/') {
            panic!("Paths must start with a `/`");
        }

        let service = match try_downcast::<Router<S, B>, _>(service) {
            Ok(_) => {
                panic!("Invalid route: `Router::route_service` cannot be used with `Router`s. Use `Router::nest` instead")
            }
            Err(svc) => svc,
        };

        let id = RouteId::next();
        let endpoint = Endpoint::Route(Route::new(service));
        self.set_node(path, id);
        self.routes.insert(id, endpoint);

        self
    }

    #[track_caller]
    fn set_node(&mut self, path: &str, id: RouteId) {
        let mut node =
            Arc::try_unwrap(Arc::clone(&self.node)).unwrap_or_else(|node| (*node).clone());
        if let Err(err) = node.insert(path, id) {
            panic!("Invalid route {path:?}: {err}");
        }
        self.node = Arc::new(node);
    }

    #[doc = include_str!("../docs/routing/nest.md")]
    #[track_caller]
    pub fn nest<T>(mut self, mut path: &str, svc: T) -> Self
    where
        T: Service<Request<B>, Error = Infallible> + Clone + Send + 'static,
        T::Response: IntoResponse,
        T::Future: Send + 'static,
    {
        if path.is_empty() {
            // nesting at `""` and `"/"` should mean the same thing
            path = "/";
        }

        if path.contains('*') {
            panic!("Invalid route: nested routes cannot contain wildcards (*)");
        }

        let prefix = path;

        let path = if path.ends_with('/') {
            format!("{path}*{NEST_TAIL_PARAM}")
        } else {
            format!("{path}/*{NEST_TAIL_PARAM}")
        };

        let svc = strip_prefix::StripPrefix::new(svc, prefix);
        self = self.route_service(&path, svc.clone());

        // `/*rest` is not matched by `/` so we need to also register a router at the
        // prefix itself. Otherwise if you were to nest at `/foo` then `/foo` itself
        // wouldn't match, which it should
        self = self.route_service(prefix, svc.clone());
        if !prefix.ends_with('/') {
            // same goes for `/foo/`, that should also match
            self = self.route_service(&format!("{prefix}/"), svc);
        }

        self
    }

    #[doc = include_str!("../docs/routing/merge.md")]
    #[track_caller]
    pub fn merge<S2, R>(mut self, other: R) -> Self
    where
        R: Into<Router<S2, B>>,
        S2: Send + Sync + 'static,
    {
        let Router {
            state,
            routes,
            node,
            fallback,
        } = other.into();

        for (id, route) in routes {
            let path = node
                .route_id_to_path
                .get(&id)
                .expect("no path for route id. This is a bug in axum. Please file an issue");
            self = match route {
                Endpoint::MethodRouter(method_router) => self.route(
                    path,
                    method_router
                        // this will set the state for each route
                        // such we don't override the inner state later in `MethodRouterWithState`
                        .layer(Extension(Arc::clone(&state)))
                        .downcast_state(),
                ),
                Endpoint::Route(route) => self.route_service(path, route),
            };
        }

        self.fallback = match (self.fallback, fallback) {
            (Fallback::Default(_), pick @ Fallback::Default(_)) => pick,
            (Fallback::Default(_), pick @ Fallback::Custom(_)) => pick,
            (pick @ Fallback::Custom(_), Fallback::Default(_)) => pick,
            (Fallback::Custom(_), Fallback::Custom(_)) => {
                panic!("Cannot merge two `Router`s that both have a fallback")
            }
        };

        self
    }

    #[doc = include_str!("../docs/routing/layer.md")]
    pub fn layer<L, NewReqBody>(self, layer: L) -> Router<S, NewReqBody>
    where
        L: Layer<Route<B>>,
        L::Service: Service<Request<NewReqBody>> + Clone + Send + 'static,
        <L::Service as Service<Request<NewReqBody>>>::Response: IntoResponse + 'static,
        <L::Service as Service<Request<NewReqBody>>>::Error: Into<Infallible> + 'static,
        <L::Service as Service<Request<NewReqBody>>>::Future: Send + 'static,
    {
        let layer = ServiceBuilder::new()
            .map_err(Into::into)
            .layer(MapResponseLayer::new(IntoResponse::into_response))
            .layer(layer)
            .into_inner();

        let routes = self
            .routes
            .into_iter()
            .map(|(id, route)| {
                let route = match route {
                    Endpoint::MethodRouter(method_router) => {
                        Endpoint::MethodRouter(method_router.layer(&layer))
                    }
                    Endpoint::Route(route) => Endpoint::Route(Route::new(layer.layer(route))),
                };
                (id, route)
            })
            .collect();

        let fallback = self.fallback.map(|svc| Route::new(layer.layer(svc)));

        Router {
            state: self.state,
            routes,
            node: self.node,
            fallback,
        }
    }

    #[doc = include_str!("../docs/routing/route_layer.md")]
    #[track_caller]
    pub fn route_layer<L>(self, layer: L) -> Self
    where
        L: Layer<Route<B>>,
        L::Service: Service<Request<B>> + Clone + Send + 'static,
        <L::Service as Service<Request<B>>>::Response: IntoResponse + 'static,
        <L::Service as Service<Request<B>>>::Error: Into<Infallible> + 'static,
        <L::Service as Service<Request<B>>>::Future: Send + 'static,
    {
        if self.routes.is_empty() {
            panic!(
                "Adding a route_layer before any routes is a no-op. \
                 Add the routes you want the layer to apply to first."
            );
        }

        let layer = ServiceBuilder::new()
            .map_err(Into::into)
            .layer(MapResponseLayer::new(IntoResponse::into_response))
            .layer(layer)
            .into_inner();

        let routes = self
            .routes
            .into_iter()
            .map(|(id, route)| {
                let route = match route {
                    Endpoint::MethodRouter(method_router) => {
                        Endpoint::MethodRouter(method_router.layer(&layer))
                    }
                    Endpoint::Route(route) => Endpoint::Route(Route::new(layer.layer(route))),
                };
                (id, route)
            })
            .collect();

        Router {
            state: self.state,
            routes,
            node: self.node,
            fallback: self.fallback,
        }
    }

    #[doc = include_str!("../docs/routing/fallback.md")]
    pub fn fallback<H, T>(self, handler: H) -> Self
    where
        H: Handler<T, S, B>,
        T: 'static,
    {
        let state = Arc::clone(&self.state);
        self.fallback_service(handler.with_state_arc(state))
    }

    /// Add a fallback [`Service`] to the router.
    ///
    /// See [`Router::fallback`] for more details.
    pub fn fallback_service<T>(mut self, svc: T) -> Self
    where
        T: Service<Request<B>, Error = Infallible> + Clone + Send + 'static,
        T::Response: IntoResponse,
        T::Future: Send + 'static,
    {
        self.fallback = Fallback::Custom(Route::new(svc));
        self
    }

    /// Convert this router into a [`MakeService`], that is a [`Service`] whose
    /// response is another service.
    ///
    /// This is useful when running your application with hyper's
    /// [`Server`](hyper::server::Server):
    ///
    /// ```
    /// use axum::{
    ///     routing::get,
    ///     Router,
    /// };
    ///
    /// let app = Router::new().route("/", get(|| async { "Hi!" }));
    ///
    /// # async {
    /// axum::Server::bind(&"0.0.0.0:3000".parse().unwrap())
    ///     .serve(app.into_make_service())
    ///     .await
    ///     .expect("server failed");
    /// # };
    /// ```
    ///
    /// [`MakeService`]: tower::make::MakeService
    pub fn into_make_service(self) -> IntoMakeService<Self> {
        IntoMakeService::new(self)
    }

    #[doc = include_str!("../docs/routing/into_make_service_with_connect_info.md")]
    #[cfg(feature = "tokio")]
    pub fn into_make_service_with_connect_info<C>(self) -> IntoMakeServiceWithConnectInfo<Self, C> {
        IntoMakeServiceWithConnectInfo::new(self)
    }

    #[inline]
    fn call_route(
        &self,
        match_: matchit::Match<&RouteId>,
        mut req: Request<B>,
    ) -> RouteFuture<B, Infallible> {
        let id = *match_.value;

        #[cfg(feature = "matched-path")]
        {
            fn set_matched_path(
                id: RouteId,
                route_id_to_path: &HashMap<RouteId, Arc<str>>,
                extensions: &mut http::Extensions,
            ) {
                if let Some(matched_path) = route_id_to_path.get(&id) {
                    use crate::extract::MatchedPath;

                    let matched_path = if let Some(previous) = extensions.get::<MatchedPath>() {
                        // a previous `MatchedPath` might exist if we're inside a nested Router
                        let previous = if let Some(previous) =
                            previous.as_str().strip_suffix(NEST_TAIL_PARAM_CAPTURE)
                        {
                            previous
                        } else {
                            previous.as_str()
                        };

                        let matched_path = format!("{}{}", previous, matched_path);
                        matched_path.into()
                    } else {
                        Arc::clone(matched_path)
                    };
                    extensions.insert(MatchedPath(matched_path));
                } else {
                    #[cfg(debug_assertions)]
                    panic!("should always have a matched path for a route id");
                }
            }

            set_matched_path(id, &self.node.route_id_to_path, req.extensions_mut());
        }

        url_params::insert_url_params(req.extensions_mut(), match_.params);

        let mut route = self
            .routes
            .get(&id)
            .expect("no route for id. This is a bug in axum. Please file an issue")
            .clone();

        match &mut route {
            Endpoint::MethodRouter(inner) => inner
                .clone()
                .with_state_arc(Arc::clone(&self.state))
                .call(req),
            Endpoint::Route(inner) => inner.call(req),
        }
    }

    /// Get a reference to the state.
    pub fn state(&self) -> &S {
        &self.state
    }
}

impl<S, B> Service<Request<B>> for Router<S, B>
where
    B: HttpBody + Send + 'static,
    S: Send + Sync + 'static,
{
    type Response = Response;
    type Error = Infallible;
    type Future = RouteFuture<B, Infallible>;

    #[inline]
    fn poll_ready(&mut self, _: &mut Context<'_>) -> Poll<Result<(), Self::Error>> {
        Poll::Ready(Ok(()))
    }

    #[inline]
    fn call(&mut self, mut req: Request<B>) -> Self::Future {
        #[cfg(feature = "original-uri")]
        {
            use crate::extract::OriginalUri;

            if req.extensions().get::<OriginalUri>().is_none() {
                let original_uri = OriginalUri(req.uri().clone());
                req.extensions_mut().insert(original_uri);
            }
        }

        let path = req.uri().path().to_owned();

        match self.node.at(&path) {
            Ok(match_) => self.call_route(match_, req),
            Err(
                MatchError::NotFound
                | MatchError::ExtraTrailingSlash
                | MatchError::MissingTrailingSlash,
            ) => match &self.fallback {
                Fallback::Default(inner) => inner.clone().call(req),
                Fallback::Custom(inner) => inner.clone().call(req),
            },
        }
    }
}

/// Wrapper around `matchit::Router` that supports merging two `Router`s.
#[derive(Clone, Default)]
struct Node {
    inner: matchit::Router<RouteId>,
    route_id_to_path: HashMap<RouteId, Arc<str>>,
    path_to_route_id: HashMap<Arc<str>, RouteId>,
}

impl Node {
    fn insert(
        &mut self,
        path: impl Into<String>,
        val: RouteId,
    ) -> Result<(), matchit::InsertError> {
        let path = path.into();

        self.inner.insert(&path, val)?;

        let shared_path: Arc<str> = path.into();
        self.route_id_to_path.insert(val, shared_path.clone());
        self.path_to_route_id.insert(shared_path, val);

        Ok(())
    }

    fn at<'n, 'p>(
        &'n self,
        path: &'p str,
    ) -> Result<matchit::Match<'n, 'p, &'n RouteId>, MatchError> {
        self.inner.at(path)
    }
}

impl fmt::Debug for Node {
    fn fmt(&self, f: &mut fmt::Formatter<'_>) -> fmt::Result {
        f.debug_struct("Node")
            .field("paths", &self.route_id_to_path)
            .finish()
    }
}

enum Fallback<B, E = Infallible> {
    Default(Route<B, E>),
    Custom(Route<B, E>),
}

impl<B, E> Clone for Fallback<B, E> {
    fn clone(&self) -> Self {
        match self {
            Fallback::Default(inner) => Fallback::Default(inner.clone()),
            Fallback::Custom(inner) => Fallback::Custom(inner.clone()),
        }
    }
}

impl<B, E> fmt::Debug for Fallback<B, E> {
    fn fmt(&self, f: &mut fmt::Formatter<'_>) -> fmt::Result {
        match self {
            Self::Default(inner) => f.debug_tuple("Default").field(inner).finish(),
            Self::Custom(inner) => f.debug_tuple("Custom").field(inner).finish(),
        }
    }
}

impl<B, E> Fallback<B, E> {
    fn map<F, B2, E2>(self, f: F) -> Fallback<B2, E2>
    where
        F: FnOnce(Route<B, E>) -> Route<B2, E2>,
    {
        match self {
            Fallback::Default(inner) => Fallback::Default(f(inner)),
            Fallback::Custom(inner) => Fallback::Custom(f(inner)),
        }
    }
}

enum Endpoint<S, B> {
    MethodRouter(MethodRouter<S, B, Infallible>),
    Route(Route<B>),
}

impl<S, B> Clone for Endpoint<S, B> {
    fn clone(&self) -> Self {
        match self {
            Endpoint::MethodRouter(inner) => Endpoint::MethodRouter(inner.clone()),
            Endpoint::Route(inner) => Endpoint::Route(inner.clone()),
        }
    }
}

impl<S, B> fmt::Debug for Endpoint<S, B>
where
    S: fmt::Debug,
{
    fn fmt(&self, f: &mut fmt::Formatter<'_>) -> fmt::Result {
        match self {
            Self::MethodRouter(inner) => inner.fmt(f),
            Self::Route(inner) => inner.fmt(f),
        }
    }
}

#[test]
#[allow(warnings)]
fn traits() {
    use crate::test_helpers::*;
    assert_send::<Router<(), ()>>();
}<|MERGE_RESOLUTION|>--- conflicted
+++ resolved
@@ -4,16 +4,10 @@
 #[cfg(feature = "tokio")]
 use crate::extract::connect_info::IntoMakeServiceWithConnectInfo;
 use crate::{
-<<<<<<< HEAD
     body::{boxed, Body, Bytes, HttpBody},
-    response::{IntoResponse, Redirect, Response},
-    routing::strip_prefix::StripPrefix,
-=======
-    body::{Body, HttpBody},
-    extract::connect_info::IntoMakeServiceWithConnectInfo,
     handler::Handler,
     response::Response,
->>>>>>> c09ecefc
+    routing::strip_prefix::StripPrefix,
     util::try_downcast,
     Extension,
 };
