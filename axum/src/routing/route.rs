--- conflicted
+++ resolved
@@ -42,17 +42,9 @@
         ))
     }
 
-<<<<<<< HEAD
     pub(crate) fn oneshot_inner(&mut self, req: Request) -> RouteFuture<E> {
         let method = req.method().clone();
-        RouteFuture::from_future(method, self.0.get_mut().unwrap().clone().oneshot(req))
-=======
-    pub(crate) fn oneshot_inner(
-        &mut self,
-        req: Request,
-    ) -> Oneshot<BoxCloneService<Request, Response, E>, Request> {
-        self.0.clone().oneshot(req)
->>>>>>> 5db62e84
+        RouteFuture::from_future(method, self.0.clone().oneshot(req))
     }
 
     pub(crate) fn layer<L, NewError>(self, layer: L) -> Route<NewError>
