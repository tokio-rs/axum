use crate::{
    body::{Body, HttpBody},
    box_clone_service::BoxCloneService,
    response::Response,
};
use axum_core::{extract::Request, response::IntoResponse};
use bytes::Bytes;
use http::{
    header::{self, CONTENT_LENGTH},
    HeaderMap, HeaderValue, Method,
};
use pin_project_lite::pin_project;
use std::{
    convert::Infallible,
    fmt,
    future::Future,
    pin::Pin,
    task::{ready, Context, Poll},
};
use tower::{
    util::{MapErrLayer, MapResponseLayer, Oneshot},
    ServiceExt,
};
use tower_layer::Layer;
use tower_service::Service;

/// How routes are stored inside a [`Router`](super::Router).
///
/// You normally shouldn't need to care about this type. It's used in
/// [`Router::layer`](super::Router::layer).
pub struct Route<E = Infallible>(BoxCloneService<Request, Response, E>);

impl<E> Route<E> {
    pub(crate) fn new<T>(svc: T) -> Self
    where
        T: Service<Request, Error = E> + Clone + Send + Sync + 'static,
        T::Response: IntoResponse + 'static,
        T::Future: Send + 'static,
    {
        Self(BoxCloneService::new(
            svc.map_response(IntoResponse::into_response),
        ))
    }

    pub(crate) fn oneshot_inner(&mut self, req: Request) -> RouteFuture<E> {
        let method = req.method().clone();
<<<<<<< HEAD
        RouteFuture::new(method, self.0.clone().oneshot(req))
=======
        RouteFuture::from_future(method, self.0.clone().oneshot(req))
>>>>>>> 64e6edac
    }

    pub(crate) fn layer<L, NewError>(self, layer: L) -> Route<NewError>
    where
        L: Layer<Route<E>> + Clone + Send + 'static,
        L::Service: Service<Request> + Clone + Send + Sync + 'static,
        <L::Service as Service<Request>>::Response: IntoResponse + 'static,
        <L::Service as Service<Request>>::Error: Into<NewError> + 'static,
        <L::Service as Service<Request>>::Future: Send + 'static,
        NewError: 'static,
    {
        let layer = (
            MapErrLayer::new(Into::into),
            MapResponseLayer::new(IntoResponse::into_response),
            layer,
        );

        Route::new(layer.layer(self))
    }
}

impl<E> Clone for Route<E> {
    #[track_caller]
    fn clone(&self) -> Self {
        Self(self.0.clone())
    }
}

impl<E> fmt::Debug for Route<E> {
    fn fmt(&self, f: &mut fmt::Formatter<'_>) -> fmt::Result {
        f.debug_struct("Route").finish()
    }
}

impl<B, E> Service<Request<B>> for Route<E>
where
    B: HttpBody<Data = bytes::Bytes> + Send + 'static,
    B::Error: Into<axum_core::BoxError>,
{
    type Response = Response;
    type Error = E;
    type Future = RouteFuture<E>;

    #[inline]
    fn poll_ready(&mut self, _cx: &mut Context<'_>) -> Poll<Result<(), Self::Error>> {
        Poll::Ready(Ok(()))
    }

    #[inline]
    fn call(&mut self, req: Request<B>) -> Self::Future {
<<<<<<< HEAD
        self.oneshot_inner(req.map(Body::new)).not_top_level()
=======
        self.oneshot_inner(req.map(Body::new))
>>>>>>> 64e6edac
    }
}

pin_project! {
    /// Response future for [`Route`].
    pub struct RouteFuture<E> {
        #[pin]
<<<<<<< HEAD
        inner: Oneshot<BoxCloneService<Request, Response, E>, Request>,
        strip_body: bool,
=======
        kind: RouteFutureKind<E>,
        method: Method,
>>>>>>> 64e6edac
        allow_header: Option<Bytes>,
        top_level: bool,
    }
}

impl<E> RouteFuture<E> {
<<<<<<< HEAD
    fn new(method: Method, inner: Oneshot<BoxCloneService<Request, Response, E>, Request>) -> Self {
        Self {
            inner,
            strip_body: method == Method::HEAD,
=======
    pub(crate) fn from_future(
        method: Method,
        future: Oneshot<BoxCloneService<Request, Response, E>, Request>,
    ) -> Self {
        Self {
            kind: RouteFutureKind::Future { future },
            method,
>>>>>>> 64e6edac
            allow_header: None,
            top_level: true,
        }
    }

    pub(crate) fn allow_header(mut self, allow_header: Bytes) -> Self {
        self.allow_header = Some(allow_header);
<<<<<<< HEAD
        self
    }

    pub(crate) fn not_top_level(mut self) -> Self {
        self.top_level = false;
=======
>>>>>>> 64e6edac
        self
    }
}

impl<E> Future for RouteFuture<E> {
    type Output = Result<Response, E>;

    #[inline]
    fn poll(self: Pin<&mut Self>, cx: &mut Context<'_>) -> Poll<Self::Output> {
        let this = self.project();
        let mut res = ready!(this.inner.poll(cx))?;

        if *this.top_level {
            set_allow_header(res.headers_mut(), this.allow_header);

<<<<<<< HEAD
            // make sure to set content-length before removing the body
            set_content_length(res.size_hint(), res.headers_mut());

            if *this.strip_body {
                *res.body_mut() = Body::empty();
            }
        }
=======
        if *this.method == Method::CONNECT && res.status().is_success() {
            // From https://httpwg.org/specs/rfc9110.html#CONNECT:
            // > A server MUST NOT send any Transfer-Encoding or
            // > Content-Length header fields in a 2xx (Successful)
            // > response to CONNECT.
            if res.headers().contains_key(&CONTENT_LENGTH)
                || res.headers().contains_key(&header::TRANSFER_ENCODING)
                || res.size_hint().lower() != 0
            {
                error!("response to CONNECT with nonempty body");
                res = res.map(|_| Body::empty());
            }
        } else {
            // make sure to set content-length before removing the body
            set_content_length(res.size_hint(), res.headers_mut());
        }

        let res = if *this.method == Method::HEAD {
            res.map(|_| Body::empty())
        } else {
            res
        };
>>>>>>> 64e6edac

        Poll::Ready(Ok(res))
    }
}

fn set_allow_header(headers: &mut HeaderMap, allow_header: &mut Option<Bytes>) {
    match allow_header.take() {
        Some(allow_header) if !headers.contains_key(header::ALLOW) => {
            headers.insert(
                header::ALLOW,
                HeaderValue::from_maybe_shared(allow_header).expect("invalid `Allow` header"),
            );
        }
        _ => {}
    }
}

fn set_content_length(size_hint: http_body::SizeHint, headers: &mut HeaderMap) {
    if headers.contains_key(CONTENT_LENGTH) {
        return;
    }

    if let Some(size) = size_hint.exact() {
        let header_value = if size == 0 {
            #[allow(clippy::declare_interior_mutable_const)]
            const ZERO: HeaderValue = HeaderValue::from_static("0");

            ZERO
        } else {
            let mut buffer = itoa::Buffer::new();
            HeaderValue::from_str(buffer.format(size)).unwrap()
        };

        headers.insert(CONTENT_LENGTH, header_value);
    }
}

pin_project! {
    /// A [`RouteFuture`] that always yields a [`Response`].
    pub struct InfallibleRouteFuture {
        #[pin]
        future: RouteFuture<Infallible>,
    }
}

impl InfallibleRouteFuture {
    pub(crate) fn new(future: RouteFuture<Infallible>) -> Self {
        Self { future }
    }
}

impl Future for InfallibleRouteFuture {
    type Output = Response;

    fn poll(self: Pin<&mut Self>, cx: &mut Context<'_>) -> Poll<Self::Output> {
        match futures_util::ready!(self.project().future.poll(cx)) {
            Ok(response) => Poll::Ready(response),

            #[allow(unreachable_patterns)]
            Err(err) => match err {},
        }
    }
}

#[cfg(test)]
mod tests {
    use super::*;

    #[test]
    fn traits() {
        use crate::test_helpers::*;
        assert_send::<Route<()>>();
    }
}<|MERGE_RESOLUTION|>--- conflicted
+++ resolved
@@ -44,11 +44,7 @@
 
     pub(crate) fn oneshot_inner(&mut self, req: Request) -> RouteFuture<E> {
         let method = req.method().clone();
-<<<<<<< HEAD
         RouteFuture::new(method, self.0.clone().oneshot(req))
-=======
-        RouteFuture::from_future(method, self.0.clone().oneshot(req))
->>>>>>> 64e6edac
     }
 
     pub(crate) fn layer<L, NewError>(self, layer: L) -> Route<NewError>
@@ -99,11 +95,7 @@
 
     #[inline]
     fn call(&mut self, req: Request<B>) -> Self::Future {
-<<<<<<< HEAD
         self.oneshot_inner(req.map(Body::new)).not_top_level()
-=======
-        self.oneshot_inner(req.map(Body::new))
->>>>>>> 64e6edac
     }
 }
 
@@ -111,33 +103,18 @@
     /// Response future for [`Route`].
     pub struct RouteFuture<E> {
         #[pin]
-<<<<<<< HEAD
         inner: Oneshot<BoxCloneService<Request, Response, E>, Request>,
-        strip_body: bool,
-=======
-        kind: RouteFutureKind<E>,
         method: Method,
->>>>>>> 64e6edac
         allow_header: Option<Bytes>,
         top_level: bool,
     }
 }
 
 impl<E> RouteFuture<E> {
-<<<<<<< HEAD
     fn new(method: Method, inner: Oneshot<BoxCloneService<Request, Response, E>, Request>) -> Self {
         Self {
             inner,
-            strip_body: method == Method::HEAD,
-=======
-    pub(crate) fn from_future(
-        method: Method,
-        future: Oneshot<BoxCloneService<Request, Response, E>, Request>,
-    ) -> Self {
-        Self {
-            kind: RouteFutureKind::Future { future },
             method,
->>>>>>> 64e6edac
             allow_header: None,
             top_level: true,
         }
@@ -145,14 +122,11 @@
 
     pub(crate) fn allow_header(mut self, allow_header: Bytes) -> Self {
         self.allow_header = Some(allow_header);
-<<<<<<< HEAD
         self
     }
 
     pub(crate) fn not_top_level(mut self) -> Self {
         self.top_level = false;
-=======
->>>>>>> 64e6edac
         self
     }
 }
@@ -165,18 +139,6 @@
         let this = self.project();
         let mut res = ready!(this.inner.poll(cx))?;
 
-        if *this.top_level {
-            set_allow_header(res.headers_mut(), this.allow_header);
-
-<<<<<<< HEAD
-            // make sure to set content-length before removing the body
-            set_content_length(res.size_hint(), res.headers_mut());
-
-            if *this.strip_body {
-                *res.body_mut() = Body::empty();
-            }
-        }
-=======
         if *this.method == Method::CONNECT && res.status().is_success() {
             // From https://httpwg.org/specs/rfc9110.html#CONNECT:
             // > A server MUST NOT send any Transfer-Encoding or
@@ -189,17 +151,16 @@
                 error!("response to CONNECT with nonempty body");
                 res = res.map(|_| Body::empty());
             }
-        } else {
+        } else if *this.top_level {
+            set_allow_header(res.headers_mut(), this.allow_header);
+
             // make sure to set content-length before removing the body
             set_content_length(res.size_hint(), res.headers_mut());
-        }
-
-        let res = if *this.method == Method::HEAD {
-            res.map(|_| Body::empty())
-        } else {
-            res
-        };
->>>>>>> 64e6edac
+
+            if *this.method == Method::HEAD {
+                *res.body_mut() = Body::empty();
+            }
+        }
 
         Poll::Ready(Ok(res))
     }
