Types and traits for extracting data from requests.

# Table of contents

- [Intro](#intro)
- [Common extractors](#common-extractors)
- [Applying multiple extractors](#applying-multiple-extractors)
- [The order of extractors](#the-order-of-extractors)
- [Optional extractors](#optional-extractors)
- [Customizing extractor responses](#customizing-extractor-responses)
- [Accessing inner errors](#accessing-inner-errors)
- [Defining custom extractors](#defining-custom-extractors)
- [Accessing other extractors in `FromRequest` or `FromRequestParts` implementations](#accessing-other-extractors-in-fromrequest-or-fromrequestparts-implementations)
- [Request body limits](#request-body-limits)
- [Request body extractors](#request-body-extractors)
- [Wrapping extractors](#wrapping-extractors)

# Intro

A handler function is an async function that takes any number of
"extractors" as arguments. An extractor is a type that implements
[`FromRequest`](crate::extract::FromRequest)
or [`FromRequestParts`](crate::extract::FromRequestParts).

For example, [`Json`] is an extractor that consumes the request body and
deserializes it as JSON into some target type:

```rust,no_run
use axum::{
    extract::Json,
    routing::post,
    handler::Handler,
    Router,
};
use serde::Deserialize;

#[derive(Deserialize)]
struct CreateUser {
    email: String,
    password: String,
}

async fn create_user(Json(payload): Json<CreateUser>) {
    // ...
}

let app = Router::new().route("/users", post(create_user));
# let _: Router = app;
```

# Common extractors

Some commonly used extractors are:

```rust,no_run
use axum::{
<<<<<<< HEAD
    extract::{Json, Path, Extension, Query},
    routing::post,
    http::{Request, header::HeaderMap},
=======
    extract::{Request, Json, TypedHeader, Path, Extension, Query},
    routing::post,
    headers::UserAgent,
    http::header::HeaderMap,
>>>>>>> 49183e40
    body::{Bytes, Body},
    Router,
};
use serde_json::Value;
use std::collections::HashMap;

// `Path` gives you the path parameters and deserializes them. See its docs for
// more details
async fn path(Path(user_id): Path<u32>) {}

// `Query` gives you the query parameters and deserializes them.
async fn query(Query(params): Query<HashMap<String, String>>) {}

// `HeaderMap` gives you all the headers
async fn headers(headers: HeaderMap) {}

// `String` consumes the request body and ensures it is valid utf-8
async fn string(body: String) {}

// `Bytes` gives you the raw request body
async fn bytes(body: Bytes) {}

// We've already seen `Json` for parsing the request body as json
async fn json(Json(payload): Json<Value>) {}

// `Request` gives you the whole request for maximum control
async fn request(request: Request) {}

// `Extension` extracts data from "request extensions"
// This is commonly used to share state with handlers
async fn extension(Extension(state): Extension<State>) {}

#[derive(Clone)]
struct State { /* ... */ }

let app = Router::new()
    .route("/path/:user_id", post(path))
    .route("/query", post(query))
    .route("/string", post(string))
    .route("/bytes", post(bytes))
    .route("/json", post(json))
    .route("/request", post(request))
    .route("/extension", post(extension));
# let _: Router = app;
```

# Applying multiple extractors

You can also apply multiple extractors:

```rust,no_run
use axum::{
    extract::{Path, Query},
    routing::get,
    Router,
};
use uuid::Uuid;
use serde::Deserialize;

let app = Router::new().route("/users/:id/things", get(get_user_things));

#[derive(Deserialize)]
struct Pagination {
    page: usize,
    per_page: usize,
}

impl Default for Pagination {
    fn default() -> Self {
        Self { page: 1, per_page: 30 }
    }
}

async fn get_user_things(
    Path(user_id): Path<Uuid>,
    pagination: Option<Query<Pagination>>,
) {
    let Query(pagination) = pagination.unwrap_or_default();

    // ...
}
# let _: Router = app;
```

# The order of extractors

Extractors always run in the order of the function parameters that is from
left to right.

The request body is an asynchronous stream that can only be consumed once.
Therefore you can only have one extractor that consumes the request body. axum
enforces this by requiring such extractors to be the _last_ argument your
handler takes.

For example

```rust
use axum::{extract::State, http::{Method, HeaderMap}};
#
# #[derive(Clone)]
# struct AppState {
# }

async fn handler(
    // `Method` and `HeaderMap` don't consume the request body so they can
    // put anywhere in the argument list (but before `body`)
    method: Method,
    headers: HeaderMap,
    // `State` is also an extractor so it needs to be before `body`
    State(state): State<AppState>,
    // `String` consumes the request body and thus must be the last extractor
    body: String,
) {
    // ...
}
#
# let _: axum::routing::MethodRouter<AppState> = axum::routing::get(handler);
```

We get a compile error if `String` isn't the last extractor:

```rust,compile_fail
use axum::http::Method;

async fn handler(
    // this doesn't work since `String` must be the last argument
    body: String,
    method: Method,
) {
    // ...
}
#
# let _: axum::routing::MethodRouter = axum::routing::get(handler);
```

This also means you cannot consume the request body twice:

```rust,compile_fail
use axum::Json;
use serde::Deserialize;

#[derive(Deserialize)]
struct Payload {}

async fn handler(
    // `String` and `Json` both consume the request body
    // so they cannot both be used
    string_body: String,
    json_body: Json<Payload>,
) {
    // ...
}
#
# let _: axum::routing::MethodRouter = axum::routing::get(handler);
```

axum enforces this by requiring the last extractor implements [`FromRequest`]
and all others implement [`FromRequestParts`].

# Optional extractors

All extractors defined in axum will reject the request if it doesn't match.
If you wish to make an extractor optional you can wrap it in `Option`:

```rust,no_run
use axum::{
    extract::Json,
    routing::post,
    Router,
};
use serde_json::Value;

async fn create_user(payload: Option<Json<Value>>) {
    if let Some(payload) = payload {
        // We got a valid JSON payload
    } else {
        // Payload wasn't valid JSON
    }
}

let app = Router::new().route("/users", post(create_user));
# let _: Router = app;
```

Wrapping extractors in `Result` makes them optional and gives you the reason
the extraction failed:

```rust,no_run
use axum::{
    extract::{Json, rejection::JsonRejection},
    routing::post,
    Router,
};
use serde_json::Value;

async fn create_user(payload: Result<Json<Value>, JsonRejection>) {
    match payload {
        Ok(payload) => {
            // We got a valid JSON payload
        }
        Err(JsonRejection::MissingJsonContentType(_)) => {
            // Request didn't have `Content-Type: application/json`
            // header
        }
        Err(JsonRejection::JsonDataError(_)) => {
            // Couldn't deserialize the body into the target type
        }
        Err(JsonRejection::JsonSyntaxError(_)) => {
            // Syntax error in the body
        }
        Err(JsonRejection::BytesRejection(_)) => {
            // Failed to extract the request body
        }
        Err(_) => {
            // `JsonRejection` is marked `#[non_exhaustive]` so match must
            // include a catch-all case.
        }
    }
}

let app = Router::new().route("/users", post(create_user));
# let _: Router = app;
```

# Customizing extractor responses

If an extractor fails it will return a response with the error and your
handler will not be called. To customize the error response you have a two
options:

1. Use `Result<T, T::Rejection>` as your extractor like shown in ["Optional
   extractors"](#optional-extractors). This works well if you're only using
   the extractor in a single handler.
2. Create your own extractor that in its [`FromRequest`] implemention calls
   one of axum's built in extractors but returns a different response for
   rejections. See the [customize-extractor-error] example for more details.

# Accessing inner errors

axum's built-in extractors don't directly expose the inner error. This gives us
more flexibility and allows us to change internal implementations without
breaking the public API.

For example that means while [`Json`] is implemented using [`serde_json`] it
doesn't directly expose the [`serde_json::Error`] thats contained in
[`JsonRejection::JsonDataError`]. However it is still possible to access via
methods from [`std::error::Error`]:

```rust
use std::error::Error;
use axum::{
    extract::{Json, rejection::JsonRejection},
    response::IntoResponse,
    http::StatusCode,
};
use serde_json::{json, Value};

async fn handler(
    result: Result<Json<Value>, JsonRejection>,
) -> Result<Json<Value>, (StatusCode, String)> {
    match result {
        // if the client sent valid JSON then we're good
        Ok(Json(payload)) => Ok(Json(json!({ "payload": payload }))),

        Err(err) => match err {
            JsonRejection::JsonDataError(err) => {
                Err(serde_json_error_response(err))
            }
            JsonRejection::JsonSyntaxError(err) => {
                Err(serde_json_error_response(err))
            }
            // handle other rejections from the `Json` extractor
            JsonRejection::MissingJsonContentType(_) => Err((
                StatusCode::BAD_REQUEST,
                "Missing `Content-Type: application/json` header".to_string(),
            )),
            JsonRejection::BytesRejection(_) => Err((
                StatusCode::INTERNAL_SERVER_ERROR,
                "Failed to buffer request body".to_string(),
            )),
            // we must provide a catch-all case since `JsonRejection` is marked
            // `#[non_exhaustive]`
            _ => Err((
                StatusCode::INTERNAL_SERVER_ERROR,
                "Unknown error".to_string(),
            )),
        },
    }
}

// attempt to extract the inner `serde_json::Error`, if that succeeds we can
// provide a more specific error
fn serde_json_error_response<E>(err: E) -> (StatusCode, String)
where
    E: Error + 'static,
{
    if let Some(serde_json_err) = find_error_source::<serde_json::Error>(&err) {
        (
            StatusCode::BAD_REQUEST,
            format!(
                "Invalid JSON at line {} column {}",
                serde_json_err.line(),
                serde_json_err.column()
            ),
        )
    } else {
        (StatusCode::BAD_REQUEST, "Unknown error".to_string())
    }
}

// attempt to downcast `err` into a `T` and if that fails recursively try and
// downcast `err`'s source
fn find_error_source<'a, T>(err: &'a (dyn Error + 'static)) -> Option<&'a T>
where
    T: Error + 'static,
{
    if let Some(err) = err.downcast_ref::<T>() {
        Some(err)
    } else if let Some(source) = err.source() {
        find_error_source(source)
    } else {
        None
    }
}
```

Note that while this approach works it might break in the future if axum changes
its implementation to use a different error type internally. Such changes might
happen without major breaking versions.

# Defining custom extractors

You can also define your own extractors by implementing either
[`FromRequestParts`] or [`FromRequest`].

## Implementing `FromRequestParts`

Implement `FromRequestParts` if your extractor doesn't need access to the
request body:

```rust,no_run
use axum::{
    async_trait,
    extract::FromRequestParts,
    routing::get,
    Router,
    http::{
        StatusCode,
        header::{HeaderValue, USER_AGENT},
        request::Parts,
    },
};

struct ExtractUserAgent(HeaderValue);

#[async_trait]
impl<S> FromRequestParts<S> for ExtractUserAgent
where
    S: Send + Sync,
{
    type Rejection = (StatusCode, &'static str);

    async fn from_request_parts(parts: &mut Parts, state: &S) -> Result<Self, Self::Rejection> {
        if let Some(user_agent) = parts.headers.get(USER_AGENT) {
            Ok(ExtractUserAgent(user_agent.clone()))
        } else {
            Err((StatusCode::BAD_REQUEST, "`User-Agent` header is missing"))
        }
    }
}

async fn handler(ExtractUserAgent(user_agent): ExtractUserAgent) {
    // ...
}

let app = Router::new().route("/foo", get(handler));
# let _: Router = app;
```

## Implementing `FromRequest`

If your extractor needs to consume the request body you must implement [`FromRequest`]

```rust,no_run
use axum::{
    async_trait,
    extract::{Request, FromRequest},
    response::{Response, IntoResponse},
    body::{Bytes, Body},
    routing::get,
    Router,
    http::{
        StatusCode,
        header::{HeaderValue, USER_AGENT},
    },
};

struct ValidatedBody(Bytes);

#[async_trait]
impl<S> FromRequest<S> for ValidatedBody
where
    Bytes: FromRequest<S>,
    S: Send + Sync,
{
    type Rejection = Response;

<<<<<<< HEAD
    async fn from_request(req: Request<Body>, state: &S) -> Result<Self, Self::Rejection> {
=======
    async fn from_request(req: Request, state: &S) -> Result<Self, Self::Rejection> {
>>>>>>> 49183e40
        let body = Bytes::from_request(req, state)
            .await
            .map_err(IntoResponse::into_response)?;

        // do validation...

        Ok(Self(body))
    }
}

async fn handler(ValidatedBody(body): ValidatedBody) {
    // ...
}

let app = Router::new().route("/foo", get(handler));
# let _: Router = app;
```

## Cannot implement both `FromRequest` and `FromRequestParts`

Note that you will make your extractor unusable by implementing both
`FromRequest` and `FromRequestParts` directly for the same type, unless it is
wrapping another extractor:

```rust,compile_fail
use axum::{
    Router,
    routing::get,
<<<<<<< HEAD
    extract::{FromRequest, FromRequestParts},
    http::{Request, request::Parts},
=======
    extract::{FromRequest, Request, FromRequestParts},
    http::request::Parts,
>>>>>>> 49183e40
    body::Body,
    async_trait,
};
use std::convert::Infallible;

// Some extractor that doesn't wrap another extractor
struct MyExtractor;

// `MyExtractor` implements both `FromRequest`
#[async_trait]
impl<S> FromRequest<S> for MyExtractor
where
    S: Send + Sync,
{
    type Rejection = Infallible;

<<<<<<< HEAD
    async fn from_request(req: Request<Body>, state: &S) -> Result<Self, Self::Rejection> {
=======
    async fn from_request(req: Request, state: &S) -> Result<Self, Self::Rejection> {
>>>>>>> 49183e40
        // ...
        # todo!()
    }
}

// and `FromRequestParts`
#[async_trait]
impl<S> FromRequestParts<S> for MyExtractor
where
    S: Send + Sync,
{
    type Rejection = Infallible;

    async fn from_request_parts(parts: &mut Parts, state: &S) -> Result<Self, Self::Rejection> {
        // ...
        # todo!()
    }
}

let app = Router::new().route(
    "/",
    // This fails when we go to actually use `MyExtractor` in a handler function.
    // This is due to a limit in Rust's type system.
    //
    // The workaround is to implement either `FromRequest` or `FromRequestParts`
    // but not both, if your extractor doesn't wrap another extractor.
    //
    // See "Wrapping extractors" for how to wrap other extractors.
    get(|_: MyExtractor| async {}),
);
# let _: Router = app;
```

# Accessing other extractors in `FromRequest` or `FromRequestParts` implementations

When defining custom extractors you often need to access another extractors
in your implementation.

```rust
use axum::{
    async_trait,
    extract::{Extension, FromRequestParts},
    http::{StatusCode, HeaderMap, request::Parts},
    response::{IntoResponse, Response},
    routing::get,
    Router,
};

#[derive(Clone)]
struct State {
    // ...
}

struct AuthenticatedUser {
    // ...
}

#[async_trait]
impl<S> FromRequestParts<S> for AuthenticatedUser
where
    S: Send + Sync,
{
    type Rejection = Response;

    async fn from_request_parts(parts: &mut Parts, state: &S) -> Result<Self, Self::Rejection> {
        // You can either call them directly...
        let headers = HeaderMap::from_request_parts(parts, state)
            .await
            .map_err(|err| match err {})?;

        // ... or use `extract` / `extract_with_state` from `RequestExt` / `RequestPartsExt`
        use axum::RequestPartsExt;
        let Extension(state) = parts.extract::<Extension<State>>()
            .await
            .map_err(|err| err.into_response())?;

        unimplemented!("actually perform the authorization")
    }
}

async fn handler(user: AuthenticatedUser) {
    // ...
}

let state = State { /* ... */ };

let app = Router::new().route("/", get(handler)).layer(Extension(state));
# let _: Router = app;
```

# Request body limits

For security reasons, [`Bytes`] will, by default, not accept bodies larger than
2MB. This also applies to extractors that uses [`Bytes`] internally such as
`String`, [`Json`], and [`Form`].

For more details, including how to disable this limit, see [`DefaultBodyLimit`].

<<<<<<< HEAD
=======
# Running extractors from middleware

Extractors can also be run from middleware:

```rust
use axum::{
    middleware::{self, Next},
    extract::{TypedHeader, Request, FromRequestParts},
    http::StatusCode,
    response::Response,
    headers::authorization::{Authorization, Bearer},
    RequestPartsExt, Router,
};

async fn auth_middleware(
    request: Request,
    next: Next,
) -> Result<Response, StatusCode> {
    // running extractors requires a `axum::http::request::Parts`
    let (mut parts, body) = request.into_parts();

    // `TypedHeader<Authorization<Bearer>>` extracts the auth token
    let auth: TypedHeader<Authorization<Bearer>> = parts.extract()
        .await
        .map_err(|_| StatusCode::UNAUTHORIZED)?;

    if !token_is_valid(auth.token()) {
        return Err(StatusCode::UNAUTHORIZED);
    }

    // reconstruct the request
    let request = Request::from_parts(parts, body);

    Ok(next.run(request).await)
}

fn token_is_valid(token: &str) -> bool {
    // ...
    # false
}

let app = Router::new().layer(middleware::from_fn(auth_middleware));
# let _: Router = app;
```

>>>>>>> 49183e40
# Wrapping extractors

If you want write an extractor that generically wraps another extractor (that
may or may not consume the request body) you should implement both
[`FromRequest`] and [`FromRequestParts`]:

```rust
use axum::{
    Router,
    body::Body,
    routing::get,
    extract::{Request, FromRequest, FromRequestParts},
    http::{HeaderMap, request::Parts},
    async_trait,
};
use std::time::{Instant, Duration};

// an extractor that wraps another and measures how long time it takes to run
struct Timing<E> {
    extractor: E,
    duration: Duration,
}

// we must implement both `FromRequestParts`
#[async_trait]
impl<S, T> FromRequestParts<S> for Timing<T>
where
    S: Send + Sync,
    T: FromRequestParts<S>,
{
    type Rejection = T::Rejection;

    async fn from_request_parts(parts: &mut Parts, state: &S) -> Result<Self, Self::Rejection> {
        let start = Instant::now();
        let extractor = T::from_request_parts(parts, state).await?;
        let duration = start.elapsed();
        Ok(Timing {
            extractor,
            duration,
        })
    }
}

// and `FromRequest`
#[async_trait]
impl<S, T> FromRequest<S> for Timing<T>
where
    S: Send + Sync,
    T: FromRequest<S>,
{
    type Rejection = T::Rejection;

<<<<<<< HEAD
    async fn from_request(req: Request<Body>, state: &S) -> Result<Self, Self::Rejection> {
=======
    async fn from_request(req: Request, state: &S) -> Result<Self, Self::Rejection> {
>>>>>>> 49183e40
        let start = Instant::now();
        let extractor = T::from_request(req, state).await?;
        let duration = start.elapsed();
        Ok(Timing {
            extractor,
            duration,
        })
    }
}

async fn handler(
    // this uses the `FromRequestParts` impl
    _: Timing<HeaderMap>,
    // this uses the `FromRequest` impl
    _: Timing<String>,
) {}
# let _: axum::routing::MethodRouter = axum::routing::get(handler);
```

[`body::Body`]: crate::body::Body
[`Bytes`]: crate::body::Bytes
[customize-extractor-error]: https://github.com/tokio-rs/axum/blob/main/examples/customize-extractor-error/src/main.rs
[`HeaderMap`]: https://docs.rs/http/latest/http/header/struct.HeaderMap.html
[`Request`]: https://docs.rs/http/latest/http/struct.Request.html
[`RequestParts::body_mut`]: crate::extract::RequestParts::body_mut
[`JsonRejection::JsonDataError`]: rejection::JsonRejection::JsonDataError<|MERGE_RESOLUTION|>--- conflicted
+++ resolved
@@ -54,16 +54,10 @@
 
 ```rust,no_run
 use axum::{
-<<<<<<< HEAD
-    extract::{Json, Path, Extension, Query},
-    routing::post,
-    http::{Request, header::HeaderMap},
-=======
     extract::{Request, Json, TypedHeader, Path, Extension, Query},
     routing::post,
     headers::UserAgent,
     http::header::HeaderMap,
->>>>>>> 49183e40
     body::{Bytes, Body},
     Router,
 };
@@ -471,11 +465,7 @@
 {
     type Rejection = Response;
 
-<<<<<<< HEAD
-    async fn from_request(req: Request<Body>, state: &S) -> Result<Self, Self::Rejection> {
-=======
     async fn from_request(req: Request, state: &S) -> Result<Self, Self::Rejection> {
->>>>>>> 49183e40
         let body = Bytes::from_request(req, state)
             .await
             .map_err(IntoResponse::into_response)?;
@@ -504,13 +494,8 @@
 use axum::{
     Router,
     routing::get,
-<<<<<<< HEAD
-    extract::{FromRequest, FromRequestParts},
-    http::{Request, request::Parts},
-=======
     extract::{FromRequest, Request, FromRequestParts},
     http::request::Parts,
->>>>>>> 49183e40
     body::Body,
     async_trait,
 };
@@ -527,11 +512,7 @@
 {
     type Rejection = Infallible;
 
-<<<<<<< HEAD
-    async fn from_request(req: Request<Body>, state: &S) -> Result<Self, Self::Rejection> {
-=======
     async fn from_request(req: Request, state: &S) -> Result<Self, Self::Rejection> {
->>>>>>> 49183e40
         // ...
         # todo!()
     }
@@ -630,54 +611,6 @@
 
 For more details, including how to disable this limit, see [`DefaultBodyLimit`].
 
-<<<<<<< HEAD
-=======
-# Running extractors from middleware
-
-Extractors can also be run from middleware:
-
-```rust
-use axum::{
-    middleware::{self, Next},
-    extract::{TypedHeader, Request, FromRequestParts},
-    http::StatusCode,
-    response::Response,
-    headers::authorization::{Authorization, Bearer},
-    RequestPartsExt, Router,
-};
-
-async fn auth_middleware(
-    request: Request,
-    next: Next,
-) -> Result<Response, StatusCode> {
-    // running extractors requires a `axum::http::request::Parts`
-    let (mut parts, body) = request.into_parts();
-
-    // `TypedHeader<Authorization<Bearer>>` extracts the auth token
-    let auth: TypedHeader<Authorization<Bearer>> = parts.extract()
-        .await
-        .map_err(|_| StatusCode::UNAUTHORIZED)?;
-
-    if !token_is_valid(auth.token()) {
-        return Err(StatusCode::UNAUTHORIZED);
-    }
-
-    // reconstruct the request
-    let request = Request::from_parts(parts, body);
-
-    Ok(next.run(request).await)
-}
-
-fn token_is_valid(token: &str) -> bool {
-    // ...
-    # false
-}
-
-let app = Router::new().layer(middleware::from_fn(auth_middleware));
-# let _: Router = app;
-```
-
->>>>>>> 49183e40
 # Wrapping extractors
 
 If you want write an extractor that generically wraps another extractor (that
@@ -730,11 +663,7 @@
 {
     type Rejection = T::Rejection;
 
-<<<<<<< HEAD
-    async fn from_request(req: Request<Body>, state: &S) -> Result<Self, Self::Rejection> {
-=======
     async fn from_request(req: Request, state: &S) -> Result<Self, Self::Rejection> {
->>>>>>> 49183e40
         let start = Instant::now();
         let extractor = T::from_request(req, state).await?;
         let duration = start.elapsed();
