Add another route to the router.

`path` is a string of path segments separated by `/`. Each segment
can be either static, a capture, or a wildcard.

`method_router` is the [`MethodRouter`] that should receive the request if the
path matches `path`. `method_router` will commonly be a handler wrapped in a method
router like [`get`](crate::routing::get). See [`handler`](crate::handler) for
more details on handlers.

# Static paths

Examples:

- `/`
- `/foo`
- `/users/123`

If the incoming request matches the path exactly the corresponding service will
be called.

# Captures

Paths can contain segments like `/:key` which matches any single segment and
will store the value captured at `key`.

Examples:

- `/:key`
- `/users/:id`
- `/users/:id/tweets`

Captures can be extracted using [`Path`](crate::extract::Path). See its
documentation for more details.

It is not possible to create segments that only match some types like numbers or
regular expression. You must handle that manually in your handlers.

[`MatchedPath`](crate::extract::MatchedPath) can be used to extract the matched
path rather than the actual path.

# Wildcards

Paths can end in `/*key` which matches all segments and will store the segments
captured at `key`.

Examples:

- `/*key`
- `/assets/*path`
- `/:id/:repo/*tree`

Wildcard captures can also be extracted using [`Path`](crate::extract::Path).
Note that the leading slash is not included, i.e. for the route `/foo/*rest` and
the path `/foo/bar/baz` the value of `rest` will be `bar/baz`.

# Accepting multiple methods

To accept multiple methods for the same route you must add all handlers at the
same time:

```rust
use axum::{Router, routing::{get, delete}, extract::Path};

let app = Router::new().route(
    "/",
    get(get_root).post(post_root).delete(delete_root),
);

async fn get_root() {}

async fn post_root() {}

async fn delete_root() {}
# async {
# axum::Server::bind(&"".parse().unwrap()).serve(app.into_make_service()).await.unwrap();
# };
```

# More examples

```rust
use axum::{Router, routing::{get, delete}, extract::Path};

let app = Router::new()
    .route("/", get(root))
    .route("/users", get(list_users).post(create_user))
    .route("/users/:id", get(show_user))
    .route("/api/:version/users/:id/action", delete(do_users_action))
    .route("/assets/*path", get(serve_asset));

async fn root() {}

async fn list_users() {}

async fn create_user() {}

async fn show_user(Path(id): Path<u64>) {}

async fn do_users_action(Path((version, id)): Path<(String, u64)>) {}

async fn serve_asset(Path(path): Path<String>) {}
# async {
# axum::Server::bind(&"".parse().unwrap()).serve(app.into_make_service()).await.unwrap();
# };
```

# Panics

Panics if the route overlaps with another route:

```rust,should_panic
use axum::{routing::get, Router};

let app = Router::new()
    .route("/", get(|| async {}))
    .route("/", get(|| async {}));
# async {
# axum::Server::bind(&"".parse().unwrap()).serve(app.into_make_service()).await.unwrap();
# };
```

The static route `/foo` and the dynamic route `/:key` are not considered to
overlap and `/foo` will take precedence.

<<<<<<< HEAD
Take care when using [`Router::nest`] as it behaves like a wildcard route.
Therefore this setup panics:
=======
Also panics if `path` is empty.

## Nesting

`route` cannot be used to nest `Router`s. Instead use [`Router::nest`].

Attempting to will result in a panic:
>>>>>>> 6cd35669

```rust,should_panic
use axum::{routing::get, Router};

<<<<<<< HEAD
let app = Router::new()
    // this is similar to `/api/*`
    .nest("/api", get(|| async {}))
    // which overlaps with this route
    .route("/api/users", get(|| async {}));
# async {
# axum::Server::bind(&"".parse().unwrap()).serve(app.into_make_service()).await.unwrap();
# };
```

Also panics if `path` is empty.
=======
let app = Router::new().route(
    "/",
    Router::new().route("/foo", get(|| async {})),
);
# async {
# axum::Server::bind(&"".parse().unwrap()).serve(app.into_make_service()).await.unwrap();
# };
```
>>>>>>> 6cd35669
<|MERGE_RESOLUTION|>--- conflicted
+++ resolved
@@ -123,41 +123,4 @@
 The static route `/foo` and the dynamic route `/:key` are not considered to
 overlap and `/foo` will take precedence.
 
-<<<<<<< HEAD
-Take care when using [`Router::nest`] as it behaves like a wildcard route.
-Therefore this setup panics:
-=======
-Also panics if `path` is empty.
-
-## Nesting
-
-`route` cannot be used to nest `Router`s. Instead use [`Router::nest`].
-
-Attempting to will result in a panic:
->>>>>>> 6cd35669
-
-```rust,should_panic
-use axum::{routing::get, Router};
-
-<<<<<<< HEAD
-let app = Router::new()
-    // this is similar to `/api/*`
-    .nest("/api", get(|| async {}))
-    // which overlaps with this route
-    .route("/api/users", get(|| async {}));
-# async {
-# axum::Server::bind(&"".parse().unwrap()).serve(app.into_make_service()).await.unwrap();
-# };
-```
-
-Also panics if `path` is empty.
-=======
-let app = Router::new().route(
-    "/",
-    Router::new().route("/foo", get(|| async {})),
-);
-# async {
-# axum::Server::bind(&"".parse().unwrap()).serve(app.into_make_service()).await.unwrap();
-# };
-```
->>>>>>> 6cd35669
+Also panics if `path` is empty.