--- conflicted
+++ resolved
@@ -79,8 +79,6 @@
 
 async fn delete_root() {}
 # let _: Router = app;
-<<<<<<< HEAD
-=======
 ```
 
 Or you can add them one by one:
@@ -98,7 +96,6 @@
 # async fn get_root() {}
 # async fn post_root() {}
 # async fn delete_root() {}
->>>>>>> e8cf5f4f
 ```
 
 # More examples
