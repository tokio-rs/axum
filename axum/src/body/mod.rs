--- conflicted
+++ resolved
@@ -1,18 +1,10 @@
 //! HTTP body utilities.
 
 #[doc(no_inline)]
-<<<<<<< HEAD
 pub use http_body::Body as HttpBody;
-=======
-pub use http_body::{Body as HttpBody, Empty, Full};
->>>>>>> dcdc32c3
 
 #[doc(no_inline)]
 pub use bytes::Bytes;
 
 #[doc(inline)]
-<<<<<<< HEAD
-pub use axum_core::body::Body;
-=======
-pub use axum_core::body::{boxed, Body, BoxBody};
->>>>>>> dcdc32c3
+pub use axum_core::body::Body;