--- conflicted
+++ resolved
@@ -86,12 +86,9 @@
     }
 }
 
-<<<<<<< HEAD
-=======
 #[cfg(feature = "original-uri")]
 axum_core::__impl_deref!(OriginalUri: Uri);
 
->>>>>>> e8cf5f4f
 #[cfg(test)]
 mod tests {
     use crate::{extract::Extension, routing::get, test_helpers::*, Router};
