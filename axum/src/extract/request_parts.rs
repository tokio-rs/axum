--- conflicted
+++ resolved
@@ -1,13 +1,6 @@
-<<<<<<< HEAD
-use super::{Extension, FromRequest, FromRequestParts};
-use crate::body::Body;
-use async_trait::async_trait;
-use http::{request::Parts, Request, Uri};
-=======
 use super::{Extension, FromRequestParts};
 use async_trait::async_trait;
 use http::{request::Parts, Uri};
->>>>>>> 49183e40
 use std::convert::Infallible;
 
 /// Extractor that gets the original request URI regardless of nesting.
@@ -93,52 +86,6 @@
     }
 }
 
-<<<<<<< HEAD
-/// Extractor that extracts the raw request body.
-///
-/// Since extracting the raw request body requires consuming it, the `RawBody` extractor must be
-/// *last* if there are multiple extractors in a handler. See ["the order of extractors"][order-of-extractors]
-///
-/// [order-of-extractors]: crate::extract#the-order-of-extractors
-///
-/// # Example
-///
-/// ```rust,no_run
-/// use axum::{
-///     extract::RawBody,
-///     routing::get,
-///     Router,
-/// };
-/// use futures::StreamExt;
-///
-/// async fn handler(RawBody(body): RawBody) {
-///     // ...
-/// }
-///
-/// let app = Router::new().route("/users", get(handler));
-/// # async {
-/// # axum::Server::bind(&"".parse().unwrap()).serve(app.into_make_service()).await.unwrap();
-/// # };
-/// ```
-///
-/// [`body::Body`]: crate::body::Body
-#[derive(Debug, Default)]
-pub struct RawBody(pub Body);
-
-#[async_trait]
-impl<S> FromRequest<S> for RawBody
-where
-    S: Send + Sync,
-{
-    type Rejection = Infallible;
-
-    async fn from_request(req: Request<Body>, _state: &S) -> Result<Self, Self::Rejection> {
-        Ok(Self(req.into_body()))
-    }
-}
-
-=======
->>>>>>> 49183e40
 #[cfg(test)]
 mod tests {
     use crate::{extract::Extension, routing::get, test_helpers::*, Router};
