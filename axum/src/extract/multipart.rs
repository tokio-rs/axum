--- conflicted
+++ resolved
@@ -2,15 +2,11 @@
 //!
 //! See [`Multipart`] for more details.
 
-use super::FromRequest;
+use super::{FromRequest, Request};
 use crate::body::Bytes;
 use async_trait::async_trait;
 use axum_core::body::Body;
-<<<<<<< HEAD
-use axum_core::{extract::Request, RequestExt};
-=======
 use axum_core::RequestExt;
->>>>>>> c8cd23ff
 use futures_util::stream::Stream;
 use http::header::{HeaderMap, CONTENT_TYPE};
 use std::{
@@ -64,19 +60,11 @@
 {
     type Rejection = MultipartRejection;
 
-<<<<<<< HEAD
     async fn from_request(req: Request, _state: &S) -> Result<Self, Self::Rejection> {
         let boundary = parse_boundary(req.headers()).ok_or(InvalidBoundary)?;
         let stream = match req.with_limited_body() {
             Ok(limited) => Body::new(limited),
             Err(unlimited) => Body::new(unlimited),
-=======
-    async fn from_request(req: Request<Body>, _state: &S) -> Result<Self, Self::Rejection> {
-        let boundary = parse_boundary(req.headers()).ok_or(InvalidBoundary)?;
-        let stream = match req.with_limited_body() {
-            Ok(limited) => Body::new(limited),
-            Err(unlimited) => unlimited.into_body(),
->>>>>>> c8cd23ff
         };
         let multipart = multer::Multipart::new(stream, boundary);
         Ok(Self { inner: multipart })
