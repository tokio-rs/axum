--- conflicted
+++ resolved
@@ -2,18 +2,10 @@
 //!
 //! See [`Multipart`] for more details.
 
-<<<<<<< HEAD
 use super::FromRequest;
 use crate::body::Bytes;
 use async_trait::async_trait;
 use axum_core::body::Body;
-=======
-use super::{FromRequest, Request};
-use crate::body::Bytes;
-use async_trait::async_trait;
-use axum_core::body::Body;
-use axum_core::response::{IntoResponse, Response};
->>>>>>> 49183e40
 use axum_core::RequestExt;
 use futures_util::stream::Stream;
 use http::header::{HeaderMap, CONTENT_TYPE};
@@ -68,11 +60,7 @@
 {
     type Rejection = MultipartRejection;
 
-<<<<<<< HEAD
     async fn from_request(req: Request<Body>, _state: &S) -> Result<Self, Self::Rejection> {
-=======
-    async fn from_request(req: Request, _state: &S) -> Result<Self, Self::Rejection> {
->>>>>>> 49183e40
         let boundary = parse_boundary(req.headers()).ok_or(InvalidBoundary)?;
         let stream = match req.with_limited_body() {
             Ok(limited) => Body::new(limited),
@@ -347,8 +335,6 @@
         let _app: Router = Router::new()
             .route("/", post(handler))
             .layer(tower_http::limit::RequestBodyLimitLayer::new(1024));
-<<<<<<< HEAD
-=======
     }
 
     #[crate::test]
@@ -373,6 +359,5 @@
 
         let res = client.post("/").multipart(form).send().await;
         assert_eq!(res.status(), StatusCode::PAYLOAD_TOO_LARGE);
->>>>>>> 49183e40
     }
 }