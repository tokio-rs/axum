--- conflicted
+++ resolved
@@ -141,7 +141,6 @@
 
     #[crate::test]
     async fn uri_host() {
-<<<<<<< HEAD
         let mut parts = Request::new(()).into_parts().0;
         parts.uri = "https://127.0.0.1:1234/image.jpg".parse().unwrap();
         let host = Host::from_request_parts(&mut parts, &()).await.unwrap();
@@ -150,10 +149,6 @@
         parts.uri = "http://cool:user@[::1]:456/file.txt".parse().unwrap();
         let host = Host::from_request_parts(&mut parts, &()).await.unwrap();
         assert_eq!(host.0, "[::1]:456");
-=======
-        let host = test_client().get("/").await.text().await;
-        assert!(host.contains("127.0.0.1"));
->>>>>>> 352b7cf0
     }
 
     #[test]
