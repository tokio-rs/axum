--- conflicted
+++ resolved
@@ -85,15 +85,10 @@
 #[cfg(test)]
 mod tests {
     use super::*;
-<<<<<<< HEAD
     use crate::{
         extract::Extension, handler::HandlerWithoutStateExt, routing::get, test_helpers::*, Router,
     };
-    use http::Request;
-=======
-    use crate::{extract::Extension, handler::Handler, routing::get, test_helpers::*, Router};
     use http::{Request, StatusCode};
->>>>>>> 6cd35669
     use std::task::{Context, Poll};
     use tower::layer::layer_fn;
     use tower_service::Service;
