--- conflicted
+++ resolved
@@ -1,9 +1,5 @@
 use async_trait::async_trait;
-<<<<<<< HEAD
-use axum_core::{body::Body, extract::FromRequest};
-=======
 use axum_core::extract::{FromRequest, Request};
->>>>>>> 49183e40
 use bytes::{Bytes, BytesMut};
 use http::Method;
 
@@ -41,11 +37,7 @@
 {
     type Rejection = RawFormRejection;
 
-<<<<<<< HEAD
-    async fn from_request(req: Request<Body>, state: &S) -> Result<Self, Self::Rejection> {
-=======
     async fn from_request(req: Request, state: &S) -> Result<Self, Self::Rejection> {
->>>>>>> 49183e40
         if req.method() == Method::GET {
             let mut bytes = BytesMut::new();
 
