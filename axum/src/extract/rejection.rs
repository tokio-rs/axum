--- conflicted
+++ resolved
@@ -229,14 +229,7 @@
 where
     T: IntoResponse,
 {
-<<<<<<< HEAD
-    type Body = BoxBody;
-    type BodyError = <Self::Body as crate::body::HttpBody>::Error;
-
-    fn into_response(self) -> http::Response<Self::Body> {
-=======
     fn into_response(self) -> http::Response<BoxBody> {
->>>>>>> 2b6dba49
         match self {
             Self::PayloadTooLarge(inner) => inner.into_response(),
             Self::LengthRequired(inner) => inner.into_response(),
