--- conflicted
+++ resolved
@@ -7,26 +7,8 @@
 };
 use http_body::Full;
 
-<<<<<<< HEAD
 pub use crate::extract::path::FailedToDeserializePathParams;
-
-define_rejection! {
-    #[status = INTERNAL_SERVER_ERROR]
-    #[body = "Extensions taken by other extractor"]
-    /// Rejection used if the request extension has been taken by another
-    /// extractor.
-    pub struct ExtensionsAlreadyExtracted;
-}
-
-define_rejection! {
-    #[status = INTERNAL_SERVER_ERROR]
-    #[body = "Headers taken by other extractor"]
-    /// Rejection used if the headers has been taken by another extractor.
-    pub struct HeadersAlreadyExtracted;
-}
-=======
 pub use axum_core::extract::rejection::*;
->>>>>>> 254d8fde
 
 #[cfg(feature = "json")]
 define_rejection! {
