--- conflicted
+++ resolved
@@ -1,10 +1,6 @@
 use crate::{
-<<<<<<< HEAD
+    body::{self, BoxBody},
     extract::{rejection::*, FromRequest, RequestParts},
-=======
-    body::{self, BoxBody},
-    extract::{rejection::*, take_body, FromRequest, RequestParts},
->>>>>>> 2b6dba49
     response::IntoResponse,
     BoxError,
 };
