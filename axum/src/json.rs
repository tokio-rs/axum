--- conflicted
+++ resolved
@@ -1,16 +1,7 @@
-<<<<<<< HEAD
 use crate::extract::Request;
 use crate::extract::{rejection::*, FromRequest};
 use async_trait::async_trait;
 use axum_core::response::{IntoResponse, Response};
-=======
-use crate::extract::{rejection::*, FromRequest};
-use async_trait::async_trait;
-use axum_core::{
-    body::Body,
-    response::{IntoResponse, Response},
-};
->>>>>>> c8cd23ff
 use bytes::{BufMut, Bytes, BytesMut};
 use http::{
     header::{self, HeaderMap, HeaderValue},
@@ -114,11 +105,7 @@
 {
     type Rejection = JsonRejection;
 
-<<<<<<< HEAD
     async fn from_request(req: Request, state: &S) -> Result<Self, Self::Rejection> {
-=======
-    async fn from_request(req: Request<Body>, state: &S) -> Result<Self, Self::Rejection> {
->>>>>>> c8cd23ff
         if json_content_type(req.headers()) {
             let bytes = Bytes::from_request(req, state).await?;
             let deserializer = &mut serde_json::Deserializer::from_slice(&bytes);
