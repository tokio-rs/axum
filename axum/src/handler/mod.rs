--- conflicted
+++ resolved
@@ -37,19 +37,10 @@
 #[cfg(feature = "tokio")]
 use crate::extract::connect_info::IntoMakeServiceWithConnectInfo;
 use crate::{
-<<<<<<< HEAD
-    extract::{FromRequest, FromRequestParts},
-    response::{IntoResponse, Response},
-    routing::IntoMakeService,
-};
-use axum_core::body::Body;
-use http::Request;
-=======
     extract::{FromRequest, FromRequestParts, Request},
     response::{IntoResponse, Response},
     routing::IntoMakeService,
 };
->>>>>>> 49183e40
 use std::{convert::Infallible, fmt, future::Future, marker::PhantomData, pin::Pin};
 use tower::ServiceExt;
 use tower_layer::Layer;
@@ -110,11 +101,7 @@
     type Future: Future<Output = Response> + Send + 'static;
 
     /// Call the handler with the given request.
-<<<<<<< HEAD
-    fn call(self, req: Request<Body>, state: S) -> Self::Future;
-=======
     fn call(self, req: Request, state: S) -> Self::Future;
->>>>>>> 49183e40
 
     /// Apply a [`tower::Layer`] to the handler.
     ///
@@ -153,11 +140,7 @@
     fn layer<L>(self, layer: L) -> Layered<L, Self, T, S>
     where
         L: Layer<HandlerService<Self, T, S>> + Clone,
-<<<<<<< HEAD
-        L::Service: Service<Request<Body>>,
-=======
         L::Service: Service<Request>,
->>>>>>> 49183e40
     {
         Layered {
             layer,
@@ -180,11 +163,7 @@
 {
     type Future = Pin<Box<dyn Future<Output = Response> + Send>>;
 
-<<<<<<< HEAD
-    fn call(self, _req: Request<Body>, _state: S) -> Self::Future {
-=======
     fn call(self, _req: Request, _state: S) -> Self::Future {
->>>>>>> 49183e40
         Box::pin(async move { self().await.into_response() })
     }
 }
@@ -205,11 +184,7 @@
         {
             type Future = Pin<Box<dyn Future<Output = Response> + Send>>;
 
-<<<<<<< HEAD
-            fn call(self, req: Request<Body>, state: S) -> Self::Future {
-=======
             fn call(self, req: Request, state: S) -> Self::Future {
->>>>>>> 49183e40
                 Box::pin(async move {
                     let (mut parts, body) = req.into_parts();
                     let state = &state;
@@ -277,25 +252,15 @@
 where
     L: Layer<HandlerService<H, T, S>> + Clone + Send + 'static,
     H: Handler<T, S>,
-<<<<<<< HEAD
-    L::Service: Service<Request<Body>, Error = Infallible> + Clone + Send + 'static,
-    <L::Service as Service<Request<Body>>>::Response: IntoResponse,
-    <L::Service as Service<Request<Body>>>::Future: Send,
-=======
     L::Service: Service<Request, Error = Infallible> + Clone + Send + 'static,
     <L::Service as Service<Request>>::Response: IntoResponse,
     <L::Service as Service<Request>>::Future: Send,
->>>>>>> 49183e40
     T: 'static,
     S: 'static,
 {
     type Future = future::LayeredFuture<L::Service>;
 
-<<<<<<< HEAD
-    fn call(self, req: Request<Body>, state: S) -> Self::Future {
-=======
     fn call(self, req: Request, state: S) -> Self::Future {
->>>>>>> 49183e40
         use futures_util::future::{FutureExt, Map};
 
         let svc = self.handler.with_state(state);
@@ -305,13 +270,8 @@
             _,
             fn(
                 Result<
-<<<<<<< HEAD
-                    <L::Service as Service<Request<Body>>>::Response,
-                    <L::Service as Service<Request<Body>>>::Error,
-=======
                     <L::Service as Service<Request>>::Response,
                     <L::Service as Service<Request>>::Error,
->>>>>>> 49183e40
                 >,
             ) -> _,
         > = svc.oneshot(req).map(|result| match result {
