--- conflicted
+++ resolved
@@ -233,7 +233,6 @@
     }
 }
 
-<<<<<<< HEAD
 /// Serve future with graceful shutdown enabled.
 #[cfg(all(feature = "tokio", any(feature = "http1", feature = "http2")))]
 pub struct WithGracefulShutdown<M, S, F> {
@@ -372,7 +371,8 @@
             Ok(())
         }))
     }
-=======
+}
+
 fn is_connection_error(e: &io::Error) -> bool {
     matches!(
         e.kind(),
@@ -380,7 +380,6 @@
             | io::ErrorKind::ConnectionAborted
             | io::ErrorKind::ConnectionReset
     )
->>>>>>> ef566367
 }
 
 mod private {
