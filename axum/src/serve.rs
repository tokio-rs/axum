//! Serve services.

use std::{
    convert::Infallible,
    fmt::Debug,
    future::{poll_fn, Future, IntoFuture},
    io,
    marker::PhantomData,
    net::SocketAddr,
    sync::Arc,
    time::Duration,
};

use axum_core::{body::Body, extract::Request, response::Response};
use futures_util::{pin_mut, FutureExt};
use hyper::body::Incoming;
use hyper_util::rt::{TokioExecutor, TokioIo};
#[cfg(any(feature = "http1", feature = "http2"))]
use hyper_util::{server::conn::auto::Builder, service::TowerToHyperService};
use tokio::{
    net::{TcpListener, TcpStream},
    sync::watch,
};
use tower::ServiceExt as _;
use tower_service::Service;

/// Serve the service with the supplied listener.
///
/// This method of running a service is intentionally simple and doesn't support any configuration.
/// Use hyper or hyper-util if you need configuration.
///
/// It supports both HTTP/1 as well as HTTP/2.
///
/// # Examples
///
/// Serving a [`Router`]:
///
/// ```
/// use axum::{Router, routing::get};
///
/// # async {
/// let router = Router::new().route("/", get(|| async { "Hello, World!" }));
///
/// let listener = tokio::net::TcpListener::bind("0.0.0.0:3000").await.unwrap();
/// axum::serve(listener, router).await.unwrap();
/// # };
/// ```
///
/// See also [`Router::into_make_service_with_connect_info`].
///
/// Serving a [`MethodRouter`]:
///
/// ```
/// use axum::routing::get;
///
/// # async {
/// let router = get(|| async { "Hello, World!" });
///
/// let listener = tokio::net::TcpListener::bind("0.0.0.0:3000").await.unwrap();
/// axum::serve(listener, router).await.unwrap();
/// # };
/// ```
///
/// See also [`MethodRouter::into_make_service_with_connect_info`].
///
/// Serving a [`Handler`]:
///
/// ```
/// use axum::handler::HandlerWithoutStateExt;
///
/// # async {
/// async fn handler() -> &'static str {
///     "Hello, World!"
/// }
///
/// let listener = tokio::net::TcpListener::bind("0.0.0.0:3000").await.unwrap();
/// axum::serve(listener, handler.into_make_service()).await.unwrap();
/// # };
/// ```
///
/// See also [`HandlerWithoutStateExt::into_make_service_with_connect_info`] and
/// [`HandlerService::into_make_service_with_connect_info`].
///
/// [`Router`]: crate::Router
/// [`Router::into_make_service_with_connect_info`]: crate::Router::into_make_service_with_connect_info
/// [`MethodRouter`]: crate::routing::MethodRouter
/// [`MethodRouter::into_make_service_with_connect_info`]: crate::routing::MethodRouter::into_make_service_with_connect_info
/// [`Handler`]: crate::handler::Handler
/// [`HandlerWithoutStateExt::into_make_service_with_connect_info`]: crate::handler::HandlerWithoutStateExt::into_make_service_with_connect_info
/// [`HandlerService::into_make_service_with_connect_info`]: crate::handler::HandlerService::into_make_service_with_connect_info
#[cfg(all(feature = "tokio", any(feature = "http1", feature = "http2")))]
pub fn serve<M, S>(tcp_listener: TcpListener, make_service: M) -> Serve<M, S>
where
    M: for<'a> Service<IncomingStream<'a>, Error = Infallible, Response = S>,
    S: Service<Request, Response = Response, Error = Infallible> + Clone + Send + 'static,
    S::Future: Send,
{
    Serve {
        tcp_listener,
        make_service,
        tcp_nodelay: None,
        _marker: PhantomData,
    }
}

/// Future returned by [`serve`].
#[cfg(all(feature = "tokio", any(feature = "http1", feature = "http2")))]
#[must_use = "futures must be awaited or polled"]
pub struct Serve<M, S> {
    tcp_listener: TcpListener,
    make_service: M,
    tcp_nodelay: Option<bool>,
    _marker: PhantomData<S>,
}

#[cfg(all(feature = "tokio", any(feature = "http1", feature = "http2")))]
impl<M, S> Serve<M, S> {
    /// Prepares a server to handle graceful shutdown when the provided future completes.
    ///
    /// # Example
    ///
    /// ```
    /// use axum::{Router, routing::get};
    ///
    /// # async {
    /// let router = Router::new().route("/", get(|| async { "Hello, World!" }));
    ///
    /// let listener = tokio::net::TcpListener::bind("0.0.0.0:3000").await.unwrap();
    /// axum::serve(listener, router)
    ///     .with_graceful_shutdown(shutdown_signal())
    ///     .await
    ///     .unwrap();
    /// # };
    ///
    /// async fn shutdown_signal() {
    ///     // ...
    /// }
    /// ```
    pub fn with_graceful_shutdown<F>(self, signal: F) -> WithGracefulShutdown<M, S, F>
    where
        F: Future<Output = ()> + Send + 'static,
    {
        WithGracefulShutdown {
            tcp_listener: self.tcp_listener,
            make_service: self.make_service,
            signal,
            tcp_nodelay: self.tcp_nodelay,
            _marker: PhantomData,
        }
    }

    /// Instructs the server to set the value of the `TCP_NODELAY` option on every accepted connection.
    ///
    /// See also [`TcpStream::set_nodelay`].
    ///
    /// # Example
    /// ```
    /// use axum::{Router, routing::get};
    ///
    /// # async {
    /// let router = Router::new().route("/", get(|| async { "Hello, World!" }));
    ///
    /// let listener = tokio::net::TcpListener::bind("0.0.0.0:3000").await.unwrap();
    /// axum::serve(listener, router)
    ///     .tcp_nodelay(true)
    ///     .await
    ///     .unwrap();
    /// # };
    /// ```
    pub fn tcp_nodelay(self, nodelay: bool) -> Self {
        Self {
            tcp_nodelay: Some(nodelay),
            ..self
        }
    }

    /// Returns the local address this server is bound to.
    pub fn local_addr(&self) -> io::Result<SocketAddr> {
        self.tcp_listener.local_addr()
    }
}

#[cfg(all(feature = "tokio", any(feature = "http1", feature = "http2")))]
impl<M, S> Debug for Serve<M, S>
where
    M: Debug,
{
    fn fmt(&self, f: &mut std::fmt::Formatter<'_>) -> std::fmt::Result {
        let Self {
            tcp_listener,
            make_service,
            tcp_nodelay,
            _marker: _,
        } = self;

        f.debug_struct("Serve")
            .field("tcp_listener", tcp_listener)
            .field("make_service", make_service)
            .field("tcp_nodelay", tcp_nodelay)
            .finish()
    }
}

#[cfg(all(feature = "tokio", any(feature = "http1", feature = "http2")))]
impl<M, S> IntoFuture for Serve<M, S>
where
    M: for<'a> Service<IncomingStream<'a>, Error = Infallible, Response = S> + Send + 'static,
    for<'a> <M as Service<IncomingStream<'a>>>::Future: Send,
    S: Service<Request, Response = Response, Error = Infallible> + Clone + Send + 'static,
    S::Future: Send,
{
    type Output = io::Result<()>;
    type IntoFuture = private::ServeFuture;

    fn into_future(self) -> Self::IntoFuture {
<<<<<<< HEAD
        private::ServeFuture(Box::pin(async move {
            let Self {
                tcp_listener,
                mut make_service,
                tcp_nodelay,
                _marker: _,
            } = self;

            loop {
                let (tcp_stream, remote_addr) = match tcp_accept(&tcp_listener).await {
                    Some(conn) => conn,
                    None => continue,
                };

                if let Some(nodelay) = tcp_nodelay {
                    if let Err(err) = tcp_stream.set_nodelay(nodelay) {
                        trace!("failed to set TCP_NODELAY on incoming connection: {err:#}");
                    }
                }

                let tcp_stream = TokioIo::new(tcp_stream);

                poll_fn(|cx| make_service.poll_ready(cx))
                    .await
                    .unwrap_or_else(|err| match err {});

                let tower_service = make_service
                    .call(IncomingStream {
                        tcp_stream: &tcp_stream,
                        remote_addr,
                    })
                    .await
                    .unwrap_or_else(|err| match err {})
                    .map_request(|req: Request<Incoming>| req.map(Body::new));

                let hyper_service = TowerToHyperService::new(tower_service);

                tokio::spawn(async move {
                    #[allow(unused_mut)]
                    let mut builder = Builder::new(TokioExecutor::new());
                    // CONNECT protocol needed for HTTP/2 websockets
                    #[cfg(feature = "http2")]
                    builder.http2().enable_connect_protocol();
                    match builder
                        // upgrades needed for websockets
                        .serve_connection_with_upgrades(tcp_stream, hyper_service)
                        .await
                    {
                        Ok(()) => {}
                        Err(_err) => {
                            // This error only appears when the client doesn't send a request and
                            // terminate the connection.
                            //
                            // If client sends one request then terminate connection whenever, it doesn't
                            // appear.
                        }
                    }
                });
            }
        }))
=======
        self.with_graceful_shutdown(std::future::pending())
            .into_future()
>>>>>>> 5db62e84
    }
}

/// Serve future with graceful shutdown enabled.
#[cfg(all(feature = "tokio", any(feature = "http1", feature = "http2")))]
#[must_use = "futures must be awaited or polled"]
pub struct WithGracefulShutdown<M, S, F> {
    tcp_listener: TcpListener,
    make_service: M,
    signal: F,
    tcp_nodelay: Option<bool>,
    _marker: PhantomData<S>,
}

impl<M, S, F> WithGracefulShutdown<M, S, F> {
    /// Instructs the server to set the value of the `TCP_NODELAY` option on every accepted connection.
    ///
    /// See also [`TcpStream::set_nodelay`].
    ///
    /// # Example
    /// ```
    /// use axum::{Router, routing::get};
    ///
    /// # async {
    /// let router = Router::new().route("/", get(|| async { "Hello, World!" }));
    ///
    /// let listener = tokio::net::TcpListener::bind("0.0.0.0:3000").await.unwrap();
    /// axum::serve(listener, router)
    ///     .with_graceful_shutdown(shutdown_signal())
    ///     .tcp_nodelay(true)
    ///     .await
    ///     .unwrap();
    /// # };
    ///
    /// async fn shutdown_signal() {
    ///     // ...
    /// }
    /// ```
    pub fn tcp_nodelay(self, nodelay: bool) -> Self {
        Self {
            tcp_nodelay: Some(nodelay),
            ..self
        }
    }

    /// Returns the local address this server is bound to.
    pub fn local_addr(&self) -> io::Result<SocketAddr> {
        self.tcp_listener.local_addr()
    }
}

#[cfg(all(feature = "tokio", any(feature = "http1", feature = "http2")))]
impl<M, S, F> Debug for WithGracefulShutdown<M, S, F>
where
    M: Debug,
    S: Debug,
    F: Debug,
{
    fn fmt(&self, f: &mut std::fmt::Formatter<'_>) -> std::fmt::Result {
        let Self {
            tcp_listener,
            make_service,
            signal,
            tcp_nodelay,
            _marker: _,
        } = self;

        f.debug_struct("WithGracefulShutdown")
            .field("tcp_listener", tcp_listener)
            .field("make_service", make_service)
            .field("signal", signal)
            .field("tcp_nodelay", tcp_nodelay)
            .finish()
    }
}

#[cfg(all(feature = "tokio", any(feature = "http1", feature = "http2")))]
impl<M, S, F> IntoFuture for WithGracefulShutdown<M, S, F>
where
    M: for<'a> Service<IncomingStream<'a>, Error = Infallible, Response = S> + Send + 'static,
    for<'a> <M as Service<IncomingStream<'a>>>::Future: Send,
    S: Service<Request, Response = Response, Error = Infallible> + Clone + Send + 'static,
    S::Future: Send,
    F: Future<Output = ()> + Send + 'static,
{
    type Output = io::Result<()>;
    type IntoFuture = private::ServeFuture;

    fn into_future(self) -> Self::IntoFuture {
        let Self {
            tcp_listener,
            mut make_service,
            signal,
            tcp_nodelay,
            _marker: _,
        } = self;

        let (signal_tx, signal_rx) = watch::channel(());
        let signal_tx = Arc::new(signal_tx);
        tokio::spawn(async move {
            signal.await;
            trace!("received graceful shutdown signal. Telling tasks to shutdown");
            drop(signal_rx);
        });

        let (close_tx, close_rx) = watch::channel(());

        private::ServeFuture(Box::pin(async move {
            loop {
                let (tcp_stream, remote_addr) = tokio::select! {
                    conn = tcp_accept(&tcp_listener) => {
                        match conn {
                            Some(conn) => conn,
                            None => continue,
                        }
                    }
                    _ = signal_tx.closed() => {
                        trace!("signal received, not accepting new connections");
                        break;
                    }
                };

                if let Some(nodelay) = tcp_nodelay {
                    if let Err(err) = tcp_stream.set_nodelay(nodelay) {
                        trace!("failed to set TCP_NODELAY on incoming connection: {err:#}");
                    }
                }

                let tcp_stream = TokioIo::new(tcp_stream);

                trace!("connection {remote_addr} accepted");

                poll_fn(|cx| make_service.poll_ready(cx))
                    .await
                    .unwrap_or_else(|err| match err {});

                let tower_service = make_service
                    .call(IncomingStream {
                        tcp_stream: &tcp_stream,
                        remote_addr,
                    })
                    .await
                    .unwrap_or_else(|err| match err {})
                    .map_request(|req: Request<Incoming>| req.map(Body::new));

                let hyper_service = TowerToHyperService::new(tower_service);

                let signal_tx = Arc::clone(&signal_tx);

                let close_rx = close_rx.clone();

                tokio::spawn(async move {
                    #[allow(unused_mut)]
                    let mut builder = Builder::new(TokioExecutor::new());
                    // CONNECT protocol needed for HTTP/2 websockets
                    #[cfg(feature = "http2")]
                    builder.http2().enable_connect_protocol();
                    let conn = builder.serve_connection_with_upgrades(tcp_stream, hyper_service);
                    pin_mut!(conn);

                    let signal_closed = signal_tx.closed().fuse();
                    pin_mut!(signal_closed);

                    loop {
                        tokio::select! {
                            result = conn.as_mut() => {
                                if let Err(_err) = result {
                                    trace!("failed to serve connection: {_err:#}");
                                }
                                break;
                            }
                            _ = &mut signal_closed => {
                                trace!("signal received in task, starting graceful shutdown");
                                conn.as_mut().graceful_shutdown();
                            }
                        }
                    }

                    trace!("connection {remote_addr} closed");

                    drop(close_rx);
                });
            }

            drop(close_rx);
            drop(tcp_listener);

            trace!(
                "waiting for {} task(s) to finish",
                close_tx.receiver_count()
            );
            close_tx.closed().await;

            Ok(())
        }))
    }
}

fn is_connection_error(e: &io::Error) -> bool {
    matches!(
        e.kind(),
        io::ErrorKind::ConnectionRefused
            | io::ErrorKind::ConnectionAborted
            | io::ErrorKind::ConnectionReset
    )
}

async fn tcp_accept(listener: &TcpListener) -> Option<(TcpStream, SocketAddr)> {
    match listener.accept().await {
        Ok(conn) => Some(conn),
        Err(e) => {
            if is_connection_error(&e) {
                return None;
            }

            // [From `hyper::Server` in 0.14](https://github.com/hyperium/hyper/blob/v0.14.27/src/server/tcp.rs#L186)
            //
            // > A possible scenario is that the process has hit the max open files
            // > allowed, and so trying to accept a new connection will fail with
            // > `EMFILE`. In some cases, it's preferable to just wait for some time, if
            // > the application will likely close some files (or connections), and try
            // > to accept the connection again. If this option is `true`, the error
            // > will be logged at the `error` level, since it is still a big deal,
            // > and then the listener will sleep for 1 second.
            //
            // hyper allowed customizing this but axum does not.
            error!("accept error: {e}");
            tokio::time::sleep(Duration::from_secs(1)).await;
            None
        }
    }
}

mod private {
    use std::{
        future::Future,
        io,
        pin::Pin,
        task::{Context, Poll},
    };

    pub struct ServeFuture(pub(super) futures_util::future::BoxFuture<'static, io::Result<()>>);

    impl Future for ServeFuture {
        type Output = io::Result<()>;

        #[inline]
        fn poll(mut self: Pin<&mut Self>, cx: &mut Context<'_>) -> Poll<Self::Output> {
            self.0.as_mut().poll(cx)
        }
    }

    impl std::fmt::Debug for ServeFuture {
        fn fmt(&self, f: &mut std::fmt::Formatter<'_>) -> std::fmt::Result {
            f.debug_struct("ServeFuture").finish_non_exhaustive()
        }
    }
}

/// An incoming stream.
///
/// Used with [`serve`] and [`IntoMakeServiceWithConnectInfo`].
///
/// [`IntoMakeServiceWithConnectInfo`]: crate::extract::connect_info::IntoMakeServiceWithConnectInfo
#[derive(Debug)]
pub struct IncomingStream<'a> {
    tcp_stream: &'a TokioIo<TcpStream>,
    remote_addr: SocketAddr,
}

impl IncomingStream<'_> {
    /// Returns the local address that this stream is bound to.
    pub fn local_addr(&self) -> std::io::Result<SocketAddr> {
        self.tcp_stream.inner().local_addr()
    }

    /// Returns the remote address that this stream is bound to.
    pub fn remote_addr(&self) -> SocketAddr {
        self.remote_addr
    }
}

#[cfg(test)]
mod tests {
    use super::*;
    use crate::{
        handler::{Handler, HandlerWithoutStateExt},
        routing::get,
        Router,
    };
    use std::{
        future::pending,
        net::{IpAddr, Ipv4Addr},
    };

    #[allow(dead_code, unused_must_use)]
    async fn if_it_compiles_it_works() {
        let router: Router = Router::new();

        let addr = "0.0.0.0:0";

        // router
        serve(TcpListener::bind(addr).await.unwrap(), router.clone());
        serve(
            TcpListener::bind(addr).await.unwrap(),
            router.clone().into_make_service(),
        );
        serve(
            TcpListener::bind(addr).await.unwrap(),
            router.into_make_service_with_connect_info::<SocketAddr>(),
        );

        // method router
        serve(TcpListener::bind(addr).await.unwrap(), get(handler));
        serve(
            TcpListener::bind(addr).await.unwrap(),
            get(handler).into_make_service(),
        );
        serve(
            TcpListener::bind(addr).await.unwrap(),
            get(handler).into_make_service_with_connect_info::<SocketAddr>(),
        );

        // handler
        serve(
            TcpListener::bind(addr).await.unwrap(),
            handler.into_service(),
        );
        serve(
            TcpListener::bind(addr).await.unwrap(),
            handler.with_state(()),
        );
        serve(
            TcpListener::bind(addr).await.unwrap(),
            handler.into_make_service(),
        );
        serve(
            TcpListener::bind(addr).await.unwrap(),
            handler.into_make_service_with_connect_info::<SocketAddr>(),
        );

        // nodelay
        serve(
            TcpListener::bind(addr).await.unwrap(),
            handler.into_service(),
        )
        .tcp_nodelay(true);

        serve(
            TcpListener::bind(addr).await.unwrap(),
            handler.into_service(),
        )
        .with_graceful_shutdown(async { /*...*/ })
        .tcp_nodelay(true);
    }

    async fn handler() {}

    #[crate::test]
    async fn test_serve_local_addr() {
        let router: Router = Router::new();
        let addr = "0.0.0.0:0";

        let server = serve(TcpListener::bind(addr).await.unwrap(), router.clone());
        let address = server.local_addr().unwrap();

        assert_eq!(address.ip(), IpAddr::V4(Ipv4Addr::new(0, 0, 0, 0)));
        assert_ne!(address.port(), 0);
    }

    #[crate::test]
    async fn test_with_graceful_shutdown_local_addr() {
        let router: Router = Router::new();
        let addr = "0.0.0.0:0";

        let server = serve(TcpListener::bind(addr).await.unwrap(), router.clone())
            .with_graceful_shutdown(pending());
        let address = server.local_addr().unwrap();

        assert_eq!(address.ip(), IpAddr::V4(Ipv4Addr::new(0, 0, 0, 0)));
        assert_ne!(address.port(), 0);
    }
}<|MERGE_RESOLUTION|>--- conflicted
+++ resolved
@@ -213,71 +213,8 @@
     type IntoFuture = private::ServeFuture;
 
     fn into_future(self) -> Self::IntoFuture {
-<<<<<<< HEAD
-        private::ServeFuture(Box::pin(async move {
-            let Self {
-                tcp_listener,
-                mut make_service,
-                tcp_nodelay,
-                _marker: _,
-            } = self;
-
-            loop {
-                let (tcp_stream, remote_addr) = match tcp_accept(&tcp_listener).await {
-                    Some(conn) => conn,
-                    None => continue,
-                };
-
-                if let Some(nodelay) = tcp_nodelay {
-                    if let Err(err) = tcp_stream.set_nodelay(nodelay) {
-                        trace!("failed to set TCP_NODELAY on incoming connection: {err:#}");
-                    }
-                }
-
-                let tcp_stream = TokioIo::new(tcp_stream);
-
-                poll_fn(|cx| make_service.poll_ready(cx))
-                    .await
-                    .unwrap_or_else(|err| match err {});
-
-                let tower_service = make_service
-                    .call(IncomingStream {
-                        tcp_stream: &tcp_stream,
-                        remote_addr,
-                    })
-                    .await
-                    .unwrap_or_else(|err| match err {})
-                    .map_request(|req: Request<Incoming>| req.map(Body::new));
-
-                let hyper_service = TowerToHyperService::new(tower_service);
-
-                tokio::spawn(async move {
-                    #[allow(unused_mut)]
-                    let mut builder = Builder::new(TokioExecutor::new());
-                    // CONNECT protocol needed for HTTP/2 websockets
-                    #[cfg(feature = "http2")]
-                    builder.http2().enable_connect_protocol();
-                    match builder
-                        // upgrades needed for websockets
-                        .serve_connection_with_upgrades(tcp_stream, hyper_service)
-                        .await
-                    {
-                        Ok(()) => {}
-                        Err(_err) => {
-                            // This error only appears when the client doesn't send a request and
-                            // terminate the connection.
-                            //
-                            // If client sends one request then terminate connection whenever, it doesn't
-                            // appear.
-                        }
-                    }
-                });
-            }
-        }))
-=======
         self.with_graceful_shutdown(std::future::pending())
             .into_future()
->>>>>>> 5db62e84
     }
 }
 
