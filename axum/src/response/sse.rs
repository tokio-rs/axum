--- conflicted
+++ resolved
@@ -181,22 +181,17 @@
 }
 
 impl Event {
-<<<<<<< HEAD
-    /// Set Server-sent event data
-    /// data field(s) ("data:<content>")
+    /// Set the event's data data field(s) (`data:<content>`)
+    ///
+    /// Newlines in `data` will automatically be broken across `data:` fields.
+    ///
+    /// This corresponds to [`MessageEvent`'s data field].
+    ///
+    /// [`MessageEvent`'s data field]: https://developer.mozilla.org/en-US/docs/Web/API/MessageEvent/data
     ///
     /// # Panics
     ///
     /// Panics if `data` contains any carriage returns, as they cannot be transmitted over SSE.
-=======
-    /// Set the event's data data field(s) (`data:<content>`)
-    ///
-    /// Newlines in `data` will automatically be broken across `data:` fields.
-    ///
-    /// This corresponds to [`MessageEvent`'s data field].
-    ///
-    /// [`MessageEvent`'s data field]: https://developer.mozilla.org/en-US/docs/Web/API/MessageEvent/data
->>>>>>> 9344d27c
     pub fn data<T>(mut self, data: T) -> Event
     where
         T: Into<String>,
@@ -226,19 +221,14 @@
         Ok(self)
     }
 
-<<<<<<< HEAD
-    /// Set Server-sent event comment
-    /// Comment field (":<comment-text>")
+    /// Set the event's comment field (`:<comment-text>`).
+    ///
+    /// This field will be ignored by most SSE clients.
     ///
     /// # Panics
     ///
     /// Panics if `comment` contains any newlines or carriage returns, as they are not allowed in
     /// comments.
-=======
-    /// Set the event's comment field (`:<comment-text>`).
-    ///
-    /// This field will be ignored by most SSE clients.
->>>>>>> 9344d27c
     pub fn comment<T>(mut self, comment: T) -> Event
     where
         T: Into<String>,
@@ -253,14 +243,6 @@
         self
     }
 
-<<<<<<< HEAD
-    /// Set Server-sent event event
-    /// Event name field ("event:<event-name>")
-    ///
-    /// # Panics
-    ///
-    /// Panics if `event` contains any newlines or carriage returns.
-=======
     /// Set the event's name field (`event:<event-name>`).
     ///
     /// This corresponds to the `type` parameter given when calling `addEventListener` on an
@@ -270,7 +252,10 @@
     ///
     /// [`EventSource`]: https://developer.mozilla.org/en-US/docs/Web/API/EventSource
     /// [`message` event]: https://developer.mozilla.org/en-US/docs/Web/API/EventSource/message_event
->>>>>>> 9344d27c
+    ///
+    /// # Panics
+    ///
+    /// Panics if `event` contains any newlines or carriage returns.
     pub fn event<T>(mut self, event: T) -> Event
     where
         T: Into<String>,
@@ -295,14 +280,6 @@
         self
     }
 
-<<<<<<< HEAD
-    /// Set Server-sent event id
-    /// Identifier field ("id:<identifier>")
-    ///
-    /// # Panics
-    ///
-    /// Panics if `id` contains any newlines, carriage returns or null characters.
-=======
     /// Set the event's identifier field (`id:<identifier>`).
     ///
     /// This corresponds to [`MessageEvent`'s `lastEventId` field]. If no ID is in the event itself,
@@ -310,7 +287,10 @@
     /// string.
     ///
     /// [`MessageEvent`'s `lastEventId` field]: https://developer.mozilla.org/en-US/docs/Web/API/MessageEvent/lastEventId
->>>>>>> 9344d27c
+    ///
+    /// # Panics
+    ///
+    /// Panics if `id` contains any newlines, carriage returns or null characters.
     pub fn id<T>(mut self, id: T) -> Event
     where
         T: Into<String>,
