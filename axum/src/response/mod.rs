--- conflicted
+++ resolved
@@ -20,11 +20,7 @@
 
 #[doc(inline)]
 pub use axum_core::response::{
-<<<<<<< HEAD
-    ErrorResponse, IntoResponse, IntoResponseParts, Response, ResponseParts, Result,
-=======
-    AppendHeaders, IntoResponse, IntoResponseParts, Response, ResponseParts,
->>>>>>> 061e66c2
+    AppendHeaders, ErrorResponse, IntoResponse, IntoResponseParts, Response, ResponseParts, Result,
 };
 
 #[doc(inline)]
