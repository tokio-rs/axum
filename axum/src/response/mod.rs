#![doc = include_str!("../docs/response.md")]

use crate::body::{Bytes, Full};
use http::{header, HeaderValue};

mod redirect;

#[cfg(feature = "tokio")]
pub mod sse;

#[doc(no_inline)]
#[cfg(feature = "json")]
pub use crate::Json;

#[doc(no_inline)]
#[cfg(feature = "headers")]
pub use crate::TypedHeader;

#[cfg(feature = "form")]
#[doc(no_inline)]
pub use crate::form::Form;

#[doc(no_inline)]
pub use crate::Extension;

#[doc(inline)]
pub use axum_core::response::{
    AppendHeaders, ErrorResponse, IntoResponse, IntoResponseParts, Response, ResponseParts, Result,
};

#[doc(inline)]
pub use self::redirect::Redirect;

#[doc(inline)]
#[cfg(feature = "tokio")]
pub use sse::Sse;

/// An HTML response.
///
/// Will automatically get `Content-Type: text/html`.
#[derive(Clone, Copy, Debug)]
#[must_use]
pub struct Html<T>(pub T);

impl<T> IntoResponse for Html<T>
where
    T: Into<Full<Bytes>>,
{
    fn into_response(self) -> Response {
        (
            [(
                header::CONTENT_TYPE,
                HeaderValue::from_static(mime::TEXT_HTML_UTF_8.as_ref()),
            )],
            self.0.into(),
        )
            .into_response()
    }
}

impl<T> From<T> for Html<T> {
    fn from(inner: T) -> Self {
        Self(inner)
    }
}

#[cfg(test)]
mod tests {
    use crate::extract::Extension;
    use crate::{routing::get, Router};
    use axum_core::response::IntoResponse;
    use http::HeaderMap;
    use http::{StatusCode, Uri};

    // just needs to compile
    #[allow(dead_code)]
    fn impl_trait_result_works() {
        async fn impl_trait_ok() -> Result<impl IntoResponse, ()> {
            Ok(())
        }

        async fn impl_trait_err() -> Result<(), impl IntoResponse> {
            Err(())
        }

        async fn impl_trait_both(uri: Uri) -> Result<impl IntoResponse, impl IntoResponse> {
            if uri.path() == "/" {
                Ok(())
            } else {
                Err(())
            }
        }

        async fn impl_trait(uri: Uri) -> impl IntoResponse {
            if uri.path() == "/" {
                Ok(())
            } else {
                Err(())
            }
        }

<<<<<<< HEAD
        Router::<()>::new()
=======
        _ = Router::<(), Body>::new()
>>>>>>> d87dac66
            .route("/", get(impl_trait_ok))
            .route("/", get(impl_trait_err))
            .route("/", get(impl_trait_both))
            .route("/", get(impl_trait));
    }

    // just needs to compile
    #[allow(dead_code)]
    fn tuple_responses() {
        async fn status() -> impl IntoResponse {
            StatusCode::OK
        }

        async fn status_headermap() -> impl IntoResponse {
            (StatusCode::OK, HeaderMap::new())
        }

        async fn status_header_array() -> impl IntoResponse {
            (StatusCode::OK, [("content-type", "text/plain")])
        }

        async fn status_headermap_body() -> impl IntoResponse {
            (StatusCode::OK, HeaderMap::new(), String::new())
        }

        async fn status_header_array_body() -> impl IntoResponse {
            (
                StatusCode::OK,
                [("content-type", "text/plain")],
                String::new(),
            )
        }

        async fn status_headermap_impl_into_response() -> impl IntoResponse {
            (StatusCode::OK, HeaderMap::new(), impl_into_response())
        }

        async fn status_header_array_impl_into_response() -> impl IntoResponse {
            (
                StatusCode::OK,
                [("content-type", "text/plain")],
                impl_into_response(),
            )
        }

        fn impl_into_response() -> impl IntoResponse {}

        async fn status_header_array_extension_body() -> impl IntoResponse {
            (
                StatusCode::OK,
                [("content-type", "text/plain")],
                Extension(1),
                String::new(),
            )
        }

        async fn status_header_array_extension_mixed_body() -> impl IntoResponse {
            (
                StatusCode::OK,
                [("content-type", "text/plain")],
                Extension(1),
                HeaderMap::new(),
                String::new(),
            )
        }

        //

        async fn headermap() -> impl IntoResponse {
            HeaderMap::new()
        }

        async fn header_array() -> impl IntoResponse {
            [("content-type", "text/plain")]
        }

        async fn headermap_body() -> impl IntoResponse {
            (HeaderMap::new(), String::new())
        }

        async fn header_array_body() -> impl IntoResponse {
            ([("content-type", "text/plain")], String::new())
        }

        async fn headermap_impl_into_response() -> impl IntoResponse {
            (HeaderMap::new(), impl_into_response())
        }

        async fn header_array_impl_into_response() -> impl IntoResponse {
            ([("content-type", "text/plain")], impl_into_response())
        }

        async fn header_array_extension_body() -> impl IntoResponse {
            (
                [("content-type", "text/plain")],
                Extension(1),
                String::new(),
            )
        }

        async fn header_array_extension_mixed_body() -> impl IntoResponse {
            (
                [("content-type", "text/plain")],
                Extension(1),
                HeaderMap::new(),
                String::new(),
            )
        }

<<<<<<< HEAD
        Router::<()>::new()
=======
        _ = Router::<(), Body>::new()
>>>>>>> d87dac66
            .route("/", get(status))
            .route("/", get(status_headermap))
            .route("/", get(status_header_array))
            .route("/", get(status_headermap_body))
            .route("/", get(status_header_array_body))
            .route("/", get(status_headermap_impl_into_response))
            .route("/", get(status_header_array_impl_into_response))
            .route("/", get(status_header_array_extension_body))
            .route("/", get(status_header_array_extension_mixed_body))
            .route("/", get(headermap))
            .route("/", get(header_array))
            .route("/", get(headermap_body))
            .route("/", get(header_array_body))
            .route("/", get(headermap_impl_into_response))
            .route("/", get(header_array_impl_into_response))
            .route("/", get(header_array_extension_body))
            .route("/", get(header_array_extension_mixed_body));
    }
}<|MERGE_RESOLUTION|>--- conflicted
+++ resolved
@@ -99,11 +99,7 @@
             }
         }
 
-<<<<<<< HEAD
-        Router::<()>::new()
-=======
-        _ = Router::<(), Body>::new()
->>>>>>> d87dac66
+        _ = Router::<()>::new()
             .route("/", get(impl_trait_ok))
             .route("/", get(impl_trait_err))
             .route("/", get(impl_trait_both))
@@ -213,11 +209,7 @@
             )
         }
 
-<<<<<<< HEAD
-        Router::<()>::new()
-=======
-        _ = Router::<(), Body>::new()
->>>>>>> d87dac66
+        _ = Router::<()>::new()
             .route("/", get(status))
             .route("/", get(status_headermap))
             .route("/", get(status_header_array))
