--- conflicted
+++ resolved
@@ -257,7 +257,6 @@
     }
 
     #[test]
-<<<<<<< HEAD
     fn status_code_tuple_doesnt_override_error() {
         // sanity check where there is just one status code
         assert_eq!(
@@ -390,7 +389,6 @@
         assert_eq!(res.headers()["x-foo"], "foo");
         assert_eq!(res.headers()["x-bar"], "bar");
     }
-
     #[test]
     fn into_response_parts_failing_sets_extension() {
         struct Fail;
@@ -436,7 +434,6 @@
             .get::<IntoResponseFailed>()
             .is_some());
     }
-
     #[test]
     fn doenst_override_status_code_when_using_into_response_failed_at_same_level() {
         assert_eq!(
@@ -472,7 +469,6 @@
             StatusCode::OK,
         );
     }
-
     #[test]
     fn force_overriding_status_code() {
         assert_eq!(
@@ -507,7 +503,6 @@
             StatusCode::IM_A_TEAPOT
         );
     }
-
     #[crate::test]
     async fn status_code_tuple_doesnt_override_error_json() {
         let app = Router::new()
@@ -536,12 +531,12 @@
 
         let res = client.get("/two").send().await;
         assert_eq!(res.status(), StatusCode::IM_A_TEAPOT);
-=======
+    }
+    #[test]
     fn no_content() {
         assert_eq!(
             super::NoContent.into_response().status(),
             StatusCode::NO_CONTENT,
         )
->>>>>>> 2eaed0ba
     }
 }