--- conflicted
+++ resolved
@@ -167,22 +167,12 @@
     }
 }
 
-<<<<<<< HEAD
-impl<S, E, B, ResBody> Service<Request<B>> for FromExtractor<S, E>
+impl<S, E, B> Service<Request<B>> for FromExtractor<S, E>
 where
     E: FromRequest<B, ()> + 'static,
     B: Default + Send + 'static,
-    S: Service<Request<B>, Response = Response<ResBody>> + Clone,
-    ResBody: HttpBody<Data = Bytes> + Send + 'static,
-    ResBody::Error: Into<BoxError>,
-=======
-impl<S, E, ReqBody> Service<Request<ReqBody>> for FromExtractor<S, E>
-where
-    E: FromRequest<ReqBody> + 'static,
-    ReqBody: Default + Send + 'static,
-    S: Service<Request<ReqBody>> + Clone,
+    S: Service<Request<B>> + Clone,
     S::Response: IntoResponse,
->>>>>>> 6cd35669
 {
     type Response = Response;
     type Error = S::Error;
@@ -195,7 +185,7 @@
 
     fn call(&mut self, req: Request<B>) -> Self::Future {
         let extract_future = Box::pin(async move {
-            let mut req = RequestParts::new((), req);
+            let mut req = RequestParts::new(req, ());
             let extracted = E::from_request(&mut req).await;
             (req, extracted)
         });
@@ -237,22 +227,12 @@
     }
 }
 
-<<<<<<< HEAD
-impl<B, S, E, ResBody> Future for ResponseFuture<B, S, E>
+impl<B, S, E> Future for ResponseFuture<B, S, E>
 where
     E: FromRequest<B, ()>,
-    S: Service<Request<B>, Response = Response<ResBody>>,
+    S: Service<Request<B>>,
+    S::Response: IntoResponse,
     B: Default,
-    ResBody: HttpBody<Data = Bytes> + Send + 'static,
-    ResBody::Error: Into<BoxError>,
-=======
-impl<ReqBody, S, E> Future for ResponseFuture<ReqBody, S, E>
-where
-    E: FromRequest<ReqBody>,
-    S: Service<Request<ReqBody>>,
-    S::Response: IntoResponse,
-    ReqBody: Default,
->>>>>>> 6cd35669
 {
     type Output = Result<Response, S::Error>;
 
