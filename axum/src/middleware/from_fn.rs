use crate::response::{IntoResponse, Response};
use axum_core::extract::{FromRequest, FromRequestParts, Request};
use futures_util::future::BoxFuture;
use std::{
    any::type_name,
    convert::Infallible,
    fmt,
    future::Future,
    marker::PhantomData,
    pin::Pin,
    task::{Context, Poll},
};
use tower::{util::BoxCloneService, ServiceBuilder};
use tower_layer::Layer;
use tower_service::Service;

/// Create a middleware from an async function.
///
/// `from_fn` requires the function given to
///
/// 1. Be an `async fn`.
/// 2. Take one or more [extractors] as the first arguments.
/// 3. Take [`Next`](Next) as the final argument.
/// 4. Return something that implements [`IntoResponse`].
///
/// Note that this function doesn't support extracting [`State`]. For that, use [`from_fn_with_state`].
///
/// # Example
///
/// ```rust
/// use axum::{
///     Router,
///     http,
///     routing::get,
///     response::Response,
///     middleware::{self, Next},
///     extract::Request,
/// };
///
/// async fn my_middleware(
///     request: Request,
///     next: Next,
/// ) -> Response {
///     // do something with `request`...
///
///     let response = next.run(request).await;
///
///     // do something with `response`...
///
///     response
/// }
///
/// let app = Router::new()
///     .route("/", get(|| async { /* ... */ }))
///     .layer(middleware::from_fn(my_middleware));
/// # let app: Router = app;
/// ```
///
/// # Running extractors
///
/// ```rust
/// use axum::{
///     Router,
<<<<<<< HEAD
///     extract::{Request, TypedHeader},
///     http::StatusCode,
///     headers::authorization::{Authorization, Bearer},
=======
///     extract::Request,
///     http::{StatusCode, HeaderMap},
>>>>>>> e8cf5f4f
///     middleware::{self, Next},
///     response::Response,
///     routing::get,
/// };
///
/// async fn auth(
<<<<<<< HEAD
///     // run the `TypedHeader` extractor
///     TypedHeader(auth): TypedHeader<Authorization<Bearer>>,
=======
///     // run the `HeaderMap` extractor
///     headers: HeaderMap,
>>>>>>> e8cf5f4f
///     // you can also add more extractors here but the last
///     // extractor must implement `FromRequest` which
///     // `Request` does
///     request: Request,
///     next: Next,
/// ) -> Result<Response, StatusCode> {
///     match get_token(&headers) {
///         Some(token) if token_is_valid(token) => {
///             let response = next.run(request).await;
///             Ok(response)
///         }
///         _ => {
///             Err(StatusCode::UNAUTHORIZED)
///         }
///     }
/// }
///
/// fn get_token(headers: &HeaderMap) -> Option<&str> {
///     // ...
///     # None
/// }
///
/// fn token_is_valid(token: &str) -> bool {
///     // ...
///     # false
/// }
///
/// let app = Router::new()
///     .route("/", get(|| async { /* ... */ }))
///     .route_layer(middleware::from_fn(auth));
/// # let app: Router = app;
/// ```
///
/// [extractors]: crate::extract::FromRequest
/// [`State`]: crate::extract::State
pub fn from_fn<F, T>(f: F) -> FromFnLayer<F, (), T> {
    from_fn_with_state((), f)
}

/// Create a middleware from an async function with the given state.
///
/// See [`State`](crate::extract::State) for more details about accessing state.
///
/// # Example
///
/// ```rust
/// use axum::{
///     Router,
///     http::StatusCode,
///     routing::get,
///     response::{IntoResponse, Response},
///     middleware::{self, Next},
///     extract::{Request, State},
/// };
///
/// #[derive(Clone)]
/// struct AppState { /* ... */ }
///
/// async fn my_middleware(
///     State(state): State<AppState>,
///     // you can add more extractors here but the last
///     // extractor must implement `FromRequest` which
///     // `Request` does
///     request: Request,
///     next: Next,
/// ) -> Response {
///     // do something with `request`...
///
///     let response = next.run(request).await;
///
///     // do something with `response`...
///
///     response
/// }
///
/// let state = AppState { /* ... */ };
///
/// let app = Router::new()
///     .route("/", get(|| async { /* ... */ }))
///     .route_layer(middleware::from_fn_with_state(state.clone(), my_middleware))
///     .with_state(state);
/// # let _: axum::Router = app;
/// ```
pub fn from_fn_with_state<F, S, T>(state: S, f: F) -> FromFnLayer<F, S, T> {
    FromFnLayer {
        f,
        state,
        _extractor: PhantomData,
    }
}

/// A [`tower::Layer`] from an async function.
///
/// [`tower::Layer`] is used to apply middleware to [`Router`](crate::Router)'s.
///
/// Created with [`from_fn`]. See that function for more details.
#[must_use]
pub struct FromFnLayer<F, S, T> {
    f: F,
    state: S,
    _extractor: PhantomData<fn() -> T>,
}

impl<F, S, T> Clone for FromFnLayer<F, S, T>
where
    F: Clone,
    S: Clone,
{
    fn clone(&self) -> Self {
        Self {
            f: self.f.clone(),
            state: self.state.clone(),
            _extractor: self._extractor,
        }
    }
}

impl<S, I, F, T> Layer<I> for FromFnLayer<F, S, T>
where
    F: Clone,
    S: Clone,
{
    type Service = FromFn<F, S, I, T>;

    fn layer(&self, inner: I) -> Self::Service {
        FromFn {
            f: self.f.clone(),
            state: self.state.clone(),
            inner,
            _extractor: PhantomData,
        }
    }
}

impl<F, S, T> fmt::Debug for FromFnLayer<F, S, T>
where
    S: fmt::Debug,
{
    fn fmt(&self, f: &mut fmt::Formatter<'_>) -> fmt::Result {
        f.debug_struct("FromFnLayer")
            // Write out the type name, without quoting it as `&type_name::<F>()` would
            .field("f", &format_args!("{}", type_name::<F>()))
            .field("state", &self.state)
            .finish()
    }
}

/// A middleware created from an async function.
///
/// Created with [`from_fn`]. See that function for more details.
pub struct FromFn<F, S, I, T> {
    f: F,
    inner: I,
    state: S,
    _extractor: PhantomData<fn() -> T>,
}

impl<F, S, I, T> Clone for FromFn<F, S, I, T>
where
    F: Clone,
    I: Clone,
    S: Clone,
{
    fn clone(&self) -> Self {
        Self {
            f: self.f.clone(),
            inner: self.inner.clone(),
            state: self.state.clone(),
            _extractor: self._extractor,
        }
    }
}

macro_rules! impl_service {
    (
        [$($ty:ident),*], $last:ident
    ) => {
        #[allow(non_snake_case, unused_mut)]
        impl<F, Fut, Out, S, I, $($ty,)* $last> Service<Request> for FromFn<F, S, I, ($($ty,)* $last,)>
        where
            F: FnMut($($ty,)* $last, Next) -> Fut + Clone + Send + 'static,
            $( $ty: FromRequestParts<S> + Send, )*
            $last: FromRequest<S> + Send,
            Fut: Future<Output = Out> + Send + 'static,
            Out: IntoResponse + 'static,
            I: Service<Request, Error = Infallible>
                + Clone
                + Send
                + 'static,
            I::Response: IntoResponse,
            I::Future: Send + 'static,
            S: Clone + Send + Sync + 'static,
        {
            type Response = Response;
            type Error = Infallible;
            type Future = ResponseFuture;

            fn poll_ready(&mut self, cx: &mut Context<'_>) -> Poll<Result<(), Self::Error>> {
                self.inner.poll_ready(cx)
            }

            fn call(&mut self, req: Request) -> Self::Future {
                let not_ready_inner = self.inner.clone();
                let ready_inner = std::mem::replace(&mut self.inner, not_ready_inner);

                let mut f = self.f.clone();
                let state = self.state.clone();

                let future = Box::pin(async move {
                    let (mut parts, body) = req.into_parts();

                    $(
                        let $ty = match $ty::from_request_parts(&mut parts, &state).await {
                            Ok(value) => value,
                            Err(rejection) => return rejection.into_response(),
                        };
                    )*

                    let req = Request::from_parts(parts, body);

                    let $last = match $last::from_request(req, &state).await {
                        Ok(value) => value,
                        Err(rejection) => return rejection.into_response(),
                    };

                    let inner = ServiceBuilder::new()
                        .boxed_clone()
                        .map_response(IntoResponse::into_response)
                        .service(ready_inner);
                    let next = Next { inner };

                    f($($ty,)* $last, next).await.into_response()
                });

                ResponseFuture {
                    inner: future
                }
            }
        }
    };
}

all_the_tuples!(impl_service);

impl<F, S, I, T> fmt::Debug for FromFn<F, S, I, T>
where
    S: fmt::Debug,
    I: fmt::Debug,
{
    fn fmt(&self, f: &mut fmt::Formatter<'_>) -> fmt::Result {
        f.debug_struct("FromFnLayer")
            .field("f", &format_args!("{}", type_name::<F>()))
            .field("inner", &self.inner)
            .field("state", &self.state)
            .finish()
    }
}

/// The remainder of a middleware stack, including the handler.
#[derive(Debug, Clone)]
pub struct Next {
    inner: BoxCloneService<Request, Response, Infallible>,
}

impl Next {
    /// Execute the remaining middleware stack.
    pub async fn run(mut self, req: Request) -> Response {
        match self.inner.call(req).await {
            Ok(res) => res,
            Err(err) => match err {},
        }
    }
}

impl Service<Request> for Next {
    type Response = Response;
    type Error = Infallible;
    type Future = Pin<Box<dyn Future<Output = Result<Self::Response, Self::Error>> + Send>>;

    fn poll_ready(&mut self, cx: &mut Context<'_>) -> Poll<Result<(), Self::Error>> {
        self.inner.poll_ready(cx)
    }

    fn call(&mut self, req: Request) -> Self::Future {
        self.inner.call(req)
    }
}

/// Response future for [`FromFn`].
pub struct ResponseFuture {
    inner: BoxFuture<'static, Response>,
}

impl Future for ResponseFuture {
    type Output = Result<Response, Infallible>;

    fn poll(mut self: Pin<&mut Self>, cx: &mut Context<'_>) -> Poll<Self::Output> {
        self.inner.as_mut().poll(cx).map(Ok)
    }
}

impl fmt::Debug for ResponseFuture {
    fn fmt(&self, f: &mut fmt::Formatter<'_>) -> fmt::Result {
        f.debug_struct("ResponseFuture").finish()
    }
}

#[cfg(test)]
mod tests {
    use super::*;
    use crate::{body::Body, routing::get, Router};
    use http::{HeaderMap, StatusCode};
    use http_body_util::BodyExt;
    use tower::ServiceExt;

    #[crate::test]
    async fn basic() {
        async fn insert_header(mut req: Request, next: Next) -> impl IntoResponse {
            req.headers_mut()
                .insert("x-axum-test", "ok".parse().unwrap());

            next.run(req).await
        }

        async fn handle(headers: HeaderMap) -> String {
            headers["x-axum-test"].to_str().unwrap().to_owned()
        }

        let app = Router::new()
            .route("/", get(handle))
            .layer(from_fn(insert_header));

        let res = app
            .oneshot(Request::builder().uri("/").body(Body::empty()).unwrap())
            .await
            .unwrap();
        assert_eq!(res.status(), StatusCode::OK);
        let body = res.collect().await.unwrap().to_bytes();
        assert_eq!(&body[..], b"ok");
    }
}<|MERGE_RESOLUTION|>--- conflicted
+++ resolved
@@ -61,27 +61,16 @@
 /// ```rust
 /// use axum::{
 ///     Router,
-<<<<<<< HEAD
-///     extract::{Request, TypedHeader},
-///     http::StatusCode,
-///     headers::authorization::{Authorization, Bearer},
-=======
 ///     extract::Request,
 ///     http::{StatusCode, HeaderMap},
->>>>>>> e8cf5f4f
 ///     middleware::{self, Next},
 ///     response::Response,
 ///     routing::get,
 /// };
 ///
 /// async fn auth(
-<<<<<<< HEAD
-///     // run the `TypedHeader` extractor
-///     TypedHeader(auth): TypedHeader<Authorization<Bearer>>,
-=======
 ///     // run the `HeaderMap` extractor
 ///     headers: HeaderMap,
->>>>>>> e8cf5f4f
 ///     // you can also add more extractors here but the last
 ///     // extractor must implement `FromRequest` which
 ///     // `Request` does
