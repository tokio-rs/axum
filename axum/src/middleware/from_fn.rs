use crate::response::{IntoResponse, Response};
use axum_core::extract::{FromRequest, RequestParts};
use futures_util::future::BoxFuture;
use http::Request;
use std::{
    any::type_name,
    convert::Infallible,
    fmt,
    future::Future,
    marker::PhantomData,
    pin::Pin,
    task::{Context, Poll},
};
use tower::{util::BoxCloneService, ServiceBuilder};
use tower_layer::Layer;
use tower_service::Service;

/// Create a middleware from an async function.
///
/// `from_fn` requires the function given to
///
/// 1. Be an `async fn`.
/// 2. Take one or more [extractors] as the first arguments.
/// 3. Take [`Next<B>`](Next) as the final argument.
/// 4. Return something that implements [`IntoResponse`].
///
/// # Example
///
/// ```rust
/// use axum::{
///     Router,
///     http::{Request, StatusCode},
///     routing::get,
///     response::{IntoResponse, Response},
///     middleware::{self, Next},
/// };
///
/// async fn auth<B>(req: Request<B>, next: Next<B>) -> Result<Response, StatusCode> {
///     let auth_header = req.headers()
///         .get(http::header::AUTHORIZATION)
///         .and_then(|header| header.to_str().ok());
///
///     match auth_header {
///         Some(auth_header) if token_is_valid(auth_header) => {
///             Ok(next.run(req).await)
///         }
///         _ => Err(StatusCode::UNAUTHORIZED),
///     }
/// }
///
/// fn token_is_valid(token: &str) -> bool {
///     // ...
///     # false
/// }
///
/// let app = Router::new()
///     .route("/", get(|| async { /* ... */ }))
///     .route_layer(middleware::from_fn(auth));
/// # let app: Router = app;
/// ```
///
/// # Running extractors
///
/// ```rust
/// use axum::{
///     Router,
///     extract::{TypedHeader, Query},
///     headers::authorization::{Authorization, Bearer},
///     http::Request,
///     middleware::{self, Next},
///     response::Response,
///     routing::get,
/// };
/// use std::collections::HashMap;
///
/// async fn my_middleware<B>(
///     TypedHeader(auth): TypedHeader<Authorization<Bearer>>,
///     Query(query_params): Query<HashMap<String, String>>,
///     req: Request<B>,
///     next: Next<B>,
/// ) -> Response {
///     // do something with `auth` and `query_params`...
///
///     next.run(req).await
/// }
///
/// let app = Router::new()
///     .route("/", get(|| async { /* ... */ }))
///     .route_layer(middleware::from_fn(my_middleware));
/// # let app: Router = app;
/// ```
///
/// # Passing state
///
/// State can be passed to the function like so:
///
/// ```rust
/// use axum::{
///     Router,
///     http::{Request, StatusCode},
///     routing::get,
///     response::{IntoResponse, Response},
///     middleware::{self, Next}
/// };
///
/// #[derive(Clone)]
/// struct State { /* ... */ }
///
/// async fn my_middleware<B>(
///     req: Request<B>,
///     next: Next<B>,
///     state: State,
/// ) -> Response {
///     // ...
///     # ().into_response()
/// }
///
/// let state = State { /* ... */ };
///
/// let app = Router::new()
///     .route("/", get(|| async { /* ... */ }))
///     .route_layer(middleware::from_fn(move |req, next| {
///         my_middleware(req, next, state.clone())
///     }));
/// # let app: Router = app;
/// ```
///
/// Or via extensions:
///
/// ```rust
/// use axum::{
///     Router,
///     extract::Extension,
///     http::{Request, StatusCode},
///     routing::get,
///     response::{IntoResponse, Response},
///     middleware::{self, Next},
/// };
/// use tower::ServiceBuilder;
///
/// #[derive(Clone)]
/// struct State { /* ... */ }
///
/// async fn my_middleware<B>(
///     Extension(state): Extension<State>,
///     req: Request<B>,
///     next: Next<B>,
/// ) -> Response {
///     // ...
///     # ().into_response()
/// }
///
/// let state = State { /* ... */ };
///
/// let app = Router::new()
///     .route("/", get(|| async { /* ... */ }))
///     .layer(
///         ServiceBuilder::new()
///             .layer(Extension(state))
///             .layer(middleware::from_fn(my_middleware)),
///     );
/// # let app: Router = app;
/// ```
///
/// [extractors]: crate::extract::FromRequest
pub fn from_fn<F, T>(f: F) -> FromFnLayer<F, T> {
    FromFnLayer {
        f,
        _extractor: PhantomData,
    }
}

/// A [`tower::Layer`] from an async function.
///
/// [`tower::Layer`] is used to apply middleware to [`Router`](crate::Router)'s.
///
/// Created with [`from_fn`]. See that function for more details.
pub struct FromFnLayer<F, T> {
    f: F,
    _extractor: PhantomData<fn() -> T>,
}

impl<F, T> Clone for FromFnLayer<F, T>
where
    F: Clone,
{
    fn clone(&self) -> Self {
        Self {
            f: self.f.clone(),
            _extractor: self._extractor,
        }
    }
}

impl<F, T> Copy for FromFnLayer<F, T> where F: Copy {}

impl<S, F, T> Layer<S> for FromFnLayer<F, T>
where
    F: Clone,
{
    type Service = FromFn<F, S, T>;

    fn layer(&self, inner: S) -> Self::Service {
        FromFn {
            f: self.f.clone(),
            inner,
            _extractor: PhantomData,
        }
    }
}

impl<F, T> fmt::Debug for FromFnLayer<F, T> {
    fn fmt(&self, f: &mut fmt::Formatter<'_>) -> fmt::Result {
        f.debug_struct("FromFnLayer")
            // Write out the type name, without quoting it as `&type_name::<F>()` would
            .field("f", &format_args!("{}", type_name::<F>()))
            .finish()
    }
}

/// A middleware created from an async function.
///
/// Created with [`from_fn`]. See that function for more details.
pub struct FromFn<F, S, T> {
    f: F,
    inner: S,
    _extractor: PhantomData<fn() -> T>,
}

impl<F, S, T> Clone for FromFn<F, S, T>
where
    F: Clone,
    S: Clone,
{
    fn clone(&self) -> Self {
        Self {
            f: self.f.clone(),
            inner: self.inner.clone(),
            _extractor: self._extractor,
        }
    }
}

impl<F, S, T> Copy for FromFn<F, S, T>
where
    F: Copy,
    S: Copy,
{
}

macro_rules! impl_service {
    ( $($ty:ident),* $(,)? ) => {
        #[allow(non_snake_case)]
<<<<<<< HEAD
        impl<F, Fut, Out, S, B, ResBody, $($ty,)*> Service<Request<B>> for FromFn<F, S, ($($ty,)*)>
=======
        impl<F, Fut, Out, S, ReqBody, $($ty,)*> Service<Request<ReqBody>> for FromFn<F, S, ($($ty,)*)>
>>>>>>> 6cd35669
        where
            F: FnMut($($ty),*, Next<B>) -> Fut + Clone + Send + 'static,
            $( $ty: FromRequest<B, ()> + Send, )*
            Fut: Future<Output = Out> + Send + 'static,
            Out: IntoResponse + 'static,
<<<<<<< HEAD
            S: Service<Request<B>, Response = Response<ResBody>, Error = Infallible>
=======
            S: Service<Request<ReqBody>, Error = Infallible>
>>>>>>> 6cd35669
                + Clone
                + Send
                + 'static,
            S::Response: IntoResponse,
            S::Future: Send + 'static,
<<<<<<< HEAD
            B: Send + 'static,
            ResBody: HttpBody<Data = Bytes> + Send + 'static,
            ResBody::Error: Into<BoxError>,
=======
            ReqBody: Send + 'static,
>>>>>>> 6cd35669
        {
            type Response = Response;
            type Error = Infallible;
            type Future = ResponseFuture;

            fn poll_ready(&mut self, cx: &mut Context<'_>) -> Poll<Result<(), Self::Error>> {
                self.inner.poll_ready(cx)
            }

            fn call(&mut self, req: Request<B>) -> Self::Future {
                let not_ready_inner = self.inner.clone();
                let ready_inner = std::mem::replace(&mut self.inner, not_ready_inner);

                let mut f = self.f.clone();

                let future = Box::pin(async move {
                    let mut parts = RequestParts::new((), req);
                    $(
                        let $ty = match $ty::from_request(&mut parts).await {
                            Ok(value) => value,
                            Err(rejection) => return rejection.into_response(),
                        };
                    )*

                    let inner = ServiceBuilder::new()
                        .boxed_clone()
                        .map_response(IntoResponse::into_response)
                        .service(ready_inner);
                    let next = Next { inner };

                    f($($ty),*, next).await.into_response()
                });

                ResponseFuture {
                    inner: future
                }
            }
        }
    };
}

all_the_tuples!(impl_service);

impl<F, S, T> fmt::Debug for FromFn<F, S, T>
where
    S: fmt::Debug,
{
    fn fmt(&self, f: &mut fmt::Formatter<'_>) -> fmt::Result {
        f.debug_struct("FromFnLayer")
            .field("f", &format_args!("{}", type_name::<F>()))
            .field("inner", &self.inner)
            .finish()
    }
}

/// The remainder of a middleware stack, including the handler.
pub struct Next<B> {
    inner: BoxCloneService<Request<B>, Response, Infallible>,
}

impl<B> Next<B> {
    /// Execute the remaining middleware stack.
    pub async fn run(mut self, req: Request<B>) -> Response {
        match self.inner.call(req).await {
            Ok(res) => res,
            Err(err) => match err {},
        }
    }
}

impl<B> fmt::Debug for Next<B> {
    fn fmt(&self, f: &mut fmt::Formatter<'_>) -> fmt::Result {
        f.debug_struct("FromFnLayer")
            .field("inner", &self.inner)
            .finish()
    }
}

/// Response future for [`FromFn`].
pub struct ResponseFuture {
    inner: BoxFuture<'static, Response>,
}

impl Future for ResponseFuture {
    type Output = Result<Response, Infallible>;

    fn poll(mut self: Pin<&mut Self>, cx: &mut Context<'_>) -> Poll<Self::Output> {
        self.inner.as_mut().poll(cx).map(Ok)
    }
}

impl fmt::Debug for ResponseFuture {
    fn fmt(&self, f: &mut fmt::Formatter<'_>) -> fmt::Result {
        f.debug_struct("ResponseFuture").finish()
    }
}

#[cfg(test)]
mod tests {
    use super::*;
    use crate::{body::Body, routing::get, Router};
    use http::{HeaderMap, StatusCode};
    use tower::ServiceExt;

    #[tokio::test]
    async fn basic() {
        async fn insert_header<B>(mut req: Request<B>, next: Next<B>) -> impl IntoResponse {
            req.headers_mut()
                .insert("x-axum-test", "ok".parse().unwrap());

            next.run(req).await
        }

        async fn handle(headers: HeaderMap) -> String {
            (&headers["x-axum-test"]).to_str().unwrap().to_owned()
        }

        let app = Router::new()
            .route("/", get(handle))
            .layer(from_fn(insert_header));

        let res = app
            .oneshot(Request::builder().uri("/").body(Body::empty()).unwrap())
            .await
            .unwrap();
        assert_eq!(res.status(), StatusCode::OK);
        let body = hyper::body::to_bytes(res).await.unwrap();
        assert_eq!(&body[..], b"ok");
    }
}<|MERGE_RESOLUTION|>--- conflicted
+++ resolved
@@ -251,33 +251,19 @@
 macro_rules! impl_service {
     ( $($ty:ident),* $(,)? ) => {
         #[allow(non_snake_case)]
-<<<<<<< HEAD
-        impl<F, Fut, Out, S, B, ResBody, $($ty,)*> Service<Request<B>> for FromFn<F, S, ($($ty,)*)>
-=======
-        impl<F, Fut, Out, S, ReqBody, $($ty,)*> Service<Request<ReqBody>> for FromFn<F, S, ($($ty,)*)>
->>>>>>> 6cd35669
+        impl<F, Fut, Out, S, B, $($ty,)*> Service<Request<B>> for FromFn<F, S, ($($ty,)*)>
         where
             F: FnMut($($ty),*, Next<B>) -> Fut + Clone + Send + 'static,
             $( $ty: FromRequest<B, ()> + Send, )*
             Fut: Future<Output = Out> + Send + 'static,
             Out: IntoResponse + 'static,
-<<<<<<< HEAD
-            S: Service<Request<B>, Response = Response<ResBody>, Error = Infallible>
-=======
-            S: Service<Request<ReqBody>, Error = Infallible>
->>>>>>> 6cd35669
+            S: Service<Request<B>, Error = Infallible>
                 + Clone
                 + Send
                 + 'static,
             S::Response: IntoResponse,
             S::Future: Send + 'static,
-<<<<<<< HEAD
             B: Send + 'static,
-            ResBody: HttpBody<Data = Bytes> + Send + 'static,
-            ResBody::Error: Into<BoxError>,
-=======
-            ReqBody: Send + 'static,
->>>>>>> 6cd35669
         {
             type Response = Response;
             type Error = Infallible;
@@ -294,7 +280,7 @@
                 let mut f = self.f.clone();
 
                 let future = Box::pin(async move {
-                    let mut parts = RequestParts::new((), req);
+                    let mut parts = RequestParts::new(req, ());
                     $(
                         let $ty = match $ty::from_request(&mut parts).await {
                             Ok(value) => value,
