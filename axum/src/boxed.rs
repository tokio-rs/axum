use std::{convert::Infallible, fmt};

<<<<<<< HEAD
use axum_core::body::Body;
use http::Request;
=======
use crate::extract::Request;
>>>>>>> 49183e40
use tower::Service;

use crate::{
    handler::Handler,
    routing::{future::RouteFuture, Route},
    Router,
};

pub(crate) struct BoxedIntoRoute<S, E>(Box<dyn ErasedIntoRoute<S, E>>);

impl<S> BoxedIntoRoute<S, Infallible>
where
    S: Clone + Send + Sync + 'static,
{
    pub(crate) fn from_handler<H, T>(handler: H) -> Self
    where
        H: Handler<T, S>,
        T: 'static,
    {
        Self(Box::new(MakeErasedHandler {
            handler,
            into_route: |handler, state| Route::new(Handler::with_state(handler, state)),
        }))
    }

    pub(crate) fn from_router(router: Router<S>) -> Self
    where
        S: Clone + Send + Sync + 'static,
    {
        Self(Box::new(MakeErasedRouter {
            router,
            into_route: |router, state| Route::new(router.with_state(state)),
        }))
    }

<<<<<<< HEAD
    pub(crate) fn call_with_state(
        self,
        request: Request<Body>,
        state: S,
    ) -> RouteFuture<Infallible> {
=======
    pub(crate) fn call_with_state(self, request: Request, state: S) -> RouteFuture<Infallible> {
>>>>>>> 49183e40
        self.0.call_with_state(request, state)
    }
}

impl<S, E> BoxedIntoRoute<S, E> {
    pub(crate) fn map<F, E2>(self, f: F) -> BoxedIntoRoute<S, E2>
    where
        S: 'static,
        E: 'static,
        F: FnOnce(Route<E>) -> Route<E2> + Clone + Send + 'static,
        E2: 'static,
    {
        BoxedIntoRoute(Box::new(Map {
            inner: self.0,
            layer: Box::new(f),
        }))
    }

    pub(crate) fn into_route(self, state: S) -> Route<E> {
        self.0.into_route(state)
    }
}

impl<S, E> Clone for BoxedIntoRoute<S, E> {
    fn clone(&self) -> Self {
        Self(self.0.clone_box())
    }
}

impl<S, E> fmt::Debug for BoxedIntoRoute<S, E> {
    fn fmt(&self, f: &mut fmt::Formatter<'_>) -> fmt::Result {
        f.debug_tuple("BoxedIntoRoute").finish()
    }
}

pub(crate) trait ErasedIntoRoute<S, E>: Send {
    fn clone_box(&self) -> Box<dyn ErasedIntoRoute<S, E>>;

    fn into_route(self: Box<Self>, state: S) -> Route<E>;

<<<<<<< HEAD
    fn call_with_state(self: Box<Self>, request: Request<Body>, state: S) -> RouteFuture<E>;
=======
    fn call_with_state(self: Box<Self>, request: Request, state: S) -> RouteFuture<E>;
>>>>>>> 49183e40
}

pub(crate) struct MakeErasedHandler<H, S> {
    pub(crate) handler: H,
    pub(crate) into_route: fn(H, S) -> Route,
}

impl<H, S> ErasedIntoRoute<S, Infallible> for MakeErasedHandler<H, S>
where
    H: Clone + Send + 'static,
    S: 'static,
{
    fn clone_box(&self) -> Box<dyn ErasedIntoRoute<S, Infallible>> {
        Box::new(self.clone())
    }

    fn into_route(self: Box<Self>, state: S) -> Route {
        (self.into_route)(self.handler, state)
    }

<<<<<<< HEAD
    fn call_with_state(
        self: Box<Self>,
        request: Request<Body>,
        state: S,
    ) -> RouteFuture<Infallible> {
=======
    fn call_with_state(self: Box<Self>, request: Request, state: S) -> RouteFuture<Infallible> {
>>>>>>> 49183e40
        self.into_route(state).call(request)
    }
}

impl<H, S> Clone for MakeErasedHandler<H, S>
where
    H: Clone,
{
    fn clone(&self) -> Self {
        Self {
            handler: self.handler.clone(),
            into_route: self.into_route,
        }
    }
}

pub(crate) struct MakeErasedRouter<S> {
    pub(crate) router: Router<S>,
    pub(crate) into_route: fn(Router<S>, S) -> Route,
}

impl<S> ErasedIntoRoute<S, Infallible> for MakeErasedRouter<S>
where
    S: Clone + Send + Sync + 'static,
{
    fn clone_box(&self) -> Box<dyn ErasedIntoRoute<S, Infallible>> {
        Box::new(self.clone())
    }

    fn into_route(self: Box<Self>, state: S) -> Route {
        (self.into_route)(self.router, state)
    }

<<<<<<< HEAD
    fn call_with_state(
        mut self: Box<Self>,
        request: Request<Body>,
        state: S,
    ) -> RouteFuture<Infallible> {
=======
    fn call_with_state(mut self: Box<Self>, request: Request, state: S) -> RouteFuture<Infallible> {
>>>>>>> 49183e40
        self.router.call_with_state(request, state)
    }
}

impl<S> Clone for MakeErasedRouter<S>
where
    S: Clone,
{
    fn clone(&self) -> Self {
        Self {
            router: self.router.clone(),
            into_route: self.into_route,
        }
    }
}

pub(crate) struct Map<S, E, E2> {
    pub(crate) inner: Box<dyn ErasedIntoRoute<S, E>>,
    pub(crate) layer: Box<dyn LayerFn<E, E2>>,
}

impl<S, E, E2> ErasedIntoRoute<S, E2> for Map<S, E, E2>
where
    S: 'static,
    E: 'static,
    E2: 'static,
{
    fn clone_box(&self) -> Box<dyn ErasedIntoRoute<S, E2>> {
        Box::new(Self {
            inner: self.inner.clone_box(),
            layer: self.layer.clone_box(),
        })
    }

    fn into_route(self: Box<Self>, state: S) -> Route<E2> {
        (self.layer)(self.inner.into_route(state))
    }

<<<<<<< HEAD
    fn call_with_state(self: Box<Self>, request: Request<Body>, state: S) -> RouteFuture<E2> {
=======
    fn call_with_state(self: Box<Self>, request: Request, state: S) -> RouteFuture<E2> {
>>>>>>> 49183e40
        (self.layer)(self.inner.into_route(state)).call(request)
    }
}

pub(crate) trait LayerFn<E, E2>: FnOnce(Route<E>) -> Route<E2> + Send {
    fn clone_box(&self) -> Box<dyn LayerFn<E, E2>>;
}

impl<F, E, E2> LayerFn<E, E2> for F
where
    F: FnOnce(Route<E>) -> Route<E2> + Clone + Send + 'static,
{
    fn clone_box(&self) -> Box<dyn LayerFn<E, E2>> {
        Box::new(self.clone())
    }
}<|MERGE_RESOLUTION|>--- conflicted
+++ resolved
@@ -1,11 +1,6 @@
 use std::{convert::Infallible, fmt};
 
-<<<<<<< HEAD
-use axum_core::body::Body;
-use http::Request;
-=======
 use crate::extract::Request;
->>>>>>> 49183e40
 use tower::Service;
 
 use crate::{
@@ -41,15 +36,7 @@
         }))
     }
 
-<<<<<<< HEAD
-    pub(crate) fn call_with_state(
-        self,
-        request: Request<Body>,
-        state: S,
-    ) -> RouteFuture<Infallible> {
-=======
     pub(crate) fn call_with_state(self, request: Request, state: S) -> RouteFuture<Infallible> {
->>>>>>> 49183e40
         self.0.call_with_state(request, state)
     }
 }
@@ -90,11 +77,7 @@
 
     fn into_route(self: Box<Self>, state: S) -> Route<E>;
 
-<<<<<<< HEAD
-    fn call_with_state(self: Box<Self>, request: Request<Body>, state: S) -> RouteFuture<E>;
-=======
     fn call_with_state(self: Box<Self>, request: Request, state: S) -> RouteFuture<E>;
->>>>>>> 49183e40
 }
 
 pub(crate) struct MakeErasedHandler<H, S> {
@@ -115,15 +98,7 @@
         (self.into_route)(self.handler, state)
     }
 
-<<<<<<< HEAD
-    fn call_with_state(
-        self: Box<Self>,
-        request: Request<Body>,
-        state: S,
-    ) -> RouteFuture<Infallible> {
-=======
     fn call_with_state(self: Box<Self>, request: Request, state: S) -> RouteFuture<Infallible> {
->>>>>>> 49183e40
         self.into_route(state).call(request)
     }
 }
@@ -157,15 +132,7 @@
         (self.into_route)(self.router, state)
     }
 
-<<<<<<< HEAD
-    fn call_with_state(
-        mut self: Box<Self>,
-        request: Request<Body>,
-        state: S,
-    ) -> RouteFuture<Infallible> {
-=======
     fn call_with_state(mut self: Box<Self>, request: Request, state: S) -> RouteFuture<Infallible> {
->>>>>>> 49183e40
         self.router.call_with_state(request, state)
     }
 }
@@ -204,11 +171,7 @@
         (self.layer)(self.inner.into_route(state))
     }
 
-<<<<<<< HEAD
-    fn call_with_state(self: Box<Self>, request: Request<Body>, state: S) -> RouteFuture<E2> {
-=======
     fn call_with_state(self: Box<Self>, request: Request, state: S) -> RouteFuture<E2> {
->>>>>>> 49183e40
         (self.layer)(self.inner.into_route(state)).call(request)
     }
 }
