# Changelog

All notable changes to this project will be documented in this file.

The format is based on [Keep a Changelog](https://keepachangelog.com/en/1.0.0/),
and this project adheres to [Semantic Versioning](https://semver.org/spec/v2.0.0.html).

# Unreleased

- Implement `Stream` for `WebSocket`.
- Implement `Sink` for `WebSocket`.
<<<<<<< HEAD
- Add extractor for remote connection info ([#55](https://github.com/tokio-rs/axum/pull/55))
=======
- Implement `Deref` most extractors.
>>>>>>> 49dd1ca4

## Breaking changes

None.

# 0.1.1 (30. July, 2021)

- Misc readme fixes.

# 0.1.0 (30. July, 2021)

- Initial release.<|MERGE_RESOLUTION|>--- conflicted
+++ resolved
@@ -9,11 +9,8 @@
 
 - Implement `Stream` for `WebSocket`.
 - Implement `Sink` for `WebSocket`.
-<<<<<<< HEAD
 - Add extractor for remote connection info ([#55](https://github.com/tokio-rs/axum/pull/55))
-=======
 - Implement `Deref` most extractors.
->>>>>>> 49dd1ca4
 
 ## Breaking changes
 
