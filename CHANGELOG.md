--- conflicted
+++ resolved
@@ -7,11 +7,9 @@
 
 # Unreleased
 
-<<<<<<< HEAD
-- **breaking change:** Automatically do percent decoding in `extract::Path` ([#272](https://github.com/tokio-rs/axum/pull/272))
-- Add accessors to TypedHeaderRejection fields ([#317])
-=======
 - Improve performance of `BoxRoute` ([#339])
+- **breaking:** Automatically do percent decoding in `extract::Path`
+  ([#272])
 - **breaking:** `Router::boxed` now the inner service to implement `Clone` and
   `Sync` in addition to the previous trait bounds ([#339])
 - **breaking:** Added feature flags for HTTP1 and JSON. This enables removing a
@@ -20,6 +18,7 @@
 
 [#339]: https://github.com/tokio-rs/axum/pull/339
 [#286]: https://github.com/tokio-rs/axum/pull/286
+[#272]: https://github.com/tokio-rs/axum/pull/272
 
 # 0.2.6 (02. October, 2021)
 
@@ -34,7 +33,6 @@
 
 - Add accessors for `TypedHeaderRejection` fields ([#317])
 - Improve docs for extractors ([#327])
->>>>>>> 2c2bcd77
 
 [#317]: https://github.com/tokio-rs/axum/pull/317
 [#327]: https://github.com/tokio-rs/axum/pull/327
