# Changelog

All notable changes to this project will be documented in this file.

The format is based on [Keep a Changelog](https://keepachangelog.com/en/1.0.0/),
and this project adheres to [Semantic Versioning](https://semver.org/spec/v2.0.0.html).

# Unreleased

<<<<<<< HEAD
- Overall compile time improvements. If you're having issues with compile time
  please file an issue!
- Add dedicated `Router` to replace the `RoutingDsl` trait ([#214](https://github.com/tokio-rs/axum/pull/214))
- Make `FromRequest` default to being generic over `body::Body` ([#146](https://github.com/tokio-rs/axum/pull/146))
- Implement `std::error::Error` for all rejections ([#153](https://github.com/tokio-rs/axum/pull/153))
- Add `Router::or` for combining routes ([#108](https://github.com/tokio-rs/axum/pull/108))
- Add `handle_error` to `service::OnMethod` ([#160](https://github.com/tokio-rs/axum/pull/160))
- Add `OriginalUri` for extracting original request URI in nested services ([#197](https://github.com/tokio-rs/axum/pull/197))
- Implement `FromRequest` for `http::Extensions`
- Add `Headers` for easily customizing headers on a response ([#193](https://github.com/tokio-rs/axum/pull/193))
- Add `Redirect` response ([#192](https://github.com/tokio-rs/axum/pull/192))
- Make `RequestParts::{new, try_into_request}` public ([#194](https://github.com/tokio-rs/axum/pull/194))
- Support matching different HTTP methods for the same route that aren't defined
  together. So `Router::new().route("/", get(...)).route("/", post(...))` now
  accepts both `GET` and `POST`. Previously only `POST` would be accepted ([#224](https://github.com/tokio-rs/axum/pull/224))
- Add `body::StreamBody` for easily responding with a stream of byte chunks

## Breaking changes

- Remove `prelude`. Explicit imports are now required ([#195](https://github.com/tokio-rs/axum/pull/195))
- Replace `axum::route(...)` with `axum::Router::new().route(...)`. This means
  there is now only one way to create a new router. Same goes for
  `axum::routing::nest`. ([#215](https://github.com/tokio-rs/axum/pull/215))
- Add associated `Body` and `BodyError` types to `IntoResponse`. This is
  required for returning responses with bodies other than `hyper::Body` from
  handlers. See the docs for advice on how to implement `IntoResponse` ([#86](https://github.com/tokio-rs/axum/pull/86))
- Implement SSE as an `IntoResponse` instead of a service ([#98](https://github.com/tokio-rs/axum/pull/98))
- Replace `body::BoxStdError` with `Error`, which supports downcasting ([#150](https://github.com/tokio-rs/axum/pull/150))
- `get` routes will now also be called for `HEAD` requests but will always have
  the response body removed ([#129](https://github.com/tokio-rs/axum/pull/129))
- Change WebSocket API to use an extractor ([#121](https://github.com/tokio-rs/axum/pull/121))
- Make WebSocket `Message` an enum ([#116](https://github.com/tokio-rs/axum/pull/116))
- `WebSocket` now uses `Error` as its error type ([#150](https://github.com/tokio-rs/axum/pull/150))
  behavior ([#120](https://github.com/tokio-rs/axum/pull/120))
- Implement `routing::MethodFilter` via [`bitflags`](https://crates.io/crates/bitflags)
- Removed `extract::UrlParams` and `extract::UrlParamsMap`. Use `extract::Path` instead
- `EmptyRouter` now requires the response body to implement `Send + Sync + 'static'` ([#108](https://github.com/tokio-rs/axum/pull/108))
- `extractor_middleware` now requires `RequestBody: Default` ([#167](https://github.com/tokio-rs/axum/pull/167))
- Convert `RequestAlreadyExtracted` to an enum with each possible error variant ([#167](https://github.com/tokio-rs/axum/pull/167))
- `Router::check_infallible` now returns a `CheckInfallible` service. This
  is to improve compile times.
- `Router::into_make_service` now returns `routing::IntoMakeService` rather than
  `tower::make::Shared` ([#229](https://github.com/tokio-rs/axum/pull/229))
- All usage of `tower::BoxError` has been replaced with `axum::BoxError` ([#229](https://github.com/tokio-rs/axum/pull/229))
- `tower::util::Either` no longer implements `IntoResponse` ([#229](https://github.com/tokio-rs/axum/pull/229))
- `extract::BodyStream` is no longer generic over the request body ([#234](https://github.com/tokio-rs/axum/pull/234))
- `extract::Body` has been renamed to `extract::RawBody` to avoid conflicting
  with `body::Body`
- These future types have been moved
    - `extract::extractor_middleware::ExtractorMiddlewareResponseFuture` moved
      to `extract::extractor_middleware::future::ResponseFuture` ([#133](https://github.com/tokio-rs/axum/pull/133))
    - `routing::BoxRouteFuture` moved to `routing::future::BoxRouteFuture` ([#133](https://github.com/tokio-rs/axum/pull/133))
    - `routing::EmptyRouterFuture` moved to `routing::future::EmptyRouterFuture` ([#133](https://github.com/tokio-rs/axum/pull/133))
    - `routing::RouteFuture` moved to `routing::future::RouteFuture` ([#133](https://github.com/tokio-rs/axum/pull/133))
    - `service::BoxResponseBodyFuture` moved to `service::future::BoxResponseBodyFuture` ([#133](https://github.com/tokio-rs/axum/pull/133))
- The following types no longer implement `Copy` ([#132](https://github.com/tokio-rs/axum/pull/132))
    - `EmptyRouter`
    - `ExtractorMiddleware`
    - `ExtractorMiddlewareLayer`
    - `QueryStringMissing`
- `RequestParts` changes ([#153](https://github.com/tokio-rs/axum/pull/153))
    - `method` new returns an `&http::Method`
    - `method_mut` new returns an `&mut http::Method`
    - `take_method` has been removed
    - `uri` new returns an `&http::Uri`
    - `uri_mut` new returns an `&mut http::Uri`
    - `take_uri` has been removed
- These rejections have been removed as they're no longer used
    - `MethodAlreadyExtracted` ([#153](https://github.com/tokio-rs/axum/pull/153))
    - `UriAlreadyExtracted` ([#153](https://github.com/tokio-rs/axum/pull/153))
    - `VersionAlreadyExtracted` ([#153](https://github.com/tokio-rs/axum/pull/153))
    - `UrlParamsRejection`
    - `InvalidUrlParam`
- The following services have new response future types:
    - `service::OnMethod`
    - `handler::OnMethod`
    - `routing::Nested`
- Remove `axum::sse` ([#98](https://github.com/tokio-rs/axum/pull/98))
- Add default feature `tower-log` which exposes `tower`'s `log` feature. ([#218](https://github.com/tokio-rs/axum/pull/218))
=======
- Overall:
  - **added:** Add default feature `tower-log` which exposes `tower`'s `log` feature. ([#218](https://github.com/tokio-rs/axum/pull/218))
  - **fixed:** Overall compile time improvements. If you're having issues with compile time
    please file an issue! ([#184](https://github.com/tokio-rs/axum/pull/184)) ([#198](https://github.com/tokio-rs/axum/pull/198)) ([#220](https://github.com/tokio-rs/axum/pull/220))
  - **fixed:** Remove `prelude`. Explicit imports are now required ([#195](https://github.com/tokio-rs/axum/pull/195))
  - **changed:** Replace `body::BoxStdError` with `axum::Error`, which supports downcasting ([#150](https://github.com/tokio-rs/axum/pull/150))
- Routing:
  - **added:** Add dedicated `Router` to replace the `RoutingDsl` trait ([#214](https://github.com/tokio-rs/axum/pull/214))
  - **added:** Add `Router::or` for combining routes ([#108](https://github.com/tokio-rs/axum/pull/108))
  - **fixed:** Support matching different HTTP methods for the same route that aren't defined
    together. So `Router::new().route("/", get(...)).route("/", post(...))` now
    accepts both `GET` and `POST`. Previously only `POST` would be accepted ([#224](https://github.com/tokio-rs/axum/pull/224))
  - **fixed:** `get` routes will now also be called for `HEAD` requests but will always have
    the response body removed ([#129](https://github.com/tokio-rs/axum/pull/129))
  - **changed:** Replace `axum::route(...)` with `axum::Router::new().route(...)`. This means
    there is now only one way to create a new router. Same goes for
    `axum::routing::nest`. ([#215](https://github.com/tokio-rs/axum/pull/215))
  - **changed:** Implement `routing::MethodFilter` via [`bitflags`](https://crates.io/crates/bitflags) ([#158](https://github.com/tokio-rs/axum/pull/158))
  - **changed:** Move `handle_error` from `ServiceExt` to `service::OnMethod` ([#160](https://github.com/tokio-rs/axum/pull/160))
- Extractors:
  - **added:** Make `FromRequest` default to being generic over `body::Body` ([#146](https://github.com/tokio-rs/axum/pull/146))
  - **added:** Implement `std::error::Error` for all rejections ([#153](https://github.com/tokio-rs/axum/pull/153))
  - **added:** Add `OriginalUri` for extracting original request URI in nested services ([#197](https://github.com/tokio-rs/axum/pull/197))
  - **added:** Implement `FromRequest` for `http::Extensions` ([#169](https://github.com/tokio-rs/axum/pull/169))
  - **added:** Make `RequestParts::{new, try_into_request}` public so extractors can be used outside axum ([#194](https://github.com/tokio-rs/axum/pull/194))
  - **changed:** Removed `extract::UrlParams` and `extract::UrlParamsMap`. Use `extract::Path` instead ([#154](https://github.com/tokio-rs/axum/pull/154))
  - **changed:** `extractor_middleware` now requires `RequestBody: Default` ([#167](https://github.com/tokio-rs/axum/pull/167))
  - **changed:** Convert `RequestAlreadyExtracted` to an enum with each possible error variant ([#167](https://github.com/tokio-rs/axum/pull/167))
  - **changed:** `extract::BodyStream` is no longer generic over the request body ([#234](https://github.com/tokio-rs/axum/pull/234))
  - **changed:** `extract::Body` has been renamed to `extract::RawBody` to avoid conflicting with `body::Body` ([#233](https://github.com/tokio-rs/axum/pull/233))
  - **changed:** `RequestParts` changes ([#153](https://github.com/tokio-rs/axum/pull/153))
      - `method` new returns an `&http::Method`
      - `method_mut` new returns an `&mut http::Method`
      - `take_method` has been removed
      - `uri` new returns an `&http::Uri`
      - `uri_mut` new returns an `&mut http::Uri`
      - `take_uri` has been removed
  - **changed:** Remove several rejection types that were no longer used ([#153](https://github.com/tokio-rs/axum/pull/153)) ([#154](https://github.com/tokio-rs/axum/pull/154))
- Responses:
  - **added:** Add `Headers` for easily customizing headers on a response ([#193](https://github.com/tokio-rs/axum/pull/193))
  - **added:** Add `Redirect` response ([#192](https://github.com/tokio-rs/axum/pull/192))
  - **changed:** Add associated `Body` and `BodyError` types to `IntoResponse`. This is
    required for returning responses with bodies other than `hyper::Body` from
    handlers. See the docs for advice on how to implement `IntoResponse` ([#86](https://github.com/tokio-rs/axum/pull/86))
  - **changed:** `tower::util::Either` no longer implements `IntoResponse` ([#229](https://github.com/tokio-rs/axum/pull/229))
- SSE:
  - **added:** Add `response::sse::Sse`. This implements SSE using a response rather than a service ([#98](https://github.com/tokio-rs/axum/pull/98))
  - **changed:** Remove `axum::sse`. Its been replaced by `axum::response::sse` ([#98](https://github.com/tokio-rs/axum/pull/98))
- WebSockets:
  - **changed:** Change WebSocket API to use an extractor plus a response ([#121](https://github.com/tokio-rs/axum/pull/121))
  - **changed:** Make WebSocket `Message` an enum ([#116](https://github.com/tokio-rs/axum/pull/116))
  - **changed:** `WebSocket` now uses `Error` as its error type ([#150](https://github.com/tokio-rs/axum/pull/150))
    behavior ([#120](https://github.com/tokio-rs/axum/pull/120))
- Misc
  - **changed:** `EmptyRouter` now requires the response body to implement `Send + Sync + 'static'` ([#108](https://github.com/tokio-rs/axum/pull/108))
  - **changed:** `Router::check_infallible` now returns a `CheckInfallible` service. This
    is to improve compile times ([#198](https://github.com/tokio-rs/axum/pull/198))
  - **changed:** `Router::into_make_service` now returns `routing::IntoMakeService` rather than
    `tower::make::Shared` ([#229](https://github.com/tokio-rs/axum/pull/229))
  - **changed:** All usage of `tower::BoxError` has been replaced with `axum::BoxError` ([#229](https://github.com/tokio-rs/axum/pull/229))
  - **changed:** Several response future types have been moved into dedicated
    `future` modules ([#133](https://github.com/tokio-rs/axum/pull/133))
  - **changed:** `EmptyRouter`, `ExtractorMiddleware`, `ExtractorMiddlewareLayer`,
    and `QueryStringMissing` no longer implement `Copy` ([#132](https://github.com/tokio-rs/axum/pull/132))
  - **changed:** `service::OnMethod`, `handler::OnMethod`, and `routing::Nested` have new response future types ([#157](https://github.com/tokio-rs/axum/pull/157))
>>>>>>> 5ae94b6a

# 0.1.3 (06. August, 2021)

- Fix stripping prefix when nesting services at `/` ([#91](https://github.com/tokio-rs/axum/pull/91))
- Add support for WebSocket protocol negotiation ([#83](https://github.com/tokio-rs/axum/pull/83))
- Use `pin-project-lite` instead of `pin-project` ([#95](https://github.com/tokio-rs/axum/pull/95))
- Re-export `http` crate and `hyper::Server` ([#110](https://github.com/tokio-rs/axum/pull/110))
- Fix `Query` and `Form` extractors giving bad request error when query string is empty. ([#117](https://github.com/tokio-rs/axum/pull/117))
- Add `Path` extractor. ([#124](https://github.com/tokio-rs/axum/pull/124))
- Fixed the implementation of `IntoResponse` of `(HeaderMap, T)` and `(StatusCode, HeaderMap, T)` would ignore headers from `T` ([#137](https://github.com/tokio-rs/axum/pull/137))
- Deprecate `extract::UrlParams` and `extract::UrlParamsMap`. Use `extract::Path` instead ([#138](https://github.com/tokio-rs/axum/pull/138))

# 0.1.2 (01. August, 2021)

- Implement `Stream` for `WebSocket` ([#52](https://github.com/tokio-rs/axum/pull/52))
- Implement `Sink` for `WebSocket` ([#52](https://github.com/tokio-rs/axum/pull/52))
- Implement `Deref` most extractors ([#56](https://github.com/tokio-rs/axum/pull/56))
- Return `405 Method Not Allowed` for unsupported method for route ([#63](https://github.com/tokio-rs/axum/pull/63))
- Add extractor for remote connection info ([#55](https://github.com/tokio-rs/axum/pull/55))
- Improve error message of `MissingExtension` rejections ([#72](https://github.com/tokio-rs/axum/pull/72))
- Improve documentation for routing ([#71](https://github.com/tokio-rs/axum/pull/71))
- Clarify required response body type when routing to `tower::Service`s ([#69](https://github.com/tokio-rs/axum/pull/69))
- Add `axum::body::box_body` to converting an `http_body::Body` to `axum::body::BoxBody` ([#69](https://github.com/tokio-rs/axum/pull/69))
- Add `axum::sse` for Server-Sent Events ([#75](https://github.com/tokio-rs/axum/pull/75))
- Mention required dependencies in docs ([#77](https://github.com/tokio-rs/axum/pull/77))
- Fix WebSockets failing on Firefox ([#76](https://github.com/tokio-rs/axum/pull/76))

# 0.1.1 (30. July, 2021)

- Misc readme fixes.

# 0.1.0 (30. July, 2021)

- Initial release.<|MERGE_RESOLUTION|>--- conflicted
+++ resolved
@@ -7,87 +7,6 @@
 
 # Unreleased
 
-<<<<<<< HEAD
-- Overall compile time improvements. If you're having issues with compile time
-  please file an issue!
-- Add dedicated `Router` to replace the `RoutingDsl` trait ([#214](https://github.com/tokio-rs/axum/pull/214))
-- Make `FromRequest` default to being generic over `body::Body` ([#146](https://github.com/tokio-rs/axum/pull/146))
-- Implement `std::error::Error` for all rejections ([#153](https://github.com/tokio-rs/axum/pull/153))
-- Add `Router::or` for combining routes ([#108](https://github.com/tokio-rs/axum/pull/108))
-- Add `handle_error` to `service::OnMethod` ([#160](https://github.com/tokio-rs/axum/pull/160))
-- Add `OriginalUri` for extracting original request URI in nested services ([#197](https://github.com/tokio-rs/axum/pull/197))
-- Implement `FromRequest` for `http::Extensions`
-- Add `Headers` for easily customizing headers on a response ([#193](https://github.com/tokio-rs/axum/pull/193))
-- Add `Redirect` response ([#192](https://github.com/tokio-rs/axum/pull/192))
-- Make `RequestParts::{new, try_into_request}` public ([#194](https://github.com/tokio-rs/axum/pull/194))
-- Support matching different HTTP methods for the same route that aren't defined
-  together. So `Router::new().route("/", get(...)).route("/", post(...))` now
-  accepts both `GET` and `POST`. Previously only `POST` would be accepted ([#224](https://github.com/tokio-rs/axum/pull/224))
-- Add `body::StreamBody` for easily responding with a stream of byte chunks
-
-## Breaking changes
-
-- Remove `prelude`. Explicit imports are now required ([#195](https://github.com/tokio-rs/axum/pull/195))
-- Replace `axum::route(...)` with `axum::Router::new().route(...)`. This means
-  there is now only one way to create a new router. Same goes for
-  `axum::routing::nest`. ([#215](https://github.com/tokio-rs/axum/pull/215))
-- Add associated `Body` and `BodyError` types to `IntoResponse`. This is
-  required for returning responses with bodies other than `hyper::Body` from
-  handlers. See the docs for advice on how to implement `IntoResponse` ([#86](https://github.com/tokio-rs/axum/pull/86))
-- Implement SSE as an `IntoResponse` instead of a service ([#98](https://github.com/tokio-rs/axum/pull/98))
-- Replace `body::BoxStdError` with `Error`, which supports downcasting ([#150](https://github.com/tokio-rs/axum/pull/150))
-- `get` routes will now also be called for `HEAD` requests but will always have
-  the response body removed ([#129](https://github.com/tokio-rs/axum/pull/129))
-- Change WebSocket API to use an extractor ([#121](https://github.com/tokio-rs/axum/pull/121))
-- Make WebSocket `Message` an enum ([#116](https://github.com/tokio-rs/axum/pull/116))
-- `WebSocket` now uses `Error` as its error type ([#150](https://github.com/tokio-rs/axum/pull/150))
-  behavior ([#120](https://github.com/tokio-rs/axum/pull/120))
-- Implement `routing::MethodFilter` via [`bitflags`](https://crates.io/crates/bitflags)
-- Removed `extract::UrlParams` and `extract::UrlParamsMap`. Use `extract::Path` instead
-- `EmptyRouter` now requires the response body to implement `Send + Sync + 'static'` ([#108](https://github.com/tokio-rs/axum/pull/108))
-- `extractor_middleware` now requires `RequestBody: Default` ([#167](https://github.com/tokio-rs/axum/pull/167))
-- Convert `RequestAlreadyExtracted` to an enum with each possible error variant ([#167](https://github.com/tokio-rs/axum/pull/167))
-- `Router::check_infallible` now returns a `CheckInfallible` service. This
-  is to improve compile times.
-- `Router::into_make_service` now returns `routing::IntoMakeService` rather than
-  `tower::make::Shared` ([#229](https://github.com/tokio-rs/axum/pull/229))
-- All usage of `tower::BoxError` has been replaced with `axum::BoxError` ([#229](https://github.com/tokio-rs/axum/pull/229))
-- `tower::util::Either` no longer implements `IntoResponse` ([#229](https://github.com/tokio-rs/axum/pull/229))
-- `extract::BodyStream` is no longer generic over the request body ([#234](https://github.com/tokio-rs/axum/pull/234))
-- `extract::Body` has been renamed to `extract::RawBody` to avoid conflicting
-  with `body::Body`
-- These future types have been moved
-    - `extract::extractor_middleware::ExtractorMiddlewareResponseFuture` moved
-      to `extract::extractor_middleware::future::ResponseFuture` ([#133](https://github.com/tokio-rs/axum/pull/133))
-    - `routing::BoxRouteFuture` moved to `routing::future::BoxRouteFuture` ([#133](https://github.com/tokio-rs/axum/pull/133))
-    - `routing::EmptyRouterFuture` moved to `routing::future::EmptyRouterFuture` ([#133](https://github.com/tokio-rs/axum/pull/133))
-    - `routing::RouteFuture` moved to `routing::future::RouteFuture` ([#133](https://github.com/tokio-rs/axum/pull/133))
-    - `service::BoxResponseBodyFuture` moved to `service::future::BoxResponseBodyFuture` ([#133](https://github.com/tokio-rs/axum/pull/133))
-- The following types no longer implement `Copy` ([#132](https://github.com/tokio-rs/axum/pull/132))
-    - `EmptyRouter`
-    - `ExtractorMiddleware`
-    - `ExtractorMiddlewareLayer`
-    - `QueryStringMissing`
-- `RequestParts` changes ([#153](https://github.com/tokio-rs/axum/pull/153))
-    - `method` new returns an `&http::Method`
-    - `method_mut` new returns an `&mut http::Method`
-    - `take_method` has been removed
-    - `uri` new returns an `&http::Uri`
-    - `uri_mut` new returns an `&mut http::Uri`
-    - `take_uri` has been removed
-- These rejections have been removed as they're no longer used
-    - `MethodAlreadyExtracted` ([#153](https://github.com/tokio-rs/axum/pull/153))
-    - `UriAlreadyExtracted` ([#153](https://github.com/tokio-rs/axum/pull/153))
-    - `VersionAlreadyExtracted` ([#153](https://github.com/tokio-rs/axum/pull/153))
-    - `UrlParamsRejection`
-    - `InvalidUrlParam`
-- The following services have new response future types:
-    - `service::OnMethod`
-    - `handler::OnMethod`
-    - `routing::Nested`
-- Remove `axum::sse` ([#98](https://github.com/tokio-rs/axum/pull/98))
-- Add default feature `tower-log` which exposes `tower`'s `log` feature. ([#218](https://github.com/tokio-rs/axum/pull/218))
-=======
 - Overall:
   - **added:** Add default feature `tower-log` which exposes `tower`'s `log` feature. ([#218](https://github.com/tokio-rs/axum/pull/218))
   - **fixed:** Overall compile time improvements. If you're having issues with compile time
@@ -129,6 +48,7 @@
 - Responses:
   - **added:** Add `Headers` for easily customizing headers on a response ([#193](https://github.com/tokio-rs/axum/pull/193))
   - **added:** Add `Redirect` response ([#192](https://github.com/tokio-rs/axum/pull/192))
+  - **added:** Add `body::StreamBody` for easily responding with a stream of byte chunks ([#237](https://github.com/tokio-rs/axum/pull/237))
   - **changed:** Add associated `Body` and `BodyError` types to `IntoResponse`. This is
     required for returning responses with bodies other than `hyper::Body` from
     handlers. See the docs for advice on how to implement `IntoResponse` ([#86](https://github.com/tokio-rs/axum/pull/86))
@@ -153,7 +73,6 @@
   - **changed:** `EmptyRouter`, `ExtractorMiddleware`, `ExtractorMiddlewareLayer`,
     and `QueryStringMissing` no longer implement `Copy` ([#132](https://github.com/tokio-rs/axum/pull/132))
   - **changed:** `service::OnMethod`, `handler::OnMethod`, and `routing::Nested` have new response future types ([#157](https://github.com/tokio-rs/axum/pull/157))
->>>>>>> 5ae94b6a
 
 # 0.1.3 (06. August, 2021)
 
