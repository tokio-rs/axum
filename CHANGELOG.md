--- conflicted
+++ resolved
@@ -11,11 +11,9 @@
 
 ## Breaking changes
 
-<<<<<<< HEAD
 - Add associated `Body` and `BodyError` types to `IntoResponse`. This is
   required for returning responses with bodies other than `hyper::Body` from
   handlers. That wasn't previously possible. ([#86](https://github.com/tokio-rs/axum/pull/86))
-=======
 - Add `RoutingDsl::or` for combining routes. ([#108](https://github.com/tokio-rs/axum/pull/108))
 - Ensure a `HandleError` service created from `axum::ServiceExt::handle_error`
   _does not_ implement `RoutingDsl` as that could lead to confusing routing
@@ -42,7 +40,6 @@
 - Add `Path` extractor. ([#124](https://github.com/tokio-rs/axum/pull/124))
 - Fixed the implementation of `IntoResponse` of `(HeaderMap, T)` and `(StatusCode, HeaderMap, T)` would ignore headers from `T` ([#137](https://github.com/tokio-rs/axum/pull/137))
 - Deprecate `extract::UrlParams` and `extract::UrlParamsMap`. Use `extract::Path` instead ([#138](https://github.com/tokio-rs/axum/pull/138))
->>>>>>> 404a3b5e
 
 # 0.1.2 (01. August, 2021)
 
