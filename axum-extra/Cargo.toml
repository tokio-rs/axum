--- conflicted
+++ resolved
@@ -49,15 +49,10 @@
 tower-service = "0.3"
 
 # optional dependencies
-<<<<<<< HEAD
-axum-macros = { path = "../axum-macros", version = "0.3.1", optional = true }
-cookie = { package = "cookie", version = "0.16", features = ["percent-encode"], optional = true }
-multer = { version = "2.0.0", optional = true }
-=======
 axum-macros = { path = "../axum-macros", version = "0.3.4", optional = true }
 cookie = { package = "cookie", version = "0.17", features = ["percent-encode"], optional = true }
 form_urlencoded = { version = "1.1.0", optional = true }
->>>>>>> e6ff0281
+multer = { version = "2.0.0", optional = true }
 percent-encoding = { version = "2.1", optional = true }
 prost = { version = "0.11", optional = true }
 serde = { version = "1.0", optional = true }
