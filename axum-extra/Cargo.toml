--- conflicted
+++ resolved
@@ -64,16 +64,9 @@
 tokio-util = { version = "0.7", optional = true }
 
 [dev-dependencies]
-<<<<<<< HEAD
 axum = { path = "../axum", version = "0.6.0", features = ["headers"] }
 http-body = "1.0.0-rc.2"
-hyper = "1.0.0-rc.3"
-=======
-axum = { path = "../axum", version = "0.6.0" }
-futures = "0.3"
-http-body = "0.4.4"
-hyper = "0.14"
->>>>>>> e8cf5f4f
+hyper = "1.0.0-rc.4"
 reqwest = { version = "0.11", default-features = false, features = ["json", "stream", "multipart"] }
 serde = { version = "1.0", features = ["derive"] }
 serde_json = "1.0.71"
