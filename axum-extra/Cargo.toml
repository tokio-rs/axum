[package]
categories = ["asynchronous", "network-programming", "web-programming"]
description = "Extra utilities for axum"
edition = "2021"
rust-version = { workspace = true }
homepage = "https://github.com/tokio-rs/axum"
keywords = ["http", "web", "framework"]
license = "MIT"
name = "axum-extra"
readme = "README.md"
repository = "https://github.com/tokio-rs/axum"
version = "0.12.2"

[package.metadata.docs.rs]
all-features = true

[package.metadata.cargo-public-api-crates]
allowed = [
    "axum",
    "axum_core",
    "axum_macros",
    "bytes",
    "cookie",
    "futures_core",
    "futures_util",
    "headers",
    "headers_core",
    "http",
    "http_body",
    "pin_project_lite",
    "prost",
    "serde_core",
    "tokio",
    "tokio_util",
    "tower_layer",
    "tower_service",
]

[features]
default = ["tracing"]

async-read-body = ["dep:tokio-util", "tokio-util?/io", "dep:tokio"]
cached = ["dep:axum"]
file-stream = [
    "dep:tokio-util",
    "tokio-util?/io",
    "dep:tokio",
    "tokio?/fs",
    "tokio?/io-util",
]
attachment = ["dep:tracing"]
error-response = ["dep:tracing", "tracing/std"]
cookie = ["dep:cookie"]
cookie-private = ["cookie", "cookie?/private"]
cookie-signed = ["cookie", "cookie?/signed"]
cookie-key-expansion = ["cookie", "cookie?/key-expansion"]
erased-json = ["dep:serde_core", "dep:serde_json", "dep:typed-json"]
form = [
    "dep:axum",
    "dep:form_urlencoded",
    "dep:serde_core",
    "dep:serde_html_form",
    "dep:serde_path_to_error",
]
handler = ["dep:axum"]
json-deserializer = ["dep:serde_core", "dep:serde_json", "dep:serde_path_to_error"]
json-lines = [
    "dep:serde_core",
    "dep:serde_json",
    "dep:tokio-util",
    "dep:tokio-stream",
    "tokio-util?/io",
    "tokio-stream?/io-util",
    "dep:tokio",
]
middleware = ["dep:axum"]
multipart = ["dep:multer", "dep:fastrand"]
optional-path = ["dep:axum", "dep:serde_core"]
protobuf = ["dep:prost"]
routing = ["axum/original-uri", "dep:rustversion"]
scheme = []
query = [
    "dep:form_urlencoded",
    "dep:serde_core",
    "dep:serde_html_form",
    "dep:serde_path_to_error",
]
tracing = ["axum-core/tracing", "axum/tracing", "dep:tracing"]
typed-header = ["dep:headers"]
typed-routing = [
    "routing",
    "dep:axum-macros",
    "dep:percent-encoding",
    "dep:serde_core",
    "dep:serde_html_form",
    "dep:form_urlencoded",
]
with-rejection = ["dep:axum"]

# Enabled by docs.rs because it uses all-features
# Enables upstream things linked to in docs
__private_docs = ["axum/json", "dep:serde", "dep:tower"]

[dependencies]
axum-core = { path = "../axum-core", version = "0.5.5" }
bytes = "1.1.0"
futures-core = "0.3"
futures-util = { version = "0.3", default-features = false, features = ["alloc"] }
http = "1.0.0"
http-body = "1.0.0"
http-body-util = "0.1.0"
mime = "0.3"
pin-project-lite = "0.2"
tower-layer = "0.3"
tower-service = "0.3"

# optional dependencies
<<<<<<< HEAD
axum = { path = "../axum", version = "0.8.6", default-features = false, optional = true }
=======
axum = { path = "../axum", version = "0.8.7", default-features = false, optional = true }
>>>>>>> 4404f27c
axum-macros = { path = "../axum-macros", version = "0.5.0", optional = true }
cookie = { package = "cookie", version = "0.18.0", features = ["percent-encode"], optional = true }
fastrand = { version = "2.1.0", optional = true }
form_urlencoded = { version = "1.1.0", optional = true }
headers = { version = "0.4.0", optional = true }
multer = { version = "3.0.0", optional = true }
percent-encoding = { version = "2.1", optional = true }
prost = { version = "0.14", optional = true }
rustversion = { version = "1.0.9", optional = true }
serde_core = { version = "1.0.221", optional = true }
serde_html_form = { version = "0.2.0", optional = true }
serde_json = { version = "1.0.71", optional = true }
serde_path_to_error = { version = "0.1.8", optional = true }
tokio = { version = "1.19", optional = true }
tokio-stream = { version = "0.1.9", optional = true }
tokio-util = { version = "0.7", optional = true }
tracing = { version = "0.1.37", default-features = false, optional = true }
typed-json = { version = "0.1.1", optional = true }

# doc dependencies
serde = { version = "1.0.221", optional = true }
tower = { version = "0.5.2", default-features = false, features = ["util"], optional = true }

[dev-dependencies]
axum = { path = "../axum", features = ["macros", "__private"] }
axum-macros = { path = "../axum-macros", features = ["__private"] }
hyper = "1.0.0"
reqwest = { version = "0.12", default-features = false, features = ["json", "stream", "multipart"] }
serde = { version = "1.0.221", features = ["derive"] }
serde_json = "1.0.71"
tokio = { version = "1.14", features = ["full"] }
tower = { version = "0.5.2", features = ["util"] }
tower-http = { version = "0.6.0", features = ["map-response-body", "timeout"] }
tracing-subscriber = "0.3.19"

[lints]
workspace = true<|MERGE_RESOLUTION|>--- conflicted
+++ resolved
@@ -115,11 +115,7 @@
 tower-service = "0.3"
 
 # optional dependencies
-<<<<<<< HEAD
-axum = { path = "../axum", version = "0.8.6", default-features = false, optional = true }
-=======
 axum = { path = "../axum", version = "0.8.7", default-features = false, optional = true }
->>>>>>> 4404f27c
 axum-macros = { path = "../axum-macros", version = "0.5.0", optional = true }
 cookie = { package = "cookie", version = "0.18.0", features = ["percent-encode"], optional = true }
 fastrand = { version = "2.1.0", optional = true }
