--- conflicted
+++ resolved
@@ -88,10 +88,7 @@
 tracing = ["axum-core/tracing", "axum/tracing", "dep:tracing"]
 typed-header = ["dep:headers"]
 typed-routing = [
-<<<<<<< HEAD
     "routing",
-=======
->>>>>>> f9ce3e5b
     "dep:axum-macros",
     "dep:percent-encoding",
     "dep:serde_core",
@@ -105,11 +102,7 @@
 __private_docs = ["axum/json", "dep:serde", "dep:tower"]
 
 [dependencies]
-<<<<<<< HEAD
 axum-core = { path = "../axum-core", version = "0.5.5" }
-=======
-axum-core = { path = "../axum-core", version = "0.5.2" }
->>>>>>> f9ce3e5b
 bytes = "1.1.0"
 futures-core = "0.3"
 futures-util = { version = "0.3", default-features = false, features = ["alloc"] }
@@ -122,11 +115,7 @@
 tower-service = "0.3"
 
 # optional dependencies
-<<<<<<< HEAD
 axum = { path = "../axum", version = "0.8.6", default-features = false, optional = true }
-=======
-axum = { path = "../axum", version = "0.8.4", default-features = false, optional = true }
->>>>>>> f9ce3e5b
 axum-macros = { path = "../axum-macros", version = "0.5.0", optional = true }
 cookie = { package = "cookie", version = "0.18.0", features = ["percent-encode"], optional = true }
 fastrand = { version = "2.1.0", optional = true }
@@ -163,11 +152,4 @@
 tracing-subscriber = "0.3.19"
 
 [lints]
-<<<<<<< HEAD
-workspace = true
-=======
-workspace = true
-
-[package.metadata.docs.rs]
-all-features = true
->>>>>>> f9ce3e5b
+workspace = true