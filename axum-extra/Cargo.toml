[package]
categories = ["asynchronous", "network-programming", "web-programming"]
description = "Extra utilities for axum"
edition = "2021"
rust-version = { workspace = true }
homepage = "https://github.com/tokio-rs/axum"
keywords = ["http", "web", "framework"]
license = "MIT"
name = "axum-extra"
readme = "README.md"
repository = "https://github.com/tokio-rs/axum"
version = "0.10.3"

[package.metadata.docs.rs]
all-features = true

[package.metadata.cargo-public-api-crates]
allowed = [
    "axum",
    "axum_core",
    "axum_macros",
    "bytes",
    "cookie",
    "futures_core",
    "futures_util",
    "headers",
    "headers_core",
    "http",
    "http_body",
    "pin_project_lite",
    "prost",
    "serde_core",
    "tokio",
    "tokio_util",
    "tower_layer",
    "tower_service",
]

[features]
default = ["tracing"]

async-read-body = ["dep:tokio-util", "tokio-util?/io", "dep:tokio"]
cached = ["dep:axum"]
file-stream = [
    "dep:tokio-util",
    "tokio-util?/io",
    "dep:tokio",
    "tokio?/fs",
    "tokio?/io-util",
]
attachment = ["dep:tracing"]
error-response = ["dep:tracing", "tracing/std"]
cookie = ["dep:cookie"]
cookie-private = ["cookie", "cookie?/private"]
cookie-signed = ["cookie", "cookie?/signed"]
cookie-key-expansion = ["cookie", "cookie?/key-expansion"]
erased-json = ["dep:serde_core", "dep:serde_json", "dep:typed-json"]
form = [
    "dep:axum",
    "dep:form_urlencoded",
    "dep:serde_core",
    "dep:serde_html_form",
    "dep:serde_path_to_error",
]
handler = ["dep:axum"]
json-deserializer = ["dep:serde_core", "dep:serde_json", "dep:serde_path_to_error"]
json-lines = [
    "dep:serde_core",
    "dep:serde_json",
    "dep:tokio-util",
    "dep:tokio-stream",
    "tokio-util?/io",
    "tokio-stream?/io-util",
    "dep:tokio",
]
middleware = ["dep:axum"]
multipart = ["dep:multer", "dep:fastrand"]
optional-path = ["dep:axum", "dep:serde_core"]
protobuf = ["dep:prost"]
routing = ["axum/original-uri", "dep:rustversion"]
scheme = []
query = [
    "dep:form_urlencoded",
    "dep:serde_core",
    "dep:serde_html_form",
    "dep:serde_path_to_error",
]
tracing = ["axum-core/tracing", "axum/tracing", "dep:tracing"]
typed-header = ["dep:headers"]
typed-routing = [
    "dep:axum-macros",
    "dep:percent-encoding",
    "dep:serde_core",
    "dep:serde_html_form",
    "dep:form_urlencoded",
]
with-rejection = ["dep:axum"]

# Enabled by docs.rs because it uses all-features
# Enables upstream things linked to in docs
__private_docs = ["axum/json", "dep:serde", "dep:tower"]

[dependencies]
<<<<<<< HEAD
axum-core = { path = "../axum-core", version = "0.5.2" }
=======
axum = { path = "../axum", version = "0.8.6", default-features = false, features = ["original-uri"] }
axum-core = { path = "../axum-core", version = "0.5.5" }
>>>>>>> c1bb9c3e
bytes = "1.1.0"
futures-core = "0.3"
futures-util = { version = "0.3", default-features = false, features = ["alloc"] }
http = "1.0.0"
http-body = "1.0.0"
http-body-util = "0.1.0"
mime = "0.3"
pin-project-lite = "0.2"
tower-layer = "0.3"
tower-service = "0.3"

# optional dependencies
axum = { path = "../axum", version = "0.8.4", default-features = false, optional = true }
axum-macros = { path = "../axum-macros", version = "0.5.0", optional = true }
cookie = { package = "cookie", version = "0.18.0", features = ["percent-encode"], optional = true }
fastrand = { version = "2.1.0", optional = true }
form_urlencoded = { version = "1.1.0", optional = true }
headers = { version = "0.4.0", optional = true }
multer = { version = "3.0.0", optional = true }
percent-encoding = { version = "2.1", optional = true }
prost = { version = "0.13", optional = true }
rustversion = { version = "1.0.9", optional = true }
serde_core = { version = "1.0.221", optional = true }
serde_html_form = { version = "0.2.0", optional = true }
serde_json = { version = "1.0.71", optional = true }
serde_path_to_error = { version = "0.1.8", optional = true }
tokio = { version = "1.19", optional = true }
tokio-stream = { version = "0.1.9", optional = true }
tokio-util = { version = "0.7", optional = true }
tracing = { version = "0.1.37", default-features = false, optional = true }
typed-json = { version = "0.1.1", optional = true }

# doc dependencies
serde = { version = "1.0.221", optional = true }
tower = { version = "0.5.2", default-features = false, features = ["util"], optional = true }

[dev-dependencies]
axum = { path = "../axum", features = ["macros", "__private"] }
axum-macros = { path = "../axum-macros", features = ["__private"] }
hyper = "1.0.0"
reqwest = { version = "0.12", default-features = false, features = ["json", "stream", "multipart"] }
serde = { version = "1.0.221", features = ["derive"] }
serde_json = "1.0.71"
tokio = { version = "1.14", features = ["full"] }
tower = { version = "0.5.2", features = ["util"] }
tower-http = { version = "0.6.0", features = ["map-response-body", "timeout"] }
tracing-subscriber = "0.3.19"

[lints]
workspace = true<|MERGE_RESOLUTION|>--- conflicted
+++ resolved
@@ -101,12 +101,7 @@
 __private_docs = ["axum/json", "dep:serde", "dep:tower"]
 
 [dependencies]
-<<<<<<< HEAD
-axum-core = { path = "../axum-core", version = "0.5.2" }
-=======
-axum = { path = "../axum", version = "0.8.6", default-features = false, features = ["original-uri"] }
 axum-core = { path = "../axum-core", version = "0.5.5" }
->>>>>>> c1bb9c3e
 bytes = "1.1.0"
 futures-core = "0.3"
 futures-util = { version = "0.3", default-features = false, features = ["alloc"] }
@@ -119,7 +114,7 @@
 tower-service = "0.3"
 
 # optional dependencies
-axum = { path = "../axum", version = "0.8.4", default-features = false, optional = true }
+axum = { path = "../axum", version = "0.8.6", default-features = false, optional = true }
 axum-macros = { path = "../axum-macros", version = "0.5.0", optional = true }
 cookie = { package = "cookie", version = "0.18.0", features = ["percent-encode"], optional = true }
 fastrand = { version = "2.1.0", optional = true }
