//! Additional types for defining routes.

use axum::{
<<<<<<< HEAD
    extract::Request,
=======
    body::Body,
    http::Request,
>>>>>>> c8cd23ff
    response::{IntoResponse, Redirect, Response},
    routing::{any, MethodRouter},
    Router,
};
use http::{uri::PathAndQuery, StatusCode, Uri};
use std::{borrow::Cow, convert::Infallible};
use tower_service::Service;

mod resource;

#[cfg(feature = "typed-routing")]
mod typed;

pub use self::resource::Resource;

#[cfg(feature = "typed-routing")]
pub use self::typed::WithQueryParams;
#[cfg(feature = "typed-routing")]
pub use axum_macros::TypedPath;

#[cfg(feature = "typed-routing")]
pub use self::typed::{SecondElementIs, TypedPath};

/// Extension trait that adds additional methods to [`Router`].
pub trait RouterExt<S>: sealed::Sealed {
    /// Add a typed `GET` route to the router.
    ///
    /// The path will be inferred from the first argument to the handler function which must
    /// implement [`TypedPath`].
    ///
    /// See [`TypedPath`] for more details and examples.
    #[cfg(feature = "typed-routing")]
    fn typed_get<H, T, P>(self, handler: H) -> Self
    where
        H: axum::handler::Handler<T, S>,
        T: SecondElementIs<P> + 'static,
        P: TypedPath;

    /// Add a typed `DELETE` route to the router.
    ///
    /// The path will be inferred from the first argument to the handler function which must
    /// implement [`TypedPath`].
    ///
    /// See [`TypedPath`] for more details and examples.
    #[cfg(feature = "typed-routing")]
    fn typed_delete<H, T, P>(self, handler: H) -> Self
    where
        H: axum::handler::Handler<T, S>,
        T: SecondElementIs<P> + 'static,
        P: TypedPath;

    /// Add a typed `HEAD` route to the router.
    ///
    /// The path will be inferred from the first argument to the handler function which must
    /// implement [`TypedPath`].
    ///
    /// See [`TypedPath`] for more details and examples.
    #[cfg(feature = "typed-routing")]
    fn typed_head<H, T, P>(self, handler: H) -> Self
    where
        H: axum::handler::Handler<T, S>,
        T: SecondElementIs<P> + 'static,
        P: TypedPath;

    /// Add a typed `OPTIONS` route to the router.
    ///
    /// The path will be inferred from the first argument to the handler function which must
    /// implement [`TypedPath`].
    ///
    /// See [`TypedPath`] for more details and examples.
    #[cfg(feature = "typed-routing")]
    fn typed_options<H, T, P>(self, handler: H) -> Self
    where
        H: axum::handler::Handler<T, S>,
        T: SecondElementIs<P> + 'static,
        P: TypedPath;

    /// Add a typed `PATCH` route to the router.
    ///
    /// The path will be inferred from the first argument to the handler function which must
    /// implement [`TypedPath`].
    ///
    /// See [`TypedPath`] for more details and examples.
    #[cfg(feature = "typed-routing")]
    fn typed_patch<H, T, P>(self, handler: H) -> Self
    where
        H: axum::handler::Handler<T, S>,
        T: SecondElementIs<P> + 'static,
        P: TypedPath;

    /// Add a typed `POST` route to the router.
    ///
    /// The path will be inferred from the first argument to the handler function which must
    /// implement [`TypedPath`].
    ///
    /// See [`TypedPath`] for more details and examples.
    #[cfg(feature = "typed-routing")]
    fn typed_post<H, T, P>(self, handler: H) -> Self
    where
        H: axum::handler::Handler<T, S>,
        T: SecondElementIs<P> + 'static,
        P: TypedPath;

    /// Add a typed `PUT` route to the router.
    ///
    /// The path will be inferred from the first argument to the handler function which must
    /// implement [`TypedPath`].
    ///
    /// See [`TypedPath`] for more details and examples.
    #[cfg(feature = "typed-routing")]
    fn typed_put<H, T, P>(self, handler: H) -> Self
    where
        H: axum::handler::Handler<T, S>,
        T: SecondElementIs<P> + 'static,
        P: TypedPath;

    /// Add a typed `TRACE` route to the router.
    ///
    /// The path will be inferred from the first argument to the handler function which must
    /// implement [`TypedPath`].
    ///
    /// See [`TypedPath`] for more details and examples.
    #[cfg(feature = "typed-routing")]
    fn typed_trace<H, T, P>(self, handler: H) -> Self
    where
        H: axum::handler::Handler<T, S>,
        T: SecondElementIs<P> + 'static,
        P: TypedPath;

    /// Add another route to the router with an additional "trailing slash redirect" route.
    ///
    /// If you add a route _without_ a trailing slash, such as `/foo`, this method will also add a
    /// route for `/foo/` that redirects to `/foo`.
    ///
    /// If you add a route _with_ a trailing slash, such as `/bar/`, this method will also add a
    /// route for `/bar` that redirects to `/bar/`.
    ///
    /// This is similar to what axum 0.5.x did by default, except this explicitly adds another
    /// route, so trying to add a `/foo/` route after calling `.route_with_tsr("/foo", /* ... */)`
    /// will result in a panic due to route overlap.
    ///
    /// # Example
    ///
    /// ```
    /// use axum::{Router, routing::get};
    /// use axum_extra::routing::RouterExt;
    ///
    /// let app = Router::new()
    ///     // `/foo/` will redirect to `/foo`
    ///     .route_with_tsr("/foo", get(|| async {}))
    ///     // `/bar` will redirect to `/bar/`
    ///     .route_with_tsr("/bar/", get(|| async {}));
    /// # let _: Router = app;
    /// ```
    fn route_with_tsr(self, path: &str, method_router: MethodRouter<S>) -> Self
    where
        Self: Sized;

    /// Add another route to the router with an additional "trailing slash redirect" route.
    ///
    /// This works like [`RouterExt::route_with_tsr`] but accepts any [`Service`].
    fn route_service_with_tsr<T>(self, path: &str, service: T) -> Self
    where
<<<<<<< HEAD
        T: Service<Request, Error = Infallible> + Clone + Send + 'static,
=======
        T: Service<Request<Body>, Error = Infallible> + Clone + Send + 'static,
>>>>>>> c8cd23ff
        T::Response: IntoResponse,
        T::Future: Send + 'static,
        Self: Sized;
}

impl<S> RouterExt<S> for Router<S>
where
    S: Clone + Send + Sync + 'static,
{
    #[cfg(feature = "typed-routing")]
    fn typed_get<H, T, P>(self, handler: H) -> Self
    where
        H: axum::handler::Handler<T, S>,
        T: SecondElementIs<P> + 'static,
        P: TypedPath,
    {
        self.route(P::PATH, axum::routing::get(handler))
    }

    #[cfg(feature = "typed-routing")]
    fn typed_delete<H, T, P>(self, handler: H) -> Self
    where
        H: axum::handler::Handler<T, S>,
        T: SecondElementIs<P> + 'static,
        P: TypedPath,
    {
        self.route(P::PATH, axum::routing::delete(handler))
    }

    #[cfg(feature = "typed-routing")]
    fn typed_head<H, T, P>(self, handler: H) -> Self
    where
        H: axum::handler::Handler<T, S>,
        T: SecondElementIs<P> + 'static,
        P: TypedPath,
    {
        self.route(P::PATH, axum::routing::head(handler))
    }

    #[cfg(feature = "typed-routing")]
    fn typed_options<H, T, P>(self, handler: H) -> Self
    where
        H: axum::handler::Handler<T, S>,
        T: SecondElementIs<P> + 'static,
        P: TypedPath,
    {
        self.route(P::PATH, axum::routing::options(handler))
    }

    #[cfg(feature = "typed-routing")]
    fn typed_patch<H, T, P>(self, handler: H) -> Self
    where
        H: axum::handler::Handler<T, S>,
        T: SecondElementIs<P> + 'static,
        P: TypedPath,
    {
        self.route(P::PATH, axum::routing::patch(handler))
    }

    #[cfg(feature = "typed-routing")]
    fn typed_post<H, T, P>(self, handler: H) -> Self
    where
        H: axum::handler::Handler<T, S>,
        T: SecondElementIs<P> + 'static,
        P: TypedPath,
    {
        self.route(P::PATH, axum::routing::post(handler))
    }

    #[cfg(feature = "typed-routing")]
    fn typed_put<H, T, P>(self, handler: H) -> Self
    where
        H: axum::handler::Handler<T, S>,
        T: SecondElementIs<P> + 'static,
        P: TypedPath,
    {
        self.route(P::PATH, axum::routing::put(handler))
    }

    #[cfg(feature = "typed-routing")]
    fn typed_trace<H, T, P>(self, handler: H) -> Self
    where
        H: axum::handler::Handler<T, S>,
        T: SecondElementIs<P> + 'static,
        P: TypedPath,
    {
        self.route(P::PATH, axum::routing::trace(handler))
    }

    #[track_caller]
    fn route_with_tsr(mut self, path: &str, method_router: MethodRouter<S>) -> Self
    where
        Self: Sized,
    {
        validate_tsr_path(path);
        self = self.route(path, method_router);
        add_tsr_redirect_route(self, path)
    }

    #[track_caller]
    fn route_service_with_tsr<T>(mut self, path: &str, service: T) -> Self
    where
<<<<<<< HEAD
        T: Service<Request, Error = Infallible> + Clone + Send + 'static,
=======
        T: Service<Request<Body>, Error = Infallible> + Clone + Send + 'static,
>>>>>>> c8cd23ff
        T::Response: IntoResponse,
        T::Future: Send + 'static,
        Self: Sized,
    {
        validate_tsr_path(path);
        self = self.route_service(path, service);
        add_tsr_redirect_route(self, path)
    }
}

#[track_caller]
fn validate_tsr_path(path: &str) {
    if path == "/" {
        panic!("Cannot add a trailing slash redirect route for `/`")
    }
}

fn add_tsr_redirect_route<S>(router: Router<S>, path: &str) -> Router<S>
where
    S: Clone + Send + Sync + 'static,
{
    async fn redirect_handler(uri: Uri) -> Response {
        let new_uri = map_path(uri, |path| {
            path.strip_suffix('/')
                .map(Cow::Borrowed)
                .unwrap_or_else(|| Cow::Owned(format!("{path}/")))
        });

        if let Some(new_uri) = new_uri {
            Redirect::permanent(&new_uri.to_string()).into_response()
        } else {
            StatusCode::BAD_REQUEST.into_response()
        }
    }

    if let Some(path_without_trailing_slash) = path.strip_suffix('/') {
        router.route(path_without_trailing_slash, any(redirect_handler))
    } else {
        router.route(&format!("{path}/"), any(redirect_handler))
    }
}

/// Map the path of a `Uri`.
///
/// Returns `None` if the `Uri` cannot be put back together with the new path.
fn map_path<F>(original_uri: Uri, f: F) -> Option<Uri>
where
    F: FnOnce(&str) -> Cow<'_, str>,
{
    let mut parts = original_uri.into_parts();
    let path_and_query = parts.path_and_query.as_ref()?;

    let new_path = f(path_and_query.path());

    let new_path_and_query = if let Some(query) = &path_and_query.query() {
        format!("{new_path}?{query}").parse::<PathAndQuery>().ok()?
    } else {
        new_path.parse::<PathAndQuery>().ok()?
    };
    parts.path_and_query = Some(new_path_and_query);

    Uri::from_parts(parts).ok()
}

mod sealed {
    pub trait Sealed {}
    impl<S> Sealed for axum::Router<S> {}
}

#[cfg(test)]
mod tests {
    use super::*;
    use crate::test_helpers::*;
    use axum::{extract::Path, http::StatusCode, routing::get};

    #[tokio::test]
    async fn test_tsr() {
        let app = Router::new()
            .route_with_tsr("/foo", get(|| async {}))
            .route_with_tsr("/bar/", get(|| async {}));

        let client = TestClient::new(app);

        let res = client.get("/foo").send().await;
        assert_eq!(res.status(), StatusCode::OK);

        let res = client.get("/foo/").send().await;
        assert_eq!(res.status(), StatusCode::PERMANENT_REDIRECT);
        assert_eq!(res.headers()["location"], "/foo");

        let res = client.get("/bar/").send().await;
        assert_eq!(res.status(), StatusCode::OK);

        let res = client.get("/bar").send().await;
        assert_eq!(res.status(), StatusCode::PERMANENT_REDIRECT);
        assert_eq!(res.headers()["location"], "/bar/");
    }

    #[tokio::test]
    async fn tsr_with_params() {
        let app = Router::new()
            .route_with_tsr(
                "/a/:a",
                get(|Path(param): Path<String>| async move { param }),
            )
            .route_with_tsr(
                "/b/:b/",
                get(|Path(param): Path<String>| async move { param }),
            );

        let client = TestClient::new(app);

        let res = client.get("/a/foo").send().await;
        assert_eq!(res.status(), StatusCode::OK);
        assert_eq!(res.text().await, "foo");

        let res = client.get("/a/foo/").send().await;
        assert_eq!(res.status(), StatusCode::PERMANENT_REDIRECT);
        assert_eq!(res.headers()["location"], "/a/foo");

        let res = client.get("/b/foo/").send().await;
        assert_eq!(res.status(), StatusCode::OK);
        assert_eq!(res.text().await, "foo");

        let res = client.get("/b/foo").send().await;
        assert_eq!(res.status(), StatusCode::PERMANENT_REDIRECT);
        assert_eq!(res.headers()["location"], "/b/foo/");
    }

    #[tokio::test]
    async fn tsr_maintains_query_params() {
        let app = Router::new().route_with_tsr("/foo", get(|| async {}));

        let client = TestClient::new(app);

        let res = client.get("/foo/?a=a").send().await;
        assert_eq!(res.status(), StatusCode::PERMANENT_REDIRECT);
        assert_eq!(res.headers()["location"], "/foo?a=a");
    }

    #[test]
    #[should_panic = "Cannot add a trailing slash redirect route for `/`"]
    fn tsr_at_root() {
        let _: Router = Router::new().route_with_tsr("/", get(|| async move {}));
    }
}<|MERGE_RESOLUTION|>--- conflicted
+++ resolved
@@ -1,12 +1,7 @@
 //! Additional types for defining routes.
 
 use axum::{
-<<<<<<< HEAD
     extract::Request,
-=======
-    body::Body,
-    http::Request,
->>>>>>> c8cd23ff
     response::{IntoResponse, Redirect, Response},
     routing::{any, MethodRouter},
     Router,
@@ -170,11 +165,7 @@
     /// This works like [`RouterExt::route_with_tsr`] but accepts any [`Service`].
     fn route_service_with_tsr<T>(self, path: &str, service: T) -> Self
     where
-<<<<<<< HEAD
         T: Service<Request, Error = Infallible> + Clone + Send + 'static,
-=======
-        T: Service<Request<Body>, Error = Infallible> + Clone + Send + 'static,
->>>>>>> c8cd23ff
         T::Response: IntoResponse,
         T::Future: Send + 'static,
         Self: Sized;
@@ -277,11 +268,7 @@
     #[track_caller]
     fn route_service_with_tsr<T>(mut self, path: &str, service: T) -> Self
     where
-<<<<<<< HEAD
         T: Service<Request, Error = Infallible> + Clone + Send + 'static,
-=======
-        T: Service<Request<Body>, Error = Infallible> + Clone + Send + 'static,
->>>>>>> c8cd23ff
         T::Response: IntoResponse,
         T::Future: Send + 'static,
         Self: Sized,
