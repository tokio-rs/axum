use axum::{
    handler::Handler,
    routing::{delete, get, on, post, MethodFilter, MethodRouter},
    Router,
};

/// A resource which defines a set of conventional CRUD routes.
///
/// # Example
///
/// ```rust
/// use axum::{Router, routing::get, extract::Path};
/// use axum_extra::routing::{RouterExt, Resource};
///
/// let users = Resource::named("users")
///     // Define a route for `GET /users`
///     .index(|| async {})
///     // `POST /users`
///     .create(|| async {})
///     // `GET /users/new`
///     .new(|| async {})
///     // `GET /users/:users_id`
///     .show(|Path(user_id): Path<u64>| async {})
///     // `GET /users/:users_id/edit`
///     .edit(|Path(user_id): Path<u64>| async {})
///     // `PUT or PATCH /users/:users_id`
///     .update(|Path(user_id): Path<u64>| async {})
///     // `DELETE /users/:users_id`
///     .destroy(|Path(user_id): Path<u64>| async {});
///
/// let app = Router::new().merge(users);
/// # let _: Router = app;
/// ```
#[derive(Debug)]
<<<<<<< HEAD
=======
#[must_use]
>>>>>>> c8cd23ff
pub struct Resource<S = ()> {
    pub(crate) name: String,
    pub(crate) router: Router<S>,
}

impl<S> Resource<S>
where
    S: Clone + Send + Sync + 'static,
{
    /// Create a `Resource` with the given name.
    ///
    /// All routes will be nested at `/{resource_name}`.
    pub fn named(resource_name: &str) -> Self {
        Self {
            name: resource_name.to_owned(),
            router: Router::new(),
        }
    }

    /// Add a handler at `GET /{resource_name}`.
    pub fn index<H, T>(self, handler: H) -> Self
    where
        H: Handler<T, S>,
        T: 'static,
    {
        let path = self.index_create_path();
        self.route(&path, get(handler))
    }

    /// Add a handler at `POST /{resource_name}`.
    pub fn create<H, T>(self, handler: H) -> Self
    where
        H: Handler<T, S>,
        T: 'static,
    {
        let path = self.index_create_path();
        self.route(&path, post(handler))
    }

    /// Add a handler at `GET /{resource_name}/new`.
    pub fn new<H, T>(self, handler: H) -> Self
    where
        H: Handler<T, S>,
        T: 'static,
    {
        let path = format!("/{}/new", self.name);
        self.route(&path, get(handler))
    }

    /// Add a handler at `GET /{resource_name}/:{resource_name}_id`.
    pub fn show<H, T>(self, handler: H) -> Self
    where
        H: Handler<T, S>,
        T: 'static,
    {
        let path = self.show_update_destroy_path();
        self.route(&path, get(handler))
    }

    /// Add a handler at `GET /{resource_name}/:{resource_name}_id/edit`.
    pub fn edit<H, T>(self, handler: H) -> Self
    where
        H: Handler<T, S>,
        T: 'static,
    {
        let path = format!("/{0}/:{0}_id/edit", self.name);
        self.route(&path, get(handler))
    }

    /// Add a handler at `PUT or PATCH /resource_name/:{resource_name}_id`.
    pub fn update<H, T>(self, handler: H) -> Self
    where
        H: Handler<T, S>,
        T: 'static,
    {
        let path = self.show_update_destroy_path();
        self.route(&path, on(MethodFilter::PUT | MethodFilter::PATCH, handler))
    }

    /// Add a handler at `DELETE /{resource_name}/:{resource_name}_id`.
    pub fn destroy<H, T>(self, handler: H) -> Self
    where
        H: Handler<T, S>,
        T: 'static,
    {
        let path = self.show_update_destroy_path();
        self.route(&path, delete(handler))
    }

    fn index_create_path(&self) -> String {
        format!("/{}", self.name)
    }

    fn show_update_destroy_path(&self) -> String {
        format!("/{0}/:{0}_id", self.name)
    }

    fn route(mut self, path: &str, method_router: MethodRouter<S>) -> Self {
        self.router = self.router.route(path, method_router);
        self
    }
}

impl<S> From<Resource<S>> for Router<S> {
    fn from(resource: Resource<S>) -> Self {
        resource.router
    }
}

#[cfg(test)]
mod tests {
    #[allow(unused_imports)]
    use super::*;
    use axum::{body::Body, extract::Path, http::Method, Router};
    use http::Request;
    use tower::ServiceExt;

    #[tokio::test]
    async fn works() {
        let users = Resource::named("users")
            .index(|| async { "users#index" })
            .create(|| async { "users#create" })
            .new(|| async { "users#new" })
            .show(|Path(id): Path<u64>| async move { format!("users#show id={id}") })
            .edit(|Path(id): Path<u64>| async move { format!("users#edit id={id}") })
            .update(|Path(id): Path<u64>| async move { format!("users#update id={id}") })
            .destroy(|Path(id): Path<u64>| async move { format!("users#destroy id={id}") });

        let mut app = Router::new().merge(users);

        assert_eq!(
            call_route(&mut app, Method::GET, "/users").await,
            "users#index"
        );

        assert_eq!(
            call_route(&mut app, Method::POST, "/users").await,
            "users#create"
        );

        assert_eq!(
            call_route(&mut app, Method::GET, "/users/new").await,
            "users#new"
        );

        assert_eq!(
            call_route(&mut app, Method::GET, "/users/1").await,
            "users#show id=1"
        );

        assert_eq!(
            call_route(&mut app, Method::GET, "/users/1/edit").await,
            "users#edit id=1"
        );

        assert_eq!(
            call_route(&mut app, Method::PATCH, "/users/1").await,
            "users#update id=1"
        );

        assert_eq!(
            call_route(&mut app, Method::PUT, "/users/1").await,
            "users#update id=1"
        );

        assert_eq!(
            call_route(&mut app, Method::DELETE, "/users/1").await,
            "users#destroy id=1"
        );
    }

    async fn call_route(app: &mut Router, method: Method, uri: &str) -> String {
        let res = app
            .clone()
            .oneshot(
                Request::builder()
                    .method(method)
                    .uri(uri)
                    .body(Body::empty())
                    .unwrap(),
            )
            .await
            .unwrap();
        let bytes = hyper::body::to_bytes(res).await.unwrap();
        String::from_utf8(bytes.to_vec()).unwrap()
    }
}<|MERGE_RESOLUTION|>--- conflicted
+++ resolved
@@ -32,10 +32,7 @@
 /// # let _: Router = app;
 /// ```
 #[derive(Debug)]
-<<<<<<< HEAD
-=======
 #[must_use]
->>>>>>> c8cd23ff
 pub struct Resource<S = ()> {
     pub(crate) name: String,
     pub(crate) router: Router<S>,
