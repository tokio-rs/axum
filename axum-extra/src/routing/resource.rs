--- conflicted
+++ resolved
@@ -125,37 +125,6 @@
         self.route(&path, delete(handler))
     }
 
-<<<<<<< HEAD
-=======
-    /// Nest another route at the "member level".
-    ///
-    /// The routes will be nested at `/{resource_name}/:{resource_name}_id`.
-    pub fn nest<T>(mut self, svc: T) -> Self
-    where
-        T: Service<Request<B>, Error = Infallible> + Clone + Send + 'static,
-        T::Response: IntoResponse,
-        T::Future: Send + 'static,
-    {
-        let path = self.show_update_destroy_path();
-        self.router = self.router.nest(&path, svc);
-        self
-    }
-
-    /// Nest another route at the "collection level".
-    ///
-    /// The routes will be nested at `/{resource_name}`.
-    pub fn nest_collection<T>(mut self, svc: T) -> Self
-    where
-        T: Service<Request<B>, Error = Infallible> + Clone + Send + 'static,
-        T::Response: IntoResponse,
-        T::Future: Send + 'static,
-    {
-        let path = self.index_create_path();
-        self.router = self.router.nest(&path, svc);
-        self
-    }
-
->>>>>>> 10ab8c7a
     fn index_create_path(&self) -> String {
         format!("/{}", self.name)
     }
