--- conflicted
+++ resolved
@@ -1,9 +1,6 @@
 use axum::{
     body::{Body, Bytes, HttpBody},
-<<<<<<< HEAD
-=======
     http::HeaderMap,
->>>>>>> e8cf5f4f
     response::{IntoResponse, Response},
     Error,
 };
@@ -76,7 +73,6 @@
     fn poll_frame(
         self: Pin<&mut Self>,
         cx: &mut Context<'_>,
-<<<<<<< HEAD
     ) -> Poll<Option<Result<http_body::Frame<Self::Data>, Self::Error>>> {
         self.project().body.poll_frame(cx)
     }
@@ -89,17 +85,6 @@
     #[inline]
     fn size_hint(&self) -> http_body::SizeHint {
         self.body.size_hint()
-=======
-    ) -> Poll<Option<Result<Self::Data, Self::Error>>> {
-        self.project().body.poll_data(cx)
-    }
-
-    fn poll_trailers(
-        self: Pin<&mut Self>,
-        cx: &mut Context<'_>,
-    ) -> Poll<Result<Option<HeaderMap>, Self::Error>> {
-        self.project().body.poll_trailers(cx)
->>>>>>> e8cf5f4f
     }
 }
 
