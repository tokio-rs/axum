--- conflicted
+++ resolved
@@ -1,9 +1,5 @@
 use axum::{
-<<<<<<< HEAD
-    body::{Body, Bytes, HttpBody, StreamBody},
-=======
     body::{Body, Bytes, HttpBody},
->>>>>>> dcdc32c3
     http::HeaderMap,
     response::{IntoResponse, Response},
     Error,
@@ -90,10 +86,6 @@
 
 impl IntoResponse for AsyncReadBody {
     fn into_response(self) -> Response {
-<<<<<<< HEAD
-        Response::new(Body::new(self))
-=======
         self.body.into_response()
->>>>>>> dcdc32c3
     }
 }