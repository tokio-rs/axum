--- conflicted
+++ resolved
@@ -95,13 +95,8 @@
 {
     type Rejection = Infallible;
 
-<<<<<<< HEAD
     async fn from_request(req: &mut RequestParts<B, S>) -> Result<Self, Self::Rejection> {
-        let mut jar = cookie_lib::CookieJar::new();
-=======
-    async fn from_request(req: &mut RequestParts<B>) -> Result<Self, Self::Rejection> {
         let mut jar = cookie::CookieJar::new();
->>>>>>> 6cd35669
         for cookie in cookies_from_request(req) {
             jar.add_original(cookie);
         }
