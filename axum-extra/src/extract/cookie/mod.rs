--- conflicted
+++ resolved
@@ -95,29 +95,13 @@
 {
     type Rejection = Infallible;
 
-<<<<<<< HEAD
     async fn from_request(req: &mut RequestParts<B, S>) -> Result<Self, Self::Rejection> {
-        let mut jar = cookie::CookieJar::new();
-        for cookie in cookies_from_request(req) {
-            jar.add_original(cookie);
-        }
-        Ok(Self { jar })
-    }
-}
-
-fn cookies_from_request<B, S>(
-    req: &mut RequestParts<B, S>,
-) -> impl Iterator<Item = Cookie<'static>> + '_ {
-    req.headers()
-=======
-    async fn from_request(req: &mut RequestParts<B>) -> Result<Self, Self::Rejection> {
         Ok(Self::from_headers(req.headers()))
     }
 }
 
 fn cookies_from_request(headers: &HeaderMap) -> impl Iterator<Item = Cookie<'static>> + '_ {
     headers
->>>>>>> 01630cfe
         .get_all(COOKIE)
         .into_iter()
         .filter_map(|value| value.to_str().ok())
