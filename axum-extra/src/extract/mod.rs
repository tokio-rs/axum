--- conflicted
+++ resolved
@@ -21,7 +21,10 @@
 
 pub mod user_lang;
 
-pub use self::{cached::Cached, optional_path::OptionalPath, with_rejection::WithRejection};
+pub use self::{
+    cached::Cached, optional_path::OptionalPath, user_lang::UserLanguage,
+    with_rejection::WithRejection,
+};
 
 #[cfg(feature = "cookie")]
 pub use self::cookie::CookieJar;
@@ -41,15 +44,11 @@
 #[cfg(feature = "multipart")]
 pub use self::multipart::Multipart;
 
-<<<<<<< HEAD
-pub use self::user_lang::UserLanguage;
-=======
 #[cfg(feature = "json-deserializer")]
 pub use self::json_deserializer::{
     JsonDataError, JsonDeserializer, JsonDeserializerRejection, JsonSyntaxError,
     MissingJsonContentType,
 };
->>>>>>> 5b620416
 
 #[cfg(feature = "json-lines")]
 #[doc(no_inline)]
