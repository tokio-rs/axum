--- conflicted
+++ resolved
@@ -1,11 +1,6 @@
 use axum::{
     async_trait,
-<<<<<<< HEAD
-    body::Body,
-    extract::{rejection::RawFormRejection, FromRequest, RawForm},
-=======
     extract::{rejection::RawFormRejection, FromRequest, RawForm, Request},
->>>>>>> 49183e40
     response::{IntoResponse, Response},
     Error, RequestExt,
 };
@@ -63,11 +58,7 @@
 {
     type Rejection = FormRejection;
 
-<<<<<<< HEAD
-    async fn from_request(req: Request<Body>, _state: &S) -> Result<Self, Self::Rejection> {
-=======
     async fn from_request(req: Request, _state: &S) -> Result<Self, Self::Rejection> {
->>>>>>> 49183e40
         let RawForm(bytes) = req
             .extract()
             .await
