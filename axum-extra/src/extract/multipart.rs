--- conflicted
+++ resolved
@@ -405,11 +405,7 @@
 mod tests {
     use super::*;
     use crate::test_helpers::*;
-<<<<<<< HEAD
-    use axum::{response::IntoResponse, routing::post, Router};
-=======
     use axum::{extract::DefaultBodyLimit, response::IntoResponse, routing::post, Router};
->>>>>>> 49183e40
 
     #[tokio::test]
     async fn content_type_with_encoding() {
@@ -446,8 +442,6 @@
     fn _multipart_from_request_limited() {
         async fn handler(_: Multipart) {}
         let _app: Router<()> = Router::new().route("/", post(handler));
-<<<<<<< HEAD
-=======
     }
 
     #[tokio::test]
@@ -472,6 +466,5 @@
 
         let res = client.post("/").multipart(form).send().await;
         assert_eq!(res.status(), StatusCode::PAYLOAD_TOO_LARGE);
->>>>>>> 49183e40
     }
 }