//! Additional types for generating responses.

#[cfg(feature = "erased-json")]
mod erased_json;

#[cfg(feature = "attachment")]
mod attachment;

#[cfg(feature = "multipart")]
pub mod multiple;

#[cfg(feature = "error-response")]
mod error_response;

<<<<<<< HEAD
#[cfg(feature = "file-stream")]
/// Module for handling file streams.
pub mod file_stream;

#[cfg(feature = "file-stream")]
pub use file_stream::FileStream;

#[cfg(feature = "file-stream")]
pub use file_stream::AsyncReaderStream;

#[cfg(feature = "error_response")]
=======
#[cfg(feature = "error-response")]
>>>>>>> b5a01092
pub use error_response::InternalServerError;

#[cfg(feature = "erased-json")]
pub use erased_json::ErasedJson;

/// _not_ public API
#[cfg(feature = "erased-json")]
#[doc(hidden)]
pub use erased_json::private as __private_erased_json;

#[cfg(feature = "json-lines")]
#[doc(no_inline)]
pub use crate::json_lines::JsonLines;

#[cfg(feature = "attachment")]
pub use attachment::Attachment;

macro_rules! mime_response {
    (
        $(#[$m:meta])*
        $ident:ident,
        $mime:ident,
    ) => {
        mime_response! {
            $(#[$m])*
            $ident,
            mime::$mime.as_ref(),
        }
    };

    (
        $(#[$m:meta])*
        $ident:ident,
        $mime:expr,
    ) => {
        $(#[$m])*
        #[derive(Clone, Copy, Debug)]
        #[must_use]
        pub struct $ident<T>(pub T);

        impl<T> axum::response::IntoResponse for $ident<T>
        where
            T: axum::response::IntoResponse,
        {
            fn into_response(self) -> axum::response::Response {
                (
                    [(
                        http::header::CONTENT_TYPE,
                        http::HeaderValue::from_static($mime),
                    )],
                    self.0,
                )
                    .into_response()
            }
        }

        impl<T> From<T> for $ident<T> {
            fn from(inner: T) -> Self {
                Self(inner)
            }
        }
    };
}

mime_response! {
    /// A JavaScript response.
    ///
    /// Will automatically get `Content-Type: application/javascript; charset=utf-8`.
    JavaScript,
    APPLICATION_JAVASCRIPT_UTF_8,
}

mime_response! {
    /// A CSS response.
    ///
    /// Will automatically get `Content-Type: text/css; charset=utf-8`.
    Css,
    TEXT_CSS_UTF_8,
}

mime_response! {
    /// A WASM response.
    ///
    /// Will automatically get `Content-Type: application/wasm`.
    Wasm,
    "application/wasm",
}

#[cfg(feature = "typed-header")]
#[doc(no_inline)]
pub use crate::typed_header::TypedHeader;<|MERGE_RESOLUTION|>--- conflicted
+++ resolved
@@ -12,7 +12,6 @@
 #[cfg(feature = "error-response")]
 mod error_response;
 
-<<<<<<< HEAD
 #[cfg(feature = "file-stream")]
 /// Module for handling file streams.
 pub mod file_stream;
@@ -23,10 +22,7 @@
 #[cfg(feature = "file-stream")]
 pub use file_stream::AsyncReaderStream;
 
-#[cfg(feature = "error_response")]
-=======
 #[cfg(feature = "error-response")]
->>>>>>> b5a01092
 pub use error_response::InternalServerError;
 
 #[cfg(feature = "erased-json")]
