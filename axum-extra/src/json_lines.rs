//! Newline delimited JSON extractor and response.

use axum::{
    async_trait,
<<<<<<< HEAD
    body::StreamBody,
    extract::{FromRequest, Request},
=======
    body::{Body, StreamBody},
    extract::FromRequest,
>>>>>>> c8cd23ff
    response::{IntoResponse, Response},
    BoxError,
};
use bytes::{BufMut, BytesMut};
use futures_util::stream::{BoxStream, Stream, TryStream, TryStreamExt};
use pin_project_lite::pin_project;
use serde::{de::DeserializeOwned, Serialize};
use std::{
    convert::Infallible,
    io::{self, Write},
    marker::PhantomData,
    pin::Pin,
    task::{Context, Poll},
};
use tokio::io::AsyncBufReadExt;
use tokio_stream::wrappers::LinesStream;
use tokio_util::io::StreamReader;

pin_project! {
    /// A stream of newline delimited JSON.
    ///
    /// This can be used both as an extractor and as a response.
    ///
    /// # As extractor
    ///
    /// ```rust
    /// use axum_extra::json_lines::JsonLines;
    /// use futures::stream::StreamExt;
    ///
    /// async fn handler(mut stream: JsonLines<serde_json::Value>) {
    ///     while let Some(value) = stream.next().await {
    ///         // ...
    ///     }
    /// }
    /// ```
    ///
    /// # As response
    ///
    /// ```rust
    /// use axum::{BoxError, response::{IntoResponse, Response}};
    /// use axum_extra::json_lines::JsonLines;
    /// use futures::stream::Stream;
    ///
    /// fn stream_of_values() -> impl Stream<Item = Result<serde_json::Value, BoxError>> {
    ///     # futures::stream::empty()
    /// }
    ///
    /// async fn handler() -> Response {
    ///     JsonLines::new(stream_of_values()).into_response()
    /// }
    /// ```
    // we use `AsExtractor` as the default because you're more likely to name this type if its used
    // as an extractor
    #[must_use]
    pub struct JsonLines<S, T = AsExtractor> {
        #[pin]
        inner: Inner<S>,
        _marker: PhantomData<T>,
    }
}

pin_project! {
    #[project = InnerProj]
    enum Inner<S> {
        Response {
            #[pin]
            stream: S,
        },
        Extractor {
            #[pin]
            stream: BoxStream<'static, Result<S, axum::Error>>,
        },
    }
}

/// Maker type used to prove that an `JsonLines` was constructed via `FromRequest`.
#[derive(Debug)]
#[non_exhaustive]
pub struct AsExtractor;

/// Maker type used to prove that an `JsonLines` was constructed via `JsonLines::new`.
#[derive(Debug)]
#[non_exhaustive]
pub struct AsResponse;

impl<S> JsonLines<S, AsResponse> {
    /// Create a new `JsonLines` from a stream of items.
    pub fn new(stream: S) -> Self {
        Self {
            inner: Inner::Response { stream },
            _marker: PhantomData,
        }
    }
}

#[async_trait]
impl<S, T> FromRequest<S> for JsonLines<T, AsExtractor>
where
    T: DeserializeOwned,
    S: Send + Sync,
{
    type Rejection = Infallible;

<<<<<<< HEAD
    async fn from_request(req: Request, _state: &S) -> Result<Self, Self::Rejection> {
=======
    async fn from_request(req: Request<Body>, _state: &S) -> Result<Self, Self::Rejection> {
>>>>>>> c8cd23ff
        // `Stream::lines` isn't a thing so we have to convert it into an `AsyncRead`
        // so we can call `AsyncRead::lines` and then convert it back to a `Stream`
        let body = req.into_body();

        let stream = TryStreamExt::map_err(body, |err| io::Error::new(io::ErrorKind::Other, err));
        let read = StreamReader::new(stream);
        let lines_stream = LinesStream::new(read.lines());

        let deserialized_stream =
            lines_stream
                .map_err(axum::Error::new)
                .and_then(|value| async move {
                    serde_json::from_str::<T>(&value).map_err(axum::Error::new)
                });

        Ok(Self {
            inner: Inner::Extractor {
                stream: Box::pin(deserialized_stream),
            },
            _marker: PhantomData,
        })
    }
}

impl<T> Stream for JsonLines<T, AsExtractor> {
    type Item = Result<T, axum::Error>;

    fn poll_next(self: Pin<&mut Self>, cx: &mut Context<'_>) -> Poll<Option<Self::Item>> {
        match self.project().inner.project() {
            InnerProj::Extractor { stream } => stream.poll_next(cx),
            // `JsonLines<_, AsExtractor>` can only be constructed via `FromRequest`
            // which doesn't use this variant
            InnerProj::Response { .. } => unreachable!(),
        }
    }
}

impl<S> IntoResponse for JsonLines<S, AsResponse>
where
    S: TryStream + Send + 'static,
    S::Ok: Serialize + Send,
    S::Error: Into<BoxError>,
{
    fn into_response(self) -> Response {
        let inner = match self.inner {
            Inner::Response { stream } => stream,
            // `JsonLines<_, AsResponse>` can only be constructed via `JsonLines::new`
            // which doesn't use this variant
            Inner::Extractor { .. } => unreachable!(),
        };

        let stream = inner.map_err(Into::into).and_then(|value| async move {
            let mut buf = BytesMut::new().writer();
            serde_json::to_writer(&mut buf, &value)?;
            buf.write_all(b"\n")?;
            Ok::<_, BoxError>(buf.into_inner().freeze())
        });
        let stream = StreamBody::new(stream);

        // there is no consensus around mime type yet
        // https://github.com/wardi/jsonlines/issues/36
        stream.into_response()
    }
}

#[cfg(test)]
mod tests {
    use super::*;
    use crate::test_helpers::*;
    use axum::{
        routing::{get, post},
        Router,
    };
    use futures_util::StreamExt;
    use http::StatusCode;
    use serde::Deserialize;
    use std::{convert::Infallible, error::Error};

    #[derive(Serialize, Deserialize, PartialEq, Eq, Debug)]
    struct User {
        id: i32,
    }

    #[tokio::test]
    async fn extractor() {
        let app = Router::new().route(
            "/",
            post(|mut stream: JsonLines<User>| async move {
                assert_eq!(stream.next().await.unwrap().unwrap(), User { id: 1 });
                assert_eq!(stream.next().await.unwrap().unwrap(), User { id: 2 });
                assert_eq!(stream.next().await.unwrap().unwrap(), User { id: 3 });

                // sources are downcastable to `serde_json::Error`
                let err = stream.next().await.unwrap().unwrap_err();
                let _: &serde_json::Error = err
                    .source()
                    .unwrap()
                    .downcast_ref::<serde_json::Error>()
                    .unwrap();
            }),
        );

        let client = TestClient::new(app);

        let res = client
            .post("/")
            .body(
                vec![
                    "{\"id\":1}",
                    "{\"id\":2}",
                    "{\"id\":3}",
                    // to trigger an error for source downcasting
                    "{\"id\":false}",
                ]
                .join("\n"),
            )
            .send()
            .await;
        assert_eq!(res.status(), StatusCode::OK);
    }

    #[tokio::test]
    async fn response() {
        let app = Router::new().route(
            "/",
            get(|| async {
                let values = futures_util::stream::iter(vec![
                    Ok::<_, Infallible>(User { id: 1 }),
                    Ok::<_, Infallible>(User { id: 2 }),
                    Ok::<_, Infallible>(User { id: 3 }),
                ]);
                JsonLines::new(values)
            }),
        );

        let client = TestClient::new(app);

        let res = client.get("/").send().await;

        let values = res
            .text()
            .await
            .lines()
            .map(|line| serde_json::from_str::<User>(line).unwrap())
            .collect::<Vec<_>>();

        assert_eq!(
            values,
            vec![User { id: 1 }, User { id: 2 }, User { id: 3 },]
        );
    }
}<|MERGE_RESOLUTION|>--- conflicted
+++ resolved
@@ -2,13 +2,8 @@
 
 use axum::{
     async_trait,
-<<<<<<< HEAD
     body::StreamBody,
     extract::{FromRequest, Request},
-=======
-    body::{Body, StreamBody},
-    extract::FromRequest,
->>>>>>> c8cd23ff
     response::{IntoResponse, Response},
     BoxError,
 };
@@ -112,11 +107,7 @@
 {
     type Rejection = Infallible;
 
-<<<<<<< HEAD
     async fn from_request(req: Request, _state: &S) -> Result<Self, Self::Rejection> {
-=======
-    async fn from_request(req: Request<Body>, _state: &S) -> Result<Self, Self::Rejection> {
->>>>>>> c8cd23ff
         // `Stream::lines` isn't a thing so we have to convert it into an `AsyncRead`
         // so we can call `AsyncRead::lines` and then convert it back to a `Stream`
         let body = req.into_body();
