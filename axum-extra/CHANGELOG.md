# Changelog

All notable changes to this project will be documented in this file.

The format is based on [Keep a Changelog],
and this project adheres to [Semantic Versioning].

# Unreleased

- **added:** Add `RouterExt::route_with_tsr` for adding routes with an
  additional "trailing slash redirect" route ([#1119])
- **changed:** For methods that accept some `S: Service`, the bounds have been
  relaxed so the response type must implement `IntoResponse` rather than being a
  literal `Response`
<<<<<<< HEAD
- **added:** Support chaining handlers with `HandlerCallWithExtractors::or` ([#1170])

[#1119]: https://github.com/tokio-rs/axum/pull/1119
[#1170]: https://github.com/tokio-rs/axum/pull/1170
=======
- **change:** axum-extra's MSRV is now 1.60 ([#1239])

[#1119]: https://github.com/tokio-rs/axum/pull/1119
[#1239]: https://github.com/tokio-rs/axum/pull/1239
>>>>>>> 7cbb7cf1

# 0.3.5 (27. June, 2022)

- **added:** Add `JsonLines` for streaming newline delimited JSON ([#1093])
- **change:** axum-extra's MSRV is now 1.56 ([#1098])

[#1093]: https://github.com/tokio-rs/axum/pull/1093
[#1098]: https://github.com/tokio-rs/axum/pull/1098

# 0.3.4 (08. June, 2022)

- **fixed:** Use `impl IntoResponse` less in docs ([#1049])
- **added:** Add `AsyncReadBody` for creating a body from a `tokio::io::AsyncRead` ([#1072])

[#1049]: https://github.com/tokio-rs/axum/pull/1049
[#1072]: https://github.com/tokio-rs/axum/pull/1072

# 0.3.3 (18. May, 2022)

- **added:** Add `extract::Query` which supports multi-value items ([#1041])
- **added:** Support customizing rejections for `#[derive(TypedPath)]` ([#1012])

[#1041]: https://github.com/tokio-rs/axum/pull/1041
[#1012]: https://github.com/tokio-rs/axum/pull/1012

# 0.3.2 (15. May, 2022)

- **added:** Add `extract::Form` which supports multi-value items ([#1031])

[#1031]: https://github.com/tokio-rs/axum/pull/1031

# 0.3.1 (10. May, 2022)

- **fixed:** `Option` and `Result` are now supported in typed path route handler parameters ([#1001])
- **fixed:** Support wildcards in typed paths ([#1003])
- **added:** Support using a custom rejection type for `#[derive(TypedPath)]`
  instead of `PathRejection` ([#1012])

[#1001]: https://github.com/tokio-rs/axum/pull/1001
[#1003]: https://github.com/tokio-rs/axum/pull/1003
[#1012]: https://github.com/tokio-rs/axum/pull/1012

# 0.3.0 (27. April, 2022)

- **fixed:** Don't depend on axum with default features enabled ([#913])
- **breaking:** Private and signed cookies now requires enabling the
  `cookie-private` and `cookie-signed` features respectively ([#949])
- **changed:** Update to tower-http 0.3 ([#965])

[#913]: https://github.com/tokio-rs/axum/pull/913
[#949]: https://github.com/tokio-rs/axum/pull/949
[#965]: https://github.com/tokio-rs/axum/pull/965

# 0.2.1 (03. April, 2022)

- **added:** Re-export `SameSite` and `Expiration` from the `cookie` crate ([#898])
- **added:** Add `PrivateCookieJar` for managing private cookies ([#900])
- **added:** Add `SpaRouter` for routing setups commonly used for single page applications ([#904])
- **fixed:** Fix `SignedCookieJar` when using custom key types ([#899])

[#898]: https://github.com/tokio-rs/axum/pull/898
[#899]: https://github.com/tokio-rs/axum/pull/899
[#900]: https://github.com/tokio-rs/axum/pull/900
[#904]: https://github.com/tokio-rs/axum/pull/904

# 0.2.0 (31. March, 2022)

- **added:** Add `TypedPath::to_uri` for converting the path into a `Uri` ([#790])
- **added:** Extractors and responses for dealing with cookies. See `extract::cookies` for more
  details ([#816])
- **breaking:** `CachedRejection` has been removed ([#699])
- **breaking:** `<Cached<T> as FromRequest>::Rejection` is now `T::Rejection`. ([#699])
- **breaking:** `middleware::from_fn` has been remove from axum-extra and moved into the main
  axum crate ([#719])
- **breaking:** `HasRoutes` has been removed. `Router::merge` now accepts `Into<Router>` ([#819])
- **breaking:** `RouterExt::with` method has been removed. Use `Router::merge` instead. It works
  identically ([#819])

[#699]: https://github.com/tokio-rs/axum/pull/699
[#719]: https://github.com/tokio-rs/axum/pull/719
[#790]: https://github.com/tokio-rs/axum/pull/790
[#816]: https://github.com/tokio-rs/axum/pull/816
[#819]: https://github.com/tokio-rs/axum/pull/819

# 0.1.5 (1. March, 2022)

- **added:** Add `TypedPath::to_uri` for converting the path into a `Uri` ([#790])

[#790]: https://github.com/tokio-rs/axum/pull/790

# 0.1.4 (22. February, 2022)

- **fix:** Depend on the right versions of axum and axum-macros ([#782])

[#782]: https://github.com/tokio-rs/axum/pull/782

# 0.1.3 (22. February, 2022)

- **added:** Add type safe routing. See `axum_extra::routing::typed` for more details ([#756])
- **fix:** Depend on tower with `default_features = false` ([#666])
- **change:** `middleware::from_fn` has been deprecated and moved into the main
  axum crate ([#719])

[#666]: https://github.com/tokio-rs/axum/pull/666
[#719]: https://github.com/tokio-rs/axum/pull/719
[#756]: https://github.com/tokio-rs/axum/pull/756

# 0.1.2 (13. January, 2022)

- **fix:** Depend on tower with `default_features = false` ([#666])

# 0.1.1 (27. December, 2021)

- Add `middleware::from_fn` for creating middleware from async functions ([#656])
- Add support for returning pretty JSON response in `response::ErasedJson` ([#662])

[#656]: https://github.com/tokio-rs/axum/pull/656
[#662]: https://github.com/tokio-rs/axum/pull/662

# 0.1.0 (02. December, 2021)

- Initial release.

[Keep a Changelog]: https://keepachangelog.com/en/1.0.0/
[Semantic Versioning]: https://semver.org/spec/v2.0.0.html<|MERGE_RESOLUTION|>--- conflicted
+++ resolved
@@ -12,17 +12,12 @@
 - **changed:** For methods that accept some `S: Service`, the bounds have been
   relaxed so the response type must implement `IntoResponse` rather than being a
   literal `Response`
-<<<<<<< HEAD
 - **added:** Support chaining handlers with `HandlerCallWithExtractors::or` ([#1170])
+- **change:** axum-extra's MSRV is now 1.60 ([#1239])
 
 [#1119]: https://github.com/tokio-rs/axum/pull/1119
 [#1170]: https://github.com/tokio-rs/axum/pull/1170
-=======
-- **change:** axum-extra's MSRV is now 1.60 ([#1239])
-
-[#1119]: https://github.com/tokio-rs/axum/pull/1119
 [#1239]: https://github.com/tokio-rs/axum/pull/1239
->>>>>>> 7cbb7cf1
 
 # 0.3.5 (27. June, 2022)
 
