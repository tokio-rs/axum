--- conflicted
+++ resolved
@@ -18,12 +18,9 @@
 - **added:** Support chaining handlers with `HandlerCallWithExtractors::or` ([#1170])
 - **change:** axum-extra's MSRV is now 1.60 ([#1239])
 - **added:** Add Protocol Buffer extractor and response ([#1239])
-<<<<<<< HEAD
 - **added:** `WithRejection` extractor for customizing other extractors' rejections ([#1262])
-=======
 - **added:** Add sync constructors to `CookieJar`, `PrivateCookieJar`, and
   `SignedCookieJar` so they're easier to use in custom middleware
->>>>>>> 01630cfe
 
 [#1086]: https://github.com/tokio-rs/axum/pull/1086
 [#1119]: https://github.com/tokio-rs/axum/pull/1119
