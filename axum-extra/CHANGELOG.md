--- conflicted
+++ resolved
@@ -7,15 +7,11 @@
 
 # Unreleased
 
-<<<<<<< HEAD
 - **added:** Add `JsonLines` for streaming newline delimited JSON ([#1093])
+- **change:** axum's MSRV is now 1.56 ([#1098])
 
 [#1093]: https://github.com/tokio-rs/axum/pull/1093
-=======
-- **change:** axum's MSRV is now 1.56 ([#1098])
-
 [#1098]: https://github.com/tokio-rs/axum/pull/1098
->>>>>>> 93251fa2
 
 # 0.3.4 (08. June, 2022)
 
