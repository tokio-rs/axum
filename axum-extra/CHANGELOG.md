--- conflicted
+++ resolved
@@ -5,7 +5,6 @@
 The format is based on [Keep a Changelog],
 and this project adheres to [Semantic Versioning].
 
-<<<<<<< HEAD
 # Unreleased
 
 - **fixed:** `Host` extractor includes port number when parsing authority ([#2242])
@@ -26,7 +25,6 @@
 [#2829]: https://github.com/tokio-rs/axum/pull/2829
 [#2943]: https://github.com/tokio-rs/axum/pull/2943
 
-=======
 # 0.9.5
 
 - **added:** Add `RouterExt::typed_connect` ([#2961])
@@ -35,7 +33,6 @@
 [#2961]: https://github.com/tokio-rs/axum/pull/2961
 [#2962]: https://github.com/tokio-rs/axum/pull/2962
 
->>>>>>> feee742c
 # 0.9.4
 
 - **added:** The `response::Attachment` type ([#2789])
