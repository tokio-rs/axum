--- conflicted
+++ resolved
@@ -7,15 +7,11 @@
 
 # Unreleased
 
-<<<<<<< HEAD
 - **breaking:** `SpaRouter::handle_error` has been removed ([#1783])
+- **breaking:**  Change casing of `ProtoBuf` to `Protobuf` ([#1595])
 
 [#1783]: https://github.com/tokio-rs/axum/pull/1783
-=======
-- **breaking:**  Change casing of `ProtoBuf` to `Protobuf` ([#1595])
-
 [#1595]: https://github.com/tokio-rs/axum/pull/1595
->>>>>>> 6a4825bb
 
 # 0.5.0 (12. February, 2022)
 
