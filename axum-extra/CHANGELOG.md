# Changelog

All notable changes to this project will be documented in this file.

The format is based on [Keep a Changelog],
and this project adheres to [Semantic Versioning].

# Unreleased

- **added:** Add `RouterExt::route_with_tsr` for adding routes with an
  additional "trailing slash redirect" route ([#1119])
- **breaking:** `Resource::nest` and `Resource::nest_collection` has been
  removed. You can instead convert the `Resource` into a `Router` and
  add additional routes as necessary ([#1086])
- **changed:** For methods that accept some `S: Service`, the bounds have been
  relaxed so the response type must implement `IntoResponse` rather than being a
  literal `Response`
- **added:** Support chaining handlers with `HandlerCallWithExtractors::or` ([#1170])
- **change:** axum-extra's MSRV is now 1.60 ([#1239])
<<<<<<< HEAD
- **breaking:** `SignedCookieJar` and `PrivateCookieJar` now extracts the keys
  from the router's state, rather than extensions
=======
- **added:** Add Protocol Buffer extractor and response ([#1239])
- **added:** Add sync constructors to `CookieJar`, `PrivateCookieJar`, and
  `SignedCookieJar` so they're easier to use in custom middleware
>>>>>>> 01630cfe

[#1086]: https://github.com/tokio-rs/axum/pull/1086
[#1119]: https://github.com/tokio-rs/axum/pull/1119
[#1170]: https://github.com/tokio-rs/axum/pull/1170
[#1214]: https://github.com/tokio-rs/axum/pull/1214
[#1239]: https://github.com/tokio-rs/axum/pull/1239

# 0.3.5 (27. June, 2022)

- **added:** Add `JsonLines` for streaming newline delimited JSON ([#1093])
- **change:** axum-extra's MSRV is now 1.56 ([#1098])

[#1093]: https://github.com/tokio-rs/axum/pull/1093
[#1098]: https://github.com/tokio-rs/axum/pull/1098

# 0.3.4 (08. June, 2022)

- **fixed:** Use `impl IntoResponse` less in docs ([#1049])
- **added:** Add `AsyncReadBody` for creating a body from a `tokio::io::AsyncRead` ([#1072])

[#1049]: https://github.com/tokio-rs/axum/pull/1049
[#1072]: https://github.com/tokio-rs/axum/pull/1072

# 0.3.3 (18. May, 2022)

- **added:** Add `extract::Query` which supports multi-value items ([#1041])
- **added:** Support customizing rejections for `#[derive(TypedPath)]` ([#1012])

[#1041]: https://github.com/tokio-rs/axum/pull/1041
[#1012]: https://github.com/tokio-rs/axum/pull/1012

# 0.3.2 (15. May, 2022)

- **added:** Add `extract::Form` which supports multi-value items ([#1031])

[#1031]: https://github.com/tokio-rs/axum/pull/1031

# 0.3.1 (10. May, 2022)

- **fixed:** `Option` and `Result` are now supported in typed path route handler parameters ([#1001])
- **fixed:** Support wildcards in typed paths ([#1003])
- **added:** Support using a custom rejection type for `#[derive(TypedPath)]`
  instead of `PathRejection` ([#1012])

[#1001]: https://github.com/tokio-rs/axum/pull/1001
[#1003]: https://github.com/tokio-rs/axum/pull/1003
[#1012]: https://github.com/tokio-rs/axum/pull/1012

# 0.3.0 (27. April, 2022)

- **fixed:** Don't depend on axum with default features enabled ([#913])
- **breaking:** Private and signed cookies now requires enabling the
  `cookie-private` and `cookie-signed` features respectively ([#949])
- **changed:** Update to tower-http 0.3 ([#965])

[#913]: https://github.com/tokio-rs/axum/pull/913
[#949]: https://github.com/tokio-rs/axum/pull/949
[#965]: https://github.com/tokio-rs/axum/pull/965

# 0.2.1 (03. April, 2022)

- **added:** Re-export `SameSite` and `Expiration` from the `cookie` crate ([#898])
- **added:** Add `PrivateCookieJar` for managing private cookies ([#900])
- **added:** Add `SpaRouter` for routing setups commonly used for single page applications ([#904])
- **fixed:** Fix `SignedCookieJar` when using custom key types ([#899])

[#898]: https://github.com/tokio-rs/axum/pull/898
[#899]: https://github.com/tokio-rs/axum/pull/899
[#900]: https://github.com/tokio-rs/axum/pull/900
[#904]: https://github.com/tokio-rs/axum/pull/904

# 0.2.0 (31. March, 2022)

- **added:** Add `TypedPath::to_uri` for converting the path into a `Uri` ([#790])
- **added:** Extractors and responses for dealing with cookies. See `extract::cookies` for more
  details ([#816])
- **breaking:** `CachedRejection` has been removed ([#699])
- **breaking:** `<Cached<T> as FromRequest>::Rejection` is now `T::Rejection`. ([#699])
- **breaking:** `middleware::from_fn` has been remove from axum-extra and moved into the main
  axum crate ([#719])
- **breaking:** `HasRoutes` has been removed. `Router::merge` now accepts `Into<Router>` ([#819])
- **breaking:** `RouterExt::with` method has been removed. Use `Router::merge` instead. It works
  identically ([#819])

[#699]: https://github.com/tokio-rs/axum/pull/699
[#719]: https://github.com/tokio-rs/axum/pull/719
[#790]: https://github.com/tokio-rs/axum/pull/790
[#816]: https://github.com/tokio-rs/axum/pull/816
[#819]: https://github.com/tokio-rs/axum/pull/819

# 0.1.5 (1. March, 2022)

- **added:** Add `TypedPath::to_uri` for converting the path into a `Uri` ([#790])

[#790]: https://github.com/tokio-rs/axum/pull/790

# 0.1.4 (22. February, 2022)

- **fix:** Depend on the right versions of axum and axum-macros ([#782])

[#782]: https://github.com/tokio-rs/axum/pull/782

# 0.1.3 (22. February, 2022)

- **added:** Add type safe routing. See `axum_extra::routing::typed` for more details ([#756])
- **fix:** Depend on tower with `default_features = false` ([#666])
- **change:** `middleware::from_fn` has been deprecated and moved into the main
  axum crate ([#719])

[#666]: https://github.com/tokio-rs/axum/pull/666
[#719]: https://github.com/tokio-rs/axum/pull/719
[#756]: https://github.com/tokio-rs/axum/pull/756

# 0.1.2 (13. January, 2022)

- **fix:** Depend on tower with `default_features = false` ([#666])

# 0.1.1 (27. December, 2021)

- Add `middleware::from_fn` for creating middleware from async functions ([#656])
- Add support for returning pretty JSON response in `response::ErasedJson` ([#662])

[#656]: https://github.com/tokio-rs/axum/pull/656
[#662]: https://github.com/tokio-rs/axum/pull/662

# 0.1.0 (02. December, 2021)

- Initial release.

[Keep a Changelog]: https://keepachangelog.com/en/1.0.0/
[Semantic Versioning]: https://semver.org/spec/v2.0.0.html<|MERGE_RESOLUTION|>--- conflicted
+++ resolved
@@ -17,14 +17,11 @@
   literal `Response`
 - **added:** Support chaining handlers with `HandlerCallWithExtractors::or` ([#1170])
 - **change:** axum-extra's MSRV is now 1.60 ([#1239])
-<<<<<<< HEAD
 - **breaking:** `SignedCookieJar` and `PrivateCookieJar` now extracts the keys
   from the router's state, rather than extensions
-=======
 - **added:** Add Protocol Buffer extractor and response ([#1239])
 - **added:** Add sync constructors to `CookieJar`, `PrivateCookieJar`, and
   `SignedCookieJar` so they're easier to use in custom middleware
->>>>>>> 01630cfe
 
 [#1086]: https://github.com/tokio-rs/axum/pull/1086
 [#1119]: https://github.com/tokio-rs/axum/pull/1119
