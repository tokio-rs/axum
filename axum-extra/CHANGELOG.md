# Changelog

All notable changes to this project will be documented in this file.

The format is based on [Keep a Changelog],
and this project adheres to [Semantic Versioning].

# Unreleased

- **fixed:** `Host` extractor includes port number when parsing authority ([#2242])
- **changed:** The `multipart` feature is no longer on by default ([#3058])
- **added:** Add `RouterExt::typed_connect` ([#2961])
- **added:** Add `json!` for easy construction of JSON responses ([#2962])
<<<<<<< HEAD
- **added:** Add `FileStream` for easy construction of file stream responses ([#3047])
=======
- **added:** Add `InternalServerError` response for logging an internal error
  and returning HTTP 500 in a convenient way. ([#3010])
>>>>>>> b5a01092

[#2242]: https://github.com/tokio-rs/axum/pull/2242
[#3058]: https://github.com/tokio-rs/axum/pull/3058
[#2961]: https://github.com/tokio-rs/axum/pull/2961
[#2962]: https://github.com/tokio-rs/axum/pull/2962
<<<<<<< HEAD
[#3047]: https://github.com/tokio-rs/axum/pull/3047
=======
[#3010]: https://github.com/tokio-rs/axum/pull/3010
>>>>>>> b5a01092

# 0.10.0

# alpha.1

- **breaking:** Update to prost 0.13. Used for the `Protobuf` extractor ([#2829])
- **change:** Update minimum rust version to 1.75 ([#2943])

[#2829]: https://github.com/tokio-rs/axum/pull/2829
[#2943]: https://github.com/tokio-rs/axum/pull/2943

# 0.9.6

- **docs:** Add links to features table ([#3030])

[#3030]: https://github.com/tokio-rs/axum/pull/3030

# 0.9.5

- **added:** Add `RouterExt::typed_connect` ([#2961])
- **added:** Add `json!` for easy construction of JSON responses ([#2962])

[#2961]: https://github.com/tokio-rs/axum/pull/2961
[#2962]: https://github.com/tokio-rs/axum/pull/2962

# 0.9.4

- **added:** The `response::Attachment` type ([#2789])

[#2789]: https://github.com/tokio-rs/axum/pull/2789

# 0.9.3 (24. March, 2024)

- **added:** New `tracing` feature which enables logging rejections from
  built-in extractor with the `axum::rejection=trace` target ([#2584])

[#2584]: https://github.com/tokio-rs/axum/pull/2584

# 0.9.2 (13. January, 2024)

- **added:** Implement `TypedPath` for `WithRejection<TypedPath, _>`
- **fixed:** Documentation link to `serde::Deserialize` in `JsonDeserializer` extractor ([#2498])
- **added:** Add `is_missing` function for `TypedHeaderRejection` and `TypedHeaderRejectionReason` ([#2503])

[#2498]: https://github.com/tokio-rs/axum/pull/2498
[#2503]: https://github.com/tokio-rs/axum/pull/2503

# 0.9.1 (29. December, 2023)

- **change:** Update version of multer used internally for multipart ([#2433])
- **added:** `JsonDeserializer` extractor ([#2431])

[#2433]: https://github.com/tokio-rs/axum/pull/2433
[#2431]: https://github.com/tokio-rs/axum/pull/2431

# 0.9.0 (27. November, 2023)

- **added:** `OptionalQuery` extractor ([#2310])
- **added:** `TypedHeader` which used to be in `axum` ([#1850])
- **breaking:** Update to prost 0.12. Used for the `Protobuf` extractor
- **breaking:** Make `tokio` an optional dependency
- **breaking:** Upgrade `cookie` dependency to 0.18 ([#2343])
- **breaking:** Functions and methods that previously accepted a `Cookie`
  now accept any `T: Into<Cookie>` ([#2348])

[#1850]: https://github.com/tokio-rs/axum/pull/1850
[#2310]: https://github.com/tokio-rs/axum/pull/2310
[#2343]: https://github.com/tokio-rs/axum/pull/2343
[#2348]: https://github.com/tokio-rs/axum/pull/2348

# 0.8.0 (16. September, 2023)

- **breaking:** Update to prost 0.12. Used for the `Protobuf` extractor ([#2224])

[#2224]: https://github.com/tokio-rs/axum/pull/2224

# 0.7.7 (03. August, 2023)

- **added:** `Clone` implementation for `ErasedJson` ([#2142])

[#2142]: https://github.com/tokio-rs/axum/pull/2142

# 0.7.6 (02. August, 2023)

- **fixed:** Remove unused dependency ([#2135])

[#2135]: https://github.com/tokio-rs/axum/pull/2135

# 0.7.5 (17. July, 2023)

- **fixed:** Remove explicit auto deref from `PrivateCookieJar` example ([#2028])

[#2028]: https://github.com/tokio-rs/axum/pull/2028

# 0.7.4 (18. April, 2023)

- **added:** Add `Html` response type ([#1921])
- **added:** Add `Css` response type ([#1921])
- **added:** Add `JavaScript` response type ([#1921])
- **added:** Add `Wasm` response type ([#1921])

[#1921]: https://github.com/tokio-rs/axum/pull/1921

# 0.7.3 (11. April, 2023)

- **added:** Implement `Deref` and `DerefMut` for built-in extractors ([#1922])
- **added:** Add `OptionalPath` extractor ([#1889])

[#1889]: https://github.com/tokio-rs/axum/pull/1889
[#1922]: https://github.com/tokio-rs/axum/pull/1922

# 0.7.2 (22. March, 2023)

- **added:** Implement `IntoResponse` for `MultipartError` ([#1861])

[#1861]: https://github.com/tokio-rs/axum/pull/1861

# 0.7.1 (13. March, 2023)

- Updated to latest `axum-macros`

# 0.7.0 (03. March, 2023)

- **breaking:** Remove the `spa` feature which should have been removed in 0.6.0 ([#1802])
- **added:** Add `Multipart`. This is similar to `axum::extract::Multipart`
  except that it enforces field exclusivity at runtime instead of compile time,
  as this improves usability ([#1692])
- **added:** Implement `Clone` for `CookieJar`, `PrivateCookieJar` and `SignedCookieJar` ([#1808])
- **fixed:** Add `#[must_use]` attributes to types that do nothing unless used ([#1809])

[#1692]: https://github.com/tokio-rs/axum/pull/1692
[#1802]: https://github.com/tokio-rs/axum/pull/1802
[#1808]: https://github.com/tokio-rs/axum/pull/1808
[#1809]: https://github.com/tokio-rs/axum/pull/1809

# 0.6.0 (24. February, 2022)

- **breaking:**  Change casing of `ProtoBuf` to `Protobuf` ([#1595])
- **breaking:** `SpaRouter` has been removed. Use `ServeDir` and `ServeFile`
  from `tower-http` instead:

  ```rust
  // before
  Router::new().merge(SpaRouter::new("/assets", "dist"));

  // with ServeDir
  Router::new().nest_service("/assets", ServeDir::new("dist"));

  // before with `index_file`
  Router::new().merge(SpaRouter::new("/assets", "dist").index_file("index.html"));

  // with ServeDir + ServeFile
  Router::new().nest_service(
      "/assets",
      ServeDir::new("dist").not_found_service(ServeFile::new("dist/index.html")),
  );
  ```

  See the [static-file-server-example] for more examples ([#1784])

[#1595]: https://github.com/tokio-rs/axum/pull/1595
[#1784]: https://github.com/tokio-rs/axum/pull/1784
[static-file-server-example]: https://github.com/tokio-rs/axum/blob/main/examples/static-file-server/src/main.rs

# 0.5.0 (12. February, 2022)

- **added:** Add `option_layer` for converting an `Option<Layer>` into a `Layer` ([#1696])
- **added:** Implement `Layer` and `Service` for `Either` ([#1696])
- **added:** Add `TypedPath::with_query_params` ([#1744])
- **breaking:** Update to [`cookie`] 0.17 ([#1747])

[#1696]: https://github.com/tokio-rs/axum/pull/1696
[#1744]: https://github.com/tokio-rs/axum/pull/1744
[#1747]: https://github.com/tokio-rs/axum/pull/1747
[`cookie`]: https://crates.io/crates/cookie

# 0.4.2 (02. December, 2022)

- **fixed:** Bug fixes for `RouterExt:{route_with_tsr, route_service_with_tsr}` ([#1608]):
  - Redirects to the correct URI if the route contains path parameters
  - Keeps query parameters when redirecting
  - Better improved error message if adding route for `/`

[#1608]: https://github.com/tokio-rs/axum/pull/1608

# 0.4.1 (29. November, 2022)

- **fixed:** Fix wrong `From` impl for `Resource` ([#1589])

[#1589]: https://github.com/tokio-rs/axum/pull/1589

# 0.4.0 (25. November, 2022)

- **added:** Add `RouterExt::route_with_tsr` for adding routes with an
  additional "trailing slash redirect" route ([#1119])
- **added:** Support chaining handlers with `HandlerCallWithExtractors::or` ([#1170])
- **added:** Add Protocol Buffer extractor and response ([#1239])
- **added:** Add `Either*` types for combining extractors and responses into a
  single type ([#1263])
- **added:** `WithRejection` extractor for customizing other extractors' rejections ([#1262])
- **added:** Add sync constructors to `CookieJar`, `PrivateCookieJar`, and
  `SignedCookieJar` so they're easier to use in custom middleware
- **changed:** For methods that accept some `S: Service`, the bounds have been
  relaxed so the return type can be any type that implements `IntoResponse` rather than being a
  literal `Response`
- **change:** axum-extra's MSRV is now 1.60 ([#1239])
- **breaking:** `Form` has a new rejection type ([#1496])
- **breaking:** `Query` has a new rejection type ([#1496])
- **breaking:** `Resource::nest` and `Resource::nest_collection` have been
  removed. You can instead convert the `Resource` into a `Router` and
  add additional routes as necessary ([#1086])
- **breaking:** `SignedCookieJar` and `PrivateCookieJar` now extracts the keys
  from the router's state, rather than extensions
- **breaking:** `Resource` has a new `S` type param which represents the state ([#1155])
- **breaking:** `RouterExt::route_with_tsr` now only accepts `MethodRouter`s ([#1155])
- **added:** `RouterExt::route_service_with_tsr` for routing to any `Service` ([#1155])

[#1086]: https://github.com/tokio-rs/axum/pull/1086
[#1119]: https://github.com/tokio-rs/axum/pull/1119
[#1155]: https://github.com/tokio-rs/axum/pull/1155
[#1170]: https://github.com/tokio-rs/axum/pull/1170
[#1214]: https://github.com/tokio-rs/axum/pull/1214
[#1239]: https://github.com/tokio-rs/axum/pull/1239
[#1262]: https://github.com/tokio-rs/axum/pull/1262
[#1263]: https://github.com/tokio-rs/axum/pull/1263
[#1496]: https://github.com/tokio-rs/axum/pull/1496

<details>
<summary>0.4.0 Pre-Releases</summary>

# 0.4.0-rc.3 (19. November, 2022)

- **breaking:** Depend axum 0.6.0-rc.5 and axum-macros 0.3.0-rc.3

# 0.4.0-rc.2 (8. November, 2022)

- **breaking:** `Form` has a new rejection type ([#1496])
- **breaking:** `Query` has a new rejection type ([#1496])

[#1496]: https://github.com/tokio-rs/axum/pull/1496

# 0.4.0-rc.1 (23. August, 2022)

- **added:** Add `RouterExt::route_with_tsr` for adding routes with an
  additional "trailing slash redirect" route ([#1119])
- **breaking:** `Resource::nest` and `Resource::nest_collection` has been
  removed. You can instead convert the `Resource` into a `Router` and
  add additional routes as necessary ([#1086])
- **changed:** For methods that accept some `S: Service`, the bounds have been
  relaxed so the response type must implement `IntoResponse` rather than being a
  literal `Response`
- **added:** Support chaining handlers with `HandlerCallWithExtractors::or` ([#1170])
- **change:** axum-extra's MSRV is now 1.60 ([#1239])
- **breaking:** `SignedCookieJar` and `PrivateCookieJar` now extracts the keys
  from the router's state, rather than extensions
- **added:** Add Protocol Buffer extractor and response ([#1239])
- **added:** Add `Either*` types for combining extractors and responses into a
  single type ([#1263])
- **added:** `WithRejection` extractor for customizing other extractors' rejections ([#1262])
- **added:** Add sync constructors to `CookieJar`, `PrivateCookieJar`, and
  `SignedCookieJar` so they're easier to use in custom middleware
- **breaking:** `Resource` has a new `S` type param which represents the state ([#1155])
- **breaking:** `RouterExt::route_with_tsr` now only accepts `MethodRouter`s ([#1155])
- **added:** `RouterExt::route_service_with_tsr` for routing to any `Service` ([#1155])

[#1086]: https://github.com/tokio-rs/axum/pull/1086
[#1119]: https://github.com/tokio-rs/axum/pull/1119
[#1155]: https://github.com/tokio-rs/axum/pull/1155
[#1170]: https://github.com/tokio-rs/axum/pull/1170
[#1214]: https://github.com/tokio-rs/axum/pull/1214
[#1239]: https://github.com/tokio-rs/axum/pull/1239
[#1262]: https://github.com/tokio-rs/axum/pull/1262
[#1263]: https://github.com/tokio-rs/axum/pull/1263

</details>

# 0.3.7 (09. August, 2022)

- **fixed:** Depend on axum 0.5.15 which contains a fix for an accidental breaking change.

# 0.3.6 (02. July, 2022)

- **fixed:** Fix feature labels missing in generated docs ([#1137])

[#1137]: https://github.com/tokio-rs/axum/pull/1137

# 0.3.5 (27. June, 2022)

- **added:** Add `JsonLines` for streaming newline delimited JSON ([#1093])
- **change:** axum-extra's MSRV is now 1.56 ([#1098])

[#1093]: https://github.com/tokio-rs/axum/pull/1093
[#1098]: https://github.com/tokio-rs/axum/pull/1098

# 0.3.4 (08. June, 2022)

- **fixed:** Use `impl IntoResponse` less in docs ([#1049])
- **added:** Add `AsyncReadBody` for creating a body from a `tokio::io::AsyncRead` ([#1072])

[#1049]: https://github.com/tokio-rs/axum/pull/1049
[#1072]: https://github.com/tokio-rs/axum/pull/1072

# 0.3.3 (18. May, 2022)

- **added:** Add `extract::Query` which supports multi-value items ([#1041])
- **added:** Support customizing rejections for `#[derive(TypedPath)]` ([#1012])

[#1041]: https://github.com/tokio-rs/axum/pull/1041
[#1012]: https://github.com/tokio-rs/axum/pull/1012

# 0.3.2 (15. May, 2022)

- **added:** Add `extract::Form` which supports multi-value items ([#1031])

[#1031]: https://github.com/tokio-rs/axum/pull/1031

# 0.3.1 (10. May, 2022)

- **fixed:** `Option` and `Result` are now supported in typed path route handler parameters ([#1001])
- **fixed:** Support wildcards in typed paths ([#1003])
- **added:** Support using a custom rejection type for `#[derive(TypedPath)]`
  instead of `PathRejection` ([#1012])

[#1001]: https://github.com/tokio-rs/axum/pull/1001
[#1003]: https://github.com/tokio-rs/axum/pull/1003
[#1012]: https://github.com/tokio-rs/axum/pull/1012

# 0.3.0 (27. April, 2022)

- **fixed:** Don't depend on axum with default features enabled ([#913])
- **breaking:** Private and signed cookies now requires enabling the
  `cookie-private` and `cookie-signed` features respectively ([#949])
- **changed:** Update to tower-http 0.3 ([#965])

[#913]: https://github.com/tokio-rs/axum/pull/913
[#949]: https://github.com/tokio-rs/axum/pull/949
[#965]: https://github.com/tokio-rs/axum/pull/965

# 0.2.1 (03. April, 2022)

- **added:** Re-export `SameSite` and `Expiration` from the `cookie` crate ([#898])
- **added:** Add `PrivateCookieJar` for managing private cookies ([#900])
- **added:** Add `SpaRouter` for routing setups commonly used for single page applications ([#904])
- **fixed:** Fix `SignedCookieJar` when using custom key types ([#899])

[#898]: https://github.com/tokio-rs/axum/pull/898
[#899]: https://github.com/tokio-rs/axum/pull/899
[#900]: https://github.com/tokio-rs/axum/pull/900
[#904]: https://github.com/tokio-rs/axum/pull/904

# 0.2.0 (31. March, 2022)

- **added:** Add `TypedPath::to_uri` for converting the path into a `Uri` ([#790])
- **added:** Extractors and responses for dealing with cookies. See `extract::cookies` for more
  details ([#816])
- **breaking:** `CachedRejection` has been removed ([#699])
- **breaking:** `<Cached<T> as FromRequest>::Rejection` is now `T::Rejection`. ([#699])
- **breaking:** `middleware::from_fn` has been remove from axum-extra and moved into the main
  axum crate ([#719])
- **breaking:** `HasRoutes` has been removed. `Router::merge` now accepts `Into<Router>` ([#819])
- **breaking:** `RouterExt::with` method has been removed. Use `Router::merge` instead. It works
  identically ([#819])

[#699]: https://github.com/tokio-rs/axum/pull/699
[#719]: https://github.com/tokio-rs/axum/pull/719
[#790]: https://github.com/tokio-rs/axum/pull/790
[#816]: https://github.com/tokio-rs/axum/pull/816
[#819]: https://github.com/tokio-rs/axum/pull/819

# 0.1.5 (1. March, 2022)

- **added:** Add `TypedPath::to_uri` for converting the path into a `Uri` ([#790])

[#790]: https://github.com/tokio-rs/axum/pull/790

# 0.1.4 (22. February, 2022)

- **fix:** Depend on the right versions of axum and axum-macros ([#782])

[#782]: https://github.com/tokio-rs/axum/pull/782

# 0.1.3 (22. February, 2022)

- **added:** Add type safe routing. See `axum_extra::routing::typed` for more details ([#756])
- **fix:** Depend on tower with `default_features = false` ([#666])
- **change:** `middleware::from_fn` has been deprecated and moved into the main
  axum crate ([#719])

[#666]: https://github.com/tokio-rs/axum/pull/666
[#719]: https://github.com/tokio-rs/axum/pull/719
[#756]: https://github.com/tokio-rs/axum/pull/756

# 0.1.2 (13. January, 2022)

- **fix:** Depend on tower with `default_features = false` ([#666])

# 0.1.1 (27. December, 2021)

- Add `middleware::from_fn` for creating middleware from async functions ([#656])
- Add support for returning pretty JSON response in `response::ErasedJson` ([#662])

[#656]: https://github.com/tokio-rs/axum/pull/656
[#662]: https://github.com/tokio-rs/axum/pull/662

# 0.1.0 (02. December, 2021)

- Initial release.

[Keep a Changelog]: https://keepachangelog.com/en/1.0.0/
[Semantic Versioning]: https://semver.org/spec/v2.0.0.html<|MERGE_RESOLUTION|>--- conflicted
+++ resolved
@@ -11,22 +11,16 @@
 - **changed:** The `multipart` feature is no longer on by default ([#3058])
 - **added:** Add `RouterExt::typed_connect` ([#2961])
 - **added:** Add `json!` for easy construction of JSON responses ([#2962])
-<<<<<<< HEAD
-- **added:** Add `FileStream` for easy construction of file stream responses ([#3047])
-=======
 - **added:** Add `InternalServerError` response for logging an internal error
   and returning HTTP 500 in a convenient way. ([#3010])
->>>>>>> b5a01092
+- **added:** Add `FileStream` for easy construction of file stream responses ([#3047])
 
 [#2242]: https://github.com/tokio-rs/axum/pull/2242
 [#3058]: https://github.com/tokio-rs/axum/pull/3058
 [#2961]: https://github.com/tokio-rs/axum/pull/2961
 [#2962]: https://github.com/tokio-rs/axum/pull/2962
-<<<<<<< HEAD
+[#3010]: https://github.com/tokio-rs/axum/pull/3010
 [#3047]: https://github.com/tokio-rs/axum/pull/3047
-=======
-[#3010]: https://github.com/tokio-rs/axum/pull/3010
->>>>>>> b5a01092
 
 # 0.10.0
 
