# Changelog

All notable changes to this project will be documented in this file.

The format is based on [Keep a Changelog],
and this project adheres to [Semantic Versioning].

# Unreleased

- **added:** Add `RouterExt::route_with_tsr` for adding routes with an
  additional "trailing slash redirect" route ([#1119])
- **breaking:** `Resource::nest` and `Resource::nest_collection` has been
  removed. You can instead convert the `Resource` into a `Router` and
  add additional routes as necessary ([#1086])
- **changed:** For methods that accept some `S: Service`, the bounds have been
  relaxed so the response type must implement `IntoResponse` rather than being a
  literal `Response`
- **added:** Support chaining handlers with `HandlerCallWithExtractors::or` ([#1170])
- **change:** axum-extra's MSRV is now 1.60 ([#1239])
- **added:** Add Protocol Buffer extractor and response ([#1239])
<<<<<<< HEAD
- **added:** Add `Either*` types for combining extractors and responses into a
  single type ([#1263])
=======
- **added:** `WithRejection` extractor for customizing other extractors' rejections ([#1262])
>>>>>>> fb215616
- **added:** Add sync constructors to `CookieJar`, `PrivateCookieJar`, and
  `SignedCookieJar` so they're easier to use in custom middleware

[#1086]: https://github.com/tokio-rs/axum/pull/1086
[#1119]: https://github.com/tokio-rs/axum/pull/1119
[#1170]: https://github.com/tokio-rs/axum/pull/1170
[#1214]: https://github.com/tokio-rs/axum/pull/1214
[#1239]: https://github.com/tokio-rs/axum/pull/1239
<<<<<<< HEAD
[#1263]: https://github.com/tokio-rs/axum/pull/1263
=======
[#1262]: https://github.com/tokio-rs/axum/pull/1262
>>>>>>> fb215616

# 0.3.5 (27. June, 2022)

- **added:** Add `JsonLines` for streaming newline delimited JSON ([#1093])
- **change:** axum-extra's MSRV is now 1.56 ([#1098])

[#1093]: https://github.com/tokio-rs/axum/pull/1093
[#1098]: https://github.com/tokio-rs/axum/pull/1098

# 0.3.4 (08. June, 2022)

- **fixed:** Use `impl IntoResponse` less in docs ([#1049])
- **added:** Add `AsyncReadBody` for creating a body from a `tokio::io::AsyncRead` ([#1072])

[#1049]: https://github.com/tokio-rs/axum/pull/1049
[#1072]: https://github.com/tokio-rs/axum/pull/1072

# 0.3.3 (18. May, 2022)

- **added:** Add `extract::Query` which supports multi-value items ([#1041])
- **added:** Support customizing rejections for `#[derive(TypedPath)]` ([#1012])

[#1041]: https://github.com/tokio-rs/axum/pull/1041
[#1012]: https://github.com/tokio-rs/axum/pull/1012

# 0.3.2 (15. May, 2022)

- **added:** Add `extract::Form` which supports multi-value items ([#1031])

[#1031]: https://github.com/tokio-rs/axum/pull/1031

# 0.3.1 (10. May, 2022)

- **fixed:** `Option` and `Result` are now supported in typed path route handler parameters ([#1001])
- **fixed:** Support wildcards in typed paths ([#1003])
- **added:** Support using a custom rejection type for `#[derive(TypedPath)]`
  instead of `PathRejection` ([#1012])

[#1001]: https://github.com/tokio-rs/axum/pull/1001
[#1003]: https://github.com/tokio-rs/axum/pull/1003
[#1012]: https://github.com/tokio-rs/axum/pull/1012

# 0.3.0 (27. April, 2022)

- **fixed:** Don't depend on axum with default features enabled ([#913])
- **breaking:** Private and signed cookies now requires enabling the
  `cookie-private` and `cookie-signed` features respectively ([#949])
- **changed:** Update to tower-http 0.3 ([#965])

[#913]: https://github.com/tokio-rs/axum/pull/913
[#949]: https://github.com/tokio-rs/axum/pull/949
[#965]: https://github.com/tokio-rs/axum/pull/965

# 0.2.1 (03. April, 2022)

- **added:** Re-export `SameSite` and `Expiration` from the `cookie` crate ([#898])
- **added:** Add `PrivateCookieJar` for managing private cookies ([#900])
- **added:** Add `SpaRouter` for routing setups commonly used for single page applications ([#904])
- **fixed:** Fix `SignedCookieJar` when using custom key types ([#899])

[#898]: https://github.com/tokio-rs/axum/pull/898
[#899]: https://github.com/tokio-rs/axum/pull/899
[#900]: https://github.com/tokio-rs/axum/pull/900
[#904]: https://github.com/tokio-rs/axum/pull/904

# 0.2.0 (31. March, 2022)

- **added:** Add `TypedPath::to_uri` for converting the path into a `Uri` ([#790])
- **added:** Extractors and responses for dealing with cookies. See `extract::cookies` for more
  details ([#816])
- **breaking:** `CachedRejection` has been removed ([#699])
- **breaking:** `<Cached<T> as FromRequest>::Rejection` is now `T::Rejection`. ([#699])
- **breaking:** `middleware::from_fn` has been remove from axum-extra and moved into the main
  axum crate ([#719])
- **breaking:** `HasRoutes` has been removed. `Router::merge` now accepts `Into<Router>` ([#819])
- **breaking:** `RouterExt::with` method has been removed. Use `Router::merge` instead. It works
  identically ([#819])

[#699]: https://github.com/tokio-rs/axum/pull/699
[#719]: https://github.com/tokio-rs/axum/pull/719
[#790]: https://github.com/tokio-rs/axum/pull/790
[#816]: https://github.com/tokio-rs/axum/pull/816
[#819]: https://github.com/tokio-rs/axum/pull/819

# 0.1.5 (1. March, 2022)

- **added:** Add `TypedPath::to_uri` for converting the path into a `Uri` ([#790])

[#790]: https://github.com/tokio-rs/axum/pull/790

# 0.1.4 (22. February, 2022)

- **fix:** Depend on the right versions of axum and axum-macros ([#782])

[#782]: https://github.com/tokio-rs/axum/pull/782

# 0.1.3 (22. February, 2022)

- **added:** Add type safe routing. See `axum_extra::routing::typed` for more details ([#756])
- **fix:** Depend on tower with `default_features = false` ([#666])
- **change:** `middleware::from_fn` has been deprecated and moved into the main
  axum crate ([#719])

[#666]: https://github.com/tokio-rs/axum/pull/666
[#719]: https://github.com/tokio-rs/axum/pull/719
[#756]: https://github.com/tokio-rs/axum/pull/756

# 0.1.2 (13. January, 2022)

- **fix:** Depend on tower with `default_features = false` ([#666])

# 0.1.1 (27. December, 2021)

- Add `middleware::from_fn` for creating middleware from async functions ([#656])
- Add support for returning pretty JSON response in `response::ErasedJson` ([#662])

[#656]: https://github.com/tokio-rs/axum/pull/656
[#662]: https://github.com/tokio-rs/axum/pull/662

# 0.1.0 (02. December, 2021)

- Initial release.

[Keep a Changelog]: https://keepachangelog.com/en/1.0.0/
[Semantic Versioning]: https://semver.org/spec/v2.0.0.html<|MERGE_RESOLUTION|>--- conflicted
+++ resolved
@@ -18,12 +18,9 @@
 - **added:** Support chaining handlers with `HandlerCallWithExtractors::or` ([#1170])
 - **change:** axum-extra's MSRV is now 1.60 ([#1239])
 - **added:** Add Protocol Buffer extractor and response ([#1239])
-<<<<<<< HEAD
 - **added:** Add `Either*` types for combining extractors and responses into a
   single type ([#1263])
-=======
 - **added:** `WithRejection` extractor for customizing other extractors' rejections ([#1262])
->>>>>>> fb215616
 - **added:** Add sync constructors to `CookieJar`, `PrivateCookieJar`, and
   `SignedCookieJar` so they're easier to use in custom middleware
 
@@ -32,11 +29,8 @@
 [#1170]: https://github.com/tokio-rs/axum/pull/1170
 [#1214]: https://github.com/tokio-rs/axum/pull/1214
 [#1239]: https://github.com/tokio-rs/axum/pull/1239
-<<<<<<< HEAD
+[#1262]: https://github.com/tokio-rs/axum/pull/1262
 [#1263]: https://github.com/tokio-rs/axum/pull/1263
-=======
-[#1262]: https://github.com/tokio-rs/axum/pull/1262
->>>>>>> fb215616
 
 # 0.3.5 (27. June, 2022)
 
