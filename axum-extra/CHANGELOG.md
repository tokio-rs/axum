# Changelog

All notable changes to this project will be documented in this file.

The format is based on [Keep a Changelog],
and this project adheres to [Semantic Versioning].

# Unreleased

<<<<<<< HEAD
- **added:** Add `RouterExt::typed_connect` ([#2961])

[#2961]: https://github.com/tokio-rs/axum/pull/2961
=======
- **added:** Add `json!` for easy construction of JSON responses ([#2962])

[#2962]: https://github.com/tokio-rs/axum/pull/2962
>>>>>>> 4b4dac4d

# 0.10.0

# alpha.1

- **breaking:** Update to prost 0.13. Used for the `Protobuf` extractor ([#2829])
- **change:** Update minimum rust version to 1.75 ([#2943])

[#2829]: https://github.com/tokio-rs/axum/pull/2829
[#2943]: https://github.com/tokio-rs/axum/pull/2943

# 0.9.4

- **added:** The `response::Attachment` type ([#2789])

[#2789]: https://github.com/tokio-rs/axum/pull/2789

# 0.9.3 (24. March, 2024)

- **added:** New `tracing` feature which enables logging rejections from
  built-in extractor with the `axum::rejection=trace` target ([#2584])

[#2584]: https://github.com/tokio-rs/axum/pull/2584

# 0.9.2 (13. January, 2024)

- **added:** Implement `TypedPath` for `WithRejection<TypedPath, _>`
- **fixed:** Documentation link to `serde::Deserialize` in `JsonDeserializer` extractor ([#2498])
- **added:** Add `is_missing` function for `TypedHeaderRejection` and `TypedHeaderRejectionReason` ([#2503])

[#2498]: https://github.com/tokio-rs/axum/pull/2498
[#2503]: https://github.com/tokio-rs/axum/pull/2503

# 0.9.1 (29. December, 2023)

- **change:** Update version of multer used internally for multipart ([#2433])
- **added:** `JsonDeserializer` extractor ([#2431])

[#2433]: https://github.com/tokio-rs/axum/pull/2433
[#2431]: https://github.com/tokio-rs/axum/pull/2431

# 0.9.0 (27. November, 2023)

- **added:** `OptionalQuery` extractor ([#2310])
- **added:** `TypedHeader` which used to be in `axum` ([#1850])
- **breaking:** Update to prost 0.12. Used for the `Protobuf` extractor
- **breaking:** Make `tokio` an optional dependency
- **breaking:** Upgrade `cookie` dependency to 0.18 ([#2343])
- **breaking:** Functions and methods that previously accepted a `Cookie`
  now accept any `T: Into<Cookie>` ([#2348])

[#1850]: https://github.com/tokio-rs/axum/pull/1850
[#2310]: https://github.com/tokio-rs/axum/pull/2310
[#2343]: https://github.com/tokio-rs/axum/pull/2343
[#2348]: https://github.com/tokio-rs/axum/pull/2348

# 0.8.0 (16. September, 2023)

- **breaking:** Update to prost 0.12. Used for the `Protobuf` extractor ([#2224])

[#2224]: https://github.com/tokio-rs/axum/pull/2224

# 0.7.7 (03. August, 2023)

- **added:** `Clone` implementation for `ErasedJson` ([#2142])

[#2142]: https://github.com/tokio-rs/axum/pull/2142

# 0.7.6 (02. August, 2023)

- **fixed:** Remove unused dependency ([#2135])

[#2135]: https://github.com/tokio-rs/axum/pull/2135

# 0.7.5 (17. July, 2023)

- **fixed:** Remove explicit auto deref from `PrivateCookieJar` example ([#2028])

[#2028]: https://github.com/tokio-rs/axum/pull/2028

# 0.7.4 (18. April, 2023)

- **added:** Add `Html` response type ([#1921])
- **added:** Add `Css` response type ([#1921])
- **added:** Add `JavaScript` response type ([#1921])
- **added:** Add `Wasm` response type ([#1921])

[#1921]: https://github.com/tokio-rs/axum/pull/1921

# 0.7.3 (11. April, 2023)

- **added:** Implement `Deref` and `DerefMut` for built-in extractors ([#1922])
- **added:** Add `OptionalPath` extractor ([#1889])

[#1889]: https://github.com/tokio-rs/axum/pull/1889
[#1922]: https://github.com/tokio-rs/axum/pull/1922

# 0.7.2 (22. March, 2023)

- **added:** Implement `IntoResponse` for `MultipartError` ([#1861])

[#1861]: https://github.com/tokio-rs/axum/pull/1861

# 0.7.1 (13. March, 2023)

- Updated to latest `axum-macros`

# 0.7.0 (03. March, 2023)

- **breaking:** Remove the `spa` feature which should have been removed in 0.6.0 ([#1802])
- **added:** Add `Multipart`. This is similar to `axum::extract::Multipart`
  except that it enforces field exclusivity at runtime instead of compile time,
  as this improves usability ([#1692])
- **added:** Implement `Clone` for `CookieJar`, `PrivateCookieJar` and `SignedCookieJar` ([#1808])
- **fixed:** Add `#[must_use]` attributes to types that do nothing unless used ([#1809])

[#1692]: https://github.com/tokio-rs/axum/pull/1692
[#1802]: https://github.com/tokio-rs/axum/pull/1802
[#1808]: https://github.com/tokio-rs/axum/pull/1808
[#1809]: https://github.com/tokio-rs/axum/pull/1809

# 0.6.0 (24. February, 2022)

- **breaking:**  Change casing of `ProtoBuf` to `Protobuf` ([#1595])
- **breaking:** `SpaRouter` has been removed. Use `ServeDir` and `ServeFile`
  from `tower-http` instead:

  ```rust
  // before
  Router::new().merge(SpaRouter::new("/assets", "dist"));

  // with ServeDir
  Router::new().nest_service("/assets", ServeDir::new("dist"));

  // before with `index_file`
  Router::new().merge(SpaRouter::new("/assets", "dist").index_file("index.html"));

  // with ServeDir + ServeFile
  Router::new().nest_service(
      "/assets",
      ServeDir::new("dist").not_found_service(ServeFile::new("dist/index.html")),
  );
  ```

  See the [static-file-server-example] for more examples ([#1784])

[#1595]: https://github.com/tokio-rs/axum/pull/1595
[#1784]: https://github.com/tokio-rs/axum/pull/1784
[static-file-server-example]: https://github.com/tokio-rs/axum/blob/main/examples/static-file-server/src/main.rs

# 0.5.0 (12. February, 2022)

- **added:** Add `option_layer` for converting an `Option<Layer>` into a `Layer` ([#1696])
- **added:** Implement `Layer` and `Service` for `Either` ([#1696])
- **added:** Add `TypedPath::with_query_params` ([#1744])
- **breaking:** Update to [`cookie`] 0.17 ([#1747])

[#1696]: https://github.com/tokio-rs/axum/pull/1696
[#1744]: https://github.com/tokio-rs/axum/pull/1744
[#1747]: https://github.com/tokio-rs/axum/pull/1747
[`cookie`]: https://crates.io/crates/cookie

# 0.4.2 (02. December, 2022)

- **fixed:** Bug fixes for `RouterExt:{route_with_tsr, route_service_with_tsr}` ([#1608]):
  - Redirects to the correct URI if the route contains path parameters
  - Keeps query parameters when redirecting
  - Better improved error message if adding route for `/`

[#1608]: https://github.com/tokio-rs/axum/pull/1608

# 0.4.1 (29. November, 2022)

- **fixed:** Fix wrong `From` impl for `Resource` ([#1589])

[#1589]: https://github.com/tokio-rs/axum/pull/1589

# 0.4.0 (25. November, 2022)

- **added:** Add `RouterExt::route_with_tsr` for adding routes with an
  additional "trailing slash redirect" route ([#1119])
- **added:** Support chaining handlers with `HandlerCallWithExtractors::or` ([#1170])
- **added:** Add Protocol Buffer extractor and response ([#1239])
- **added:** Add `Either*` types for combining extractors and responses into a
  single type ([#1263])
- **added:** `WithRejection` extractor for customizing other extractors' rejections ([#1262])
- **added:** Add sync constructors to `CookieJar`, `PrivateCookieJar`, and
  `SignedCookieJar` so they're easier to use in custom middleware
- **changed:** For methods that accept some `S: Service`, the bounds have been
  relaxed so the return type can be any type that implements `IntoResponse` rather than being a
  literal `Response`
- **change:** axum-extra's MSRV is now 1.60 ([#1239])
- **breaking:** `Form` has a new rejection type ([#1496])
- **breaking:** `Query` has a new rejection type ([#1496])
- **breaking:** `Resource::nest` and `Resource::nest_collection` have been
  removed. You can instead convert the `Resource` into a `Router` and
  add additional routes as necessary ([#1086])
- **breaking:** `SignedCookieJar` and `PrivateCookieJar` now extracts the keys
  from the router's state, rather than extensions
- **breaking:** `Resource` has a new `S` type param which represents the state ([#1155])
- **breaking:** `RouterExt::route_with_tsr` now only accepts `MethodRouter`s ([#1155])
- **added:** `RouterExt::route_service_with_tsr` for routing to any `Service` ([#1155])

[#1086]: https://github.com/tokio-rs/axum/pull/1086
[#1119]: https://github.com/tokio-rs/axum/pull/1119
[#1155]: https://github.com/tokio-rs/axum/pull/1155
[#1170]: https://github.com/tokio-rs/axum/pull/1170
[#1214]: https://github.com/tokio-rs/axum/pull/1214
[#1239]: https://github.com/tokio-rs/axum/pull/1239
[#1262]: https://github.com/tokio-rs/axum/pull/1262
[#1263]: https://github.com/tokio-rs/axum/pull/1263
[#1496]: https://github.com/tokio-rs/axum/pull/1496

<details>
<summary>0.4.0 Pre-Releases</summary>

# 0.4.0-rc.3 (19. November, 2022)

- **breaking:** Depend axum 0.6.0-rc.5 and axum-macros 0.3.0-rc.3

# 0.4.0-rc.2 (8. November, 2022)

- **breaking:** `Form` has a new rejection type ([#1496])
- **breaking:** `Query` has a new rejection type ([#1496])

[#1496]: https://github.com/tokio-rs/axum/pull/1496

# 0.4.0-rc.1 (23. August, 2022)

- **added:** Add `RouterExt::route_with_tsr` for adding routes with an
  additional "trailing slash redirect" route ([#1119])
- **breaking:** `Resource::nest` and `Resource::nest_collection` has been
  removed. You can instead convert the `Resource` into a `Router` and
  add additional routes as necessary ([#1086])
- **changed:** For methods that accept some `S: Service`, the bounds have been
  relaxed so the response type must implement `IntoResponse` rather than being a
  literal `Response`
- **added:** Support chaining handlers with `HandlerCallWithExtractors::or` ([#1170])
- **change:** axum-extra's MSRV is now 1.60 ([#1239])
- **breaking:** `SignedCookieJar` and `PrivateCookieJar` now extracts the keys
  from the router's state, rather than extensions
- **added:** Add Protocol Buffer extractor and response ([#1239])
- **added:** Add `Either*` types for combining extractors and responses into a
  single type ([#1263])
- **added:** `WithRejection` extractor for customizing other extractors' rejections ([#1262])
- **added:** Add sync constructors to `CookieJar`, `PrivateCookieJar`, and
  `SignedCookieJar` so they're easier to use in custom middleware
- **breaking:** `Resource` has a new `S` type param which represents the state ([#1155])
- **breaking:** `RouterExt::route_with_tsr` now only accepts `MethodRouter`s ([#1155])
- **added:** `RouterExt::route_service_with_tsr` for routing to any `Service` ([#1155])

[#1086]: https://github.com/tokio-rs/axum/pull/1086
[#1119]: https://github.com/tokio-rs/axum/pull/1119
[#1155]: https://github.com/tokio-rs/axum/pull/1155
[#1170]: https://github.com/tokio-rs/axum/pull/1170
[#1214]: https://github.com/tokio-rs/axum/pull/1214
[#1239]: https://github.com/tokio-rs/axum/pull/1239
[#1262]: https://github.com/tokio-rs/axum/pull/1262
[#1263]: https://github.com/tokio-rs/axum/pull/1263

</details>

# 0.3.7 (09. August, 2022)

- **fixed:** Depend on axum 0.5.15 which contains a fix for an accidental breaking change.

# 0.3.6 (02. July, 2022)

- **fixed:** Fix feature labels missing in generated docs ([#1137])

[#1137]: https://github.com/tokio-rs/axum/pull/1137

# 0.3.5 (27. June, 2022)

- **added:** Add `JsonLines` for streaming newline delimited JSON ([#1093])
- **change:** axum-extra's MSRV is now 1.56 ([#1098])

[#1093]: https://github.com/tokio-rs/axum/pull/1093
[#1098]: https://github.com/tokio-rs/axum/pull/1098

# 0.3.4 (08. June, 2022)

- **fixed:** Use `impl IntoResponse` less in docs ([#1049])
- **added:** Add `AsyncReadBody` for creating a body from a `tokio::io::AsyncRead` ([#1072])

[#1049]: https://github.com/tokio-rs/axum/pull/1049
[#1072]: https://github.com/tokio-rs/axum/pull/1072

# 0.3.3 (18. May, 2022)

- **added:** Add `extract::Query` which supports multi-value items ([#1041])
- **added:** Support customizing rejections for `#[derive(TypedPath)]` ([#1012])

[#1041]: https://github.com/tokio-rs/axum/pull/1041
[#1012]: https://github.com/tokio-rs/axum/pull/1012

# 0.3.2 (15. May, 2022)

- **added:** Add `extract::Form` which supports multi-value items ([#1031])

[#1031]: https://github.com/tokio-rs/axum/pull/1031

# 0.3.1 (10. May, 2022)

- **fixed:** `Option` and `Result` are now supported in typed path route handler parameters ([#1001])
- **fixed:** Support wildcards in typed paths ([#1003])
- **added:** Support using a custom rejection type for `#[derive(TypedPath)]`
  instead of `PathRejection` ([#1012])

[#1001]: https://github.com/tokio-rs/axum/pull/1001
[#1003]: https://github.com/tokio-rs/axum/pull/1003
[#1012]: https://github.com/tokio-rs/axum/pull/1012

# 0.3.0 (27. April, 2022)

- **fixed:** Don't depend on axum with default features enabled ([#913])
- **breaking:** Private and signed cookies now requires enabling the
  `cookie-private` and `cookie-signed` features respectively ([#949])
- **changed:** Update to tower-http 0.3 ([#965])

[#913]: https://github.com/tokio-rs/axum/pull/913
[#949]: https://github.com/tokio-rs/axum/pull/949
[#965]: https://github.com/tokio-rs/axum/pull/965

# 0.2.1 (03. April, 2022)

- **added:** Re-export `SameSite` and `Expiration` from the `cookie` crate ([#898])
- **added:** Add `PrivateCookieJar` for managing private cookies ([#900])
- **added:** Add `SpaRouter` for routing setups commonly used for single page applications ([#904])
- **fixed:** Fix `SignedCookieJar` when using custom key types ([#899])

[#898]: https://github.com/tokio-rs/axum/pull/898
[#899]: https://github.com/tokio-rs/axum/pull/899
[#900]: https://github.com/tokio-rs/axum/pull/900
[#904]: https://github.com/tokio-rs/axum/pull/904

# 0.2.0 (31. March, 2022)

- **added:** Add `TypedPath::to_uri` for converting the path into a `Uri` ([#790])
- **added:** Extractors and responses for dealing with cookies. See `extract::cookies` for more
  details ([#816])
- **breaking:** `CachedRejection` has been removed ([#699])
- **breaking:** `<Cached<T> as FromRequest>::Rejection` is now `T::Rejection`. ([#699])
- **breaking:** `middleware::from_fn` has been remove from axum-extra and moved into the main
  axum crate ([#719])
- **breaking:** `HasRoutes` has been removed. `Router::merge` now accepts `Into<Router>` ([#819])
- **breaking:** `RouterExt::with` method has been removed. Use `Router::merge` instead. It works
  identically ([#819])

[#699]: https://github.com/tokio-rs/axum/pull/699
[#719]: https://github.com/tokio-rs/axum/pull/719
[#790]: https://github.com/tokio-rs/axum/pull/790
[#816]: https://github.com/tokio-rs/axum/pull/816
[#819]: https://github.com/tokio-rs/axum/pull/819

# 0.1.5 (1. March, 2022)

- **added:** Add `TypedPath::to_uri` for converting the path into a `Uri` ([#790])

[#790]: https://github.com/tokio-rs/axum/pull/790

# 0.1.4 (22. February, 2022)

- **fix:** Depend on the right versions of axum and axum-macros ([#782])

[#782]: https://github.com/tokio-rs/axum/pull/782

# 0.1.3 (22. February, 2022)

- **added:** Add type safe routing. See `axum_extra::routing::typed` for more details ([#756])
- **fix:** Depend on tower with `default_features = false` ([#666])
- **change:** `middleware::from_fn` has been deprecated and moved into the main
  axum crate ([#719])

[#666]: https://github.com/tokio-rs/axum/pull/666
[#719]: https://github.com/tokio-rs/axum/pull/719
[#756]: https://github.com/tokio-rs/axum/pull/756

# 0.1.2 (13. January, 2022)

- **fix:** Depend on tower with `default_features = false` ([#666])

# 0.1.1 (27. December, 2021)

- Add `middleware::from_fn` for creating middleware from async functions ([#656])
- Add support for returning pretty JSON response in `response::ErasedJson` ([#662])

[#656]: https://github.com/tokio-rs/axum/pull/656
[#662]: https://github.com/tokio-rs/axum/pull/662

# 0.1.0 (02. December, 2021)

- Initial release.

[Keep a Changelog]: https://keepachangelog.com/en/1.0.0/
[Semantic Versioning]: https://semver.org/spec/v2.0.0.html<|MERGE_RESOLUTION|>--- conflicted
+++ resolved
@@ -7,15 +7,11 @@
 
 # Unreleased
 
-<<<<<<< HEAD
 - **added:** Add `RouterExt::typed_connect` ([#2961])
+- **added:** Add `json!` for easy construction of JSON responses ([#2962])
 
 [#2961]: https://github.com/tokio-rs/axum/pull/2961
-=======
-- **added:** Add `json!` for easy construction of JSON responses ([#2962])
-
 [#2962]: https://github.com/tokio-rs/axum/pull/2962
->>>>>>> 4b4dac4d
 
 # 0.10.0
 
