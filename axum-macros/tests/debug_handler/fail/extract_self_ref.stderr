--- conflicted
+++ resolved
@@ -1,11 +1,5 @@
 error: Handlers must only take owned values
-<<<<<<< HEAD
-  --> tests/debug_handler/fail/extract_self_ref.rs:24:22
-   |
-24 |     async fn handler(&self) {}
-=======
   --> tests/debug_handler/fail/extract_self_ref.rs:23:22
    |
 23 |     async fn handler(&self) {}
->>>>>>> 49183e40
    |                      ^^^^^