--- conflicted
+++ resolved
@@ -13,11 +13,7 @@
 {
     type Rejection = ();
 
-<<<<<<< HEAD
-    async fn from_request(_req: Request<axum::body::Body>, _state: &S) -> Result<Self, Self::Rejection> {
-=======
     async fn from_request(_req: Request, _state: &S) -> Result<Self, Self::Rejection> {
->>>>>>> 49183e40
         unimplemented!()
     }
 }
