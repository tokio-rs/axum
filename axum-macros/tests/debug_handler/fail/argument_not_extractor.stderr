--- conflicted
+++ resolved
@@ -15,11 +15,7 @@
             <(T1, T2, T3, T4, T5, T6) as FromRequestParts<S>>
             <(T1, T2, T3, T4, T5, T6, T7) as FromRequestParts<S>>
             <(T1, T2, T3, T4, T5, T6, T7, T8) as FromRequestParts<S>>
-<<<<<<< HEAD
-          and $N others
-=======
           and 26 others
->>>>>>> 49183e40
   = note: required for `bool` to implement `FromRequest<(), axum_core::extract::private::ViaParts>`
 note: required by a bound in `__axum_macros_check_handler_0_from_request_check`
  --> tests/debug_handler/fail/argument_not_extractor.rs:4:23
