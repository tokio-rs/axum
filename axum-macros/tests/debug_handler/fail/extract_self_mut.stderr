error: Handlers must only take owned values
<<<<<<< HEAD
  --> tests/debug_handler/fail/extract_self_mut.rs:24:22
   |
24 |     async fn handler(&mut self) {}
=======
  --> tests/debug_handler/fail/extract_self_mut.rs:23:22
   |
23 |     async fn handler(&mut self) {}
>>>>>>> 49183e40
   |                      ^^^^^^^^^<|MERGE_RESOLUTION|>--- conflicted
+++ resolved
@@ -1,11 +1,5 @@
 error: Handlers must only take owned values
-<<<<<<< HEAD
-  --> tests/debug_handler/fail/extract_self_mut.rs:24:22
-   |
-24 |     async fn handler(&mut self) {}
-=======
   --> tests/debug_handler/fail/extract_self_mut.rs:23:22
    |
 23 |     async fn handler(&mut self) {}
->>>>>>> 49183e40
    |                      ^^^^^^^^^