error[E0277]: the trait bound `bool: IntoResponse` is not satisfied
 --> tests/debug_handler/fail/wrong_return_type.rs:4:23
  |
4 | async fn handler() -> bool {
  |                       ^^^^ the trait `IntoResponse` is not implemented for `bool`
  |
  = help: the following other types implement trait `IntoResponse`:
            &'static [u8; N]
            &'static [u8]
            &'static str
            ()
            (Response<()>, R)
            (Response<()>, T1, R)
            (Response<()>, T1, T2, R)
            (Response<()>, T1, T2, T3, R)
<<<<<<< HEAD
            (Response<()>, T1, T2, T3, T4, R)
          and 121 others
=======
          and 122 others
>>>>>>> e4c6d76b
note: required by a bound in `__axum_macros_check_handler_into_response::{closure#0}::check`
 --> tests/debug_handler/fail/wrong_return_type.rs:4:23
  |
4 | async fn handler() -> bool {
  |                       ^^^^ required by this bound in `__axum_macros_check_handler_into_response::{closure#0}::check`<|MERGE_RESOLUTION|>--- conflicted
+++ resolved
@@ -13,12 +13,7 @@
             (Response<()>, T1, R)
             (Response<()>, T1, T2, R)
             (Response<()>, T1, T2, T3, R)
-<<<<<<< HEAD
-            (Response<()>, T1, T2, T3, T4, R)
-          and 121 others
-=======
-          and 122 others
->>>>>>> e4c6d76b
+          and 123 others
 note: required by a bound in `__axum_macros_check_handler_into_response::{closure#0}::check`
  --> tests/debug_handler/fail/wrong_return_type.rs:4:23
   |
