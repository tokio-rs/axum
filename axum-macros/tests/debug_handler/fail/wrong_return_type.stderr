error[E0277]: the trait bound `bool: IntoResponse` is not satisfied
 --> tests/debug_handler/fail/wrong_return_type.rs:4:23
  |
4 | async fn handler() -> bool {
  |                       ^^^^ the trait `IntoResponse` is not implemented for `bool`
  |
  = help: the following other types implement trait `IntoResponse`:
            &'static [u8]
            &'static str
            ()
            (Response<()>, R)
            (Response<()>, T1, R)
            (Response<()>, T1, T2, R)
            (Response<()>, T1, T2, T3, R)
            (Response<()>, T1, T2, T3, T4, R)
<<<<<<< HEAD
          and 123 others
note: required by a bound in `__axum_macros_check_handler_0_into_response::{closure#0}::check`
=======
          and 118 others
note: required by a bound in `__axum_macros_check_handler_into_response::{closure#0}::check`
>>>>>>> 410fd49a
 --> tests/debug_handler/fail/wrong_return_type.rs:4:23
  |
4 | async fn handler() -> bool {
  |                       ^^^^ required by this bound in `__axum_macros_check_handler_0_into_response::{closure#0}::check`<|MERGE_RESOLUTION|>--- conflicted
+++ resolved
@@ -13,13 +13,8 @@
             (Response<()>, T1, T2, R)
             (Response<()>, T1, T2, T3, R)
             (Response<()>, T1, T2, T3, T4, R)
-<<<<<<< HEAD
-          and 123 others
+          and 118 others
 note: required by a bound in `__axum_macros_check_handler_0_into_response::{closure#0}::check`
-=======
-          and 118 others
-note: required by a bound in `__axum_macros_check_handler_into_response::{closure#0}::check`
->>>>>>> 410fd49a
  --> tests/debug_handler/fail/wrong_return_type.rs:4:23
   |
 4 | async fn handler() -> bool {
