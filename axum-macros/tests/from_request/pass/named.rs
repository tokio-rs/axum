--- conflicted
+++ resolved
@@ -1,9 +1,5 @@
 use axum::{
-<<<<<<< HEAD
-    extract::{FromRequest, TypedHeader, rejection::TypedHeaderRejection},
-=======
     extract::FromRequest,
->>>>>>> e8cf5f4f
     response::Response,
 };
 use axum_extra::{
