--- conflicted
+++ resolved
@@ -8,9 +8,5 @@
 async fn foo(_: Extractor<()>) {}
 
 fn main() {
-<<<<<<< HEAD
-    Router::<()>::new().route("/", get(foo));
-=======
     _ = Router::<()>::new().route("/", get(foo));
->>>>>>> c8cd23ff
 }