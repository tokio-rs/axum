--- conflicted
+++ resolved
@@ -12,12 +12,8 @@
     |                                          |
     |                                          required by a bound introduced by this call
     |
-<<<<<<< HEAD
     = note: Consider using `#[axum_macros::debug_handler]` to improve the error message
-    = help: the trait `Handler<T, S, B>` is implemented for `Layered<L, H, T, S, B>`
-=======
     = help: the trait `Handler<T, S, B2>` is implemented for `Layered<L, H, T, S, B, B2>`
->>>>>>> 2e3000f1
 note: required by a bound in `axum::routing::get`
    --> $WORKSPACE/axum/src/routing/method_routing.rs
     |
