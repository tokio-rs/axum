use axum::{
    extract::rejection::PathRejection,
    response::{IntoResponse, Response},
};
use axum_extra::routing::{RouterExt, TypedPath};
use serde::Deserialize;

#[derive(TypedPath, Deserialize)]
#[typed_path("/:foo", rejection(MyRejection))]
struct MyPathNamed {
    foo: String,
}

#[derive(TypedPath, Deserialize)]
#[typed_path("/", rejection(MyRejection))]
struct MyPathUnit;

#[derive(TypedPath, Deserialize)]
#[typed_path("/:foo", rejection(MyRejection))]
struct MyPathUnnamed(String);

struct MyRejection;

impl IntoResponse for MyRejection {
    fn into_response(self) -> Response {
        ().into_response()
    }
}

impl From<PathRejection> for MyRejection {
    fn from(_: PathRejection) -> Self {
        Self
    }
}

impl Default for MyRejection {
    fn default() -> Self {
        Self
    }
}

fn main() {
<<<<<<< HEAD
    axum::Router::<()>::new()
=======
    _ = axum::Router::<()>::new()
>>>>>>> c8cd23ff
        .typed_get(|_: Result<MyPathNamed, MyRejection>| async {})
        .typed_post(|_: Result<MyPathUnnamed, MyRejection>| async {})
        .typed_put(|_: Result<MyPathUnit, MyRejection>| async {});
}<|MERGE_RESOLUTION|>--- conflicted
+++ resolved
@@ -40,11 +40,7 @@
 }
 
 fn main() {
-<<<<<<< HEAD
-    axum::Router::<()>::new()
-=======
     _ = axum::Router::<()>::new()
->>>>>>> c8cd23ff
         .typed_get(|_: Result<MyPathNamed, MyRejection>| async {})
         .typed_post(|_: Result<MyPathUnnamed, MyRejection>| async {})
         .typed_put(|_: Result<MyPathUnit, MyRejection>| async {});
