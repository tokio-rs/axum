--- conflicted
+++ resolved
@@ -5,11 +5,7 @@
 struct MyPath;
 
 fn main() {
-<<<<<<< HEAD
-    axum::Router::<()>::new()
-=======
     _ = axum::Router::<()>::new()
->>>>>>> c8cd23ff
         .route("/", axum::routing::get(|_: MyPath| async {}));
 
     assert_eq!(MyPath::PATH, "/users");
