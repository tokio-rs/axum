use axum_extra::routing::{RouterExt, TypedPath};
use serde::Deserialize;

#[derive(TypedPath, Deserialize)]
#[typed_path("/*rest")]
struct MyPath {
    rest: String,
}

fn main() {
<<<<<<< HEAD
    axum::Router::<()>::new().typed_get(|_: MyPath| async {});
=======
    _ = axum::Router::<()>::new().typed_get(|_: MyPath| async {});
>>>>>>> c8cd23ff
}<|MERGE_RESOLUTION|>--- conflicted
+++ resolved
@@ -8,9 +8,5 @@
 }
 
 fn main() {
-<<<<<<< HEAD
-    axum::Router::<()>::new().typed_get(|_: MyPath| async {});
-=======
     _ = axum::Router::<()>::new().typed_get(|_: MyPath| async {});
->>>>>>> c8cd23ff
 }