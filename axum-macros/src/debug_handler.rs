--- conflicted
+++ resolved
@@ -43,15 +43,9 @@
         err.unwrap_or_else(|| {
             let state_ty = state_ty.unwrap_or_else(|| syn::parse_quote!(()));
 
-<<<<<<< HEAD
-            let check_inputs_impls_from_request =
-                check_inputs_impls_from_request(&item_fn, state_ty);
-=======
-            let check_input_order = check_input_order(&item_fn);
->>>>>>> c8cd23ff
             let check_future_send = check_future_send(&item_fn);
 
-            if let Some(check_input_order) = check_input_order {
+            if let Some(check_input_order) = check_input_order(&item_fn) {
                 quote! {
                     #check_input_order
                     #check_future_send
