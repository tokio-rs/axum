--- conflicted
+++ resolved
@@ -1,11 +1,10 @@
 use crate::{
-    attr_parsing::{parse_assignment_attribute, second},
+    attr_parsing::second,
     with_position::{Position, WithPosition},
 };
 use proc_macro2::TokenStream;
 use quote::{format_ident, quote, quote_spanned};
-<<<<<<< HEAD
-use syn::{spanned::Spanned, FnArg, ItemFn, Type};
+use syn::{parse_quote, spanned::Spanned, FnArg, ItemFn, Type};
 
 use self::attr::Attrs;
 use self::specializer::Specializer;
@@ -14,51 +13,35 @@
 mod specializer;
 
 pub(crate) fn expand(attr: Attrs, item_fn: ItemFn) -> TokenStream {
-    // these checks don't require the specializer, so we can generate code for them regardless
-    // of whether we can successfully create one
-=======
-use syn::{parse::Parse, parse_quote, spanned::Spanned, FnArg, ItemFn, Token, Type};
-
-pub(crate) fn expand(attr: Attrs, item_fn: ItemFn) -> TokenStream {
-    let Attrs { body_ty, state_ty } = attr;
-
+    let Attrs {
+        body_ty,
+        state_ty,
+        with_tys,
+    } = attr;
     let body_ty = body_ty
         .map(second)
         .unwrap_or_else(|| parse_quote!(axum::body::Body));
-
     let mut state_ty = state_ty.map(second);
 
->>>>>>> 410fd49a
+    // these checks don't require the specializer, so we can generate code for them regardless
+    // of whether we can successfully create one
     let check_extractor_count = check_extractor_count(&item_fn);
     let check_path_extractor = check_path_extractor(&item_fn);
-<<<<<<< HEAD
-    let check_multiple_body_extractors = check_multiple_body_extractors(&item_fn);
-=======
-    let check_output_impls_into_response = check_output_impls_into_response(&item_fn);
-
-    // If the function is generic, we can't reliably check its inputs or whether the future it
-    // returns is `Send`. Skip those checks to avoid unhelpful additional compiler errors.
-    let check_inputs_and_future_send = if item_fn.sig.generics.params.is_empty() {
-        if state_ty.is_none() {
-            state_ty = state_type_from_args(&item_fn);
-        }
-
-        let state_ty = state_ty.unwrap_or_else(|| syn::parse_quote!(()));
-
-        let check_inputs_impls_from_request =
-            check_inputs_impls_from_request(&item_fn, &body_ty, state_ty);
-        let check_future_send = check_future_send(&item_fn);
->>>>>>> 410fd49a
+
+    if state_ty.is_none() {
+        state_ty = state_type_from_args(&item_fn);
+    }
+    let state_ty = state_ty.unwrap_or_else(|| syn::parse_quote!(()));
 
     // If the function is generic and and improper `with` statement was provided to the macro, we can't
     // reliably check its inputs or outputs. This will result in an error. We skip those checks to avoid
     // unhelpful additional compiler errors.
-    let specializer_checks = match Specializer::new(&attr, &item_fn) {
+    let specializer_checks = match Specializer::new(with_tys, &item_fn) {
         Ok(specializer) => {
             let check_output_impls_into_response =
                 check_output_impls_into_response(&item_fn, &specializer);
             let check_inputs_impls_from_request =
-                check_inputs_impls_from_request(&item_fn, attr.body_ty(), &specializer);
+                check_inputs_impls_from_request(&item_fn, &body_ty, state_ty, &specializer);
             let check_future_send = check_future_send(&item_fn, &specializer);
             quote! {
                 #check_output_impls_into_response
@@ -73,45 +56,7 @@
         #item_fn
         #check_extractor_count
         #check_path_extractor
-<<<<<<< HEAD
-        #check_multiple_body_extractors
         #specializer_checks
-=======
-        #check_output_impls_into_response
-        #check_inputs_and_future_send
-    }
-}
-
-mod kw {
-    syn::custom_keyword!(body);
-    syn::custom_keyword!(state);
-}
-
-pub(crate) struct Attrs {
-    body_ty: Option<(kw::body, Type)>,
-    state_ty: Option<(kw::state, Type)>,
-}
-
-impl Parse for Attrs {
-    fn parse(input: syn::parse::ParseStream) -> syn::Result<Self> {
-        let mut body_ty = None;
-        let mut state_ty = None;
-
-        while !input.is_empty() {
-            let lh = input.lookahead1();
-            if lh.peek(kw::body) {
-                parse_assignment_attribute(input, &mut body_ty)?;
-            } else if lh.peek(kw::state) {
-                parse_assignment_attribute(input, &mut state_ty)?;
-            } else {
-                return Err(lh.error());
-            }
-
-            let _ = input.parse::<Token![,]>();
-        }
-
-        Ok(Self { body_ty, state_ty })
->>>>>>> 410fd49a
     }
 }
 
@@ -188,17 +133,8 @@
 fn check_inputs_impls_from_request(
     item_fn: &ItemFn,
     body_ty: &Type,
-<<<<<<< HEAD
+    state_ty: Type,
     specializer: &Specializer,
-) -> TokenStream {
-    item_fn
-        .sig
-        .inputs
-        .iter()
-        .enumerate()
-        .map(|(arg_idx, arg)| {
-=======
-    state_ty: Type,
 ) -> TokenStream {
     let takes_self = item_fn.sig.inputs.first().map_or(false, |arg| match arg {
         FnArg::Receiver(_) => true,
@@ -207,7 +143,7 @@
 
     WithPosition::new(item_fn.sig.inputs.iter())
         .enumerate()
-        .map(|(idx, arg)| {
+        .map(|(arg_idx, arg)| {
             let must_impl_from_request_parts = match &arg {
                 Position::First(_) | Position::Middle(_) => true,
                 Position::Last(_) | Position::Only(_) => false,
@@ -215,7 +151,6 @@
 
             let arg = arg.into_inner();
 
->>>>>>> 410fd49a
             let (span, ty) = match arg {
                 FnArg::Receiver(receiver) => {
                     if receiver.reference.is_some() {
@@ -240,84 +175,69 @@
                     }
                 }
             };
-
-<<<<<<< HEAD
             specializer
                 .all_specializations_of_type(&ty)
                 .enumerate()
                 .map(|(specialization_idx, specialized_ty)| {
-                    let name = format_ident!(
-                        "__axum_macros_check_{}_{}_{}_from_request",
+                    let check_fn = format_ident!(
+                        "__axum_macros_check_{}_{}_{}_from_request_check",
                         item_fn.sig.ident,
                         arg_idx,
                         specialization_idx,
+                        span = span,
                     );
+
+                    let call_check_fn = format_ident!(
+                        "__axum_macros_check_{}_{}_{}_from_request_call_check",
+                        item_fn.sig.ident,
+                        arg_idx,
+                        specialization_idx,
+                        span = span,
+                    );                    
+
+                    let call_check_fn_body = if takes_self {
+                        quote_spanned! {span=>
+                            Self::#check_fn();
+                        }
+                    } else {
+                        quote_spanned! {span=>
+                            #check_fn();
+                        }
+                    };
+
+                    let check_fn_generics = if must_impl_from_request_parts {
+                        quote! {}
+                    } else {
+                        quote! { <M> }
+                    };
+        
+                    let from_request_bound = if must_impl_from_request_parts {
+                        quote! {
+                            #specialized_ty: ::axum::extract::FromRequestParts<#state_ty> + Send
+                        }
+                    } else {
+                        quote! {
+                            #specialized_ty: ::axum::extract::FromRequest<#state_ty, #body_ty, M> + Send
+                        }
+                    };
+
                     quote_spanned! {span=>
                         #[allow(warnings)]
-                        fn #name()
+                        fn #check_fn #check_fn_generics()
                         where
-                            #specialized_ty: ::axum::extract::FromRequest<#body_ty> + Send,
+                            #from_request_bound,
                         {}
+        
+                        // we have to call the function to actually trigger a compile error
+                        // since the function is generic, just defining it is not enough
+                        #[allow(warnings)]
+                        fn #call_check_fn()
+                        {
+                            #call_check_fn_body
+                        }
                     }
                 })
                 .collect::<TokenStream>()
-=======
-            let check_fn = format_ident!(
-                "__axum_macros_check_{}_{}_from_request_check",
-                item_fn.sig.ident,
-                idx,
-                span = span,
-            );
-
-            let call_check_fn = format_ident!(
-                "__axum_macros_check_{}_{}_from_request_call_check",
-                item_fn.sig.ident,
-                idx,
-                span = span,
-            );
-
-            let call_check_fn_body = if takes_self {
-                quote_spanned! {span=>
-                    Self::#check_fn();
-                }
-            } else {
-                quote_spanned! {span=>
-                    #check_fn();
-                }
-            };
-
-            let check_fn_generics = if must_impl_from_request_parts {
-                quote! {}
-            } else {
-                quote! { <M> }
-            };
-
-            let from_request_bound = if must_impl_from_request_parts {
-                quote! {
-                    #ty: ::axum::extract::FromRequestParts<#state_ty> + Send
-                }
-            } else {
-                quote! {
-                    #ty: ::axum::extract::FromRequest<#state_ty, #body_ty, M> + Send
-                }
-            };
-
-            quote_spanned! {span=>
-                #[allow(warnings)]
-                fn #check_fn #check_fn_generics()
-                where
-                    #from_request_bound,
-                {}
-
-                // we have to call the function to actually trigger a compile error
-                // since the function is generic, just defining it is not enough
-                #[allow(warnings)]
-                fn #call_check_fn()
-                {
-                    #call_check_fn_body
-                }
-            }
->>>>>>> 410fd49a
         })
         .collect::<TokenStream>()
 }
