use std::collections::HashSet;

use crate::{
    attr_parsing::{parse_assignment_attribute, second},
    with_position::{Position, WithPosition},
};
use proc_macro2::{Span, TokenStream};
use quote::{format_ident, quote, quote_spanned};
use syn::{parse::Parse, spanned::Spanned, FnArg, ItemFn, Token, Type};

pub(crate) fn expand(attr: Attrs, item_fn: ItemFn) -> TokenStream {
    let Attrs { state_ty } = attr;

    let mut state_ty = state_ty.map(second);

    let check_extractor_count = check_extractor_count(&item_fn);
    let check_path_extractor = check_path_extractor(&item_fn);
    let check_output_impls_into_response = check_output_impls_into_response(&item_fn);

    // If the function is generic, we can't reliably check its inputs or whether the future it
    // returns is `Send`. Skip those checks to avoid unhelpful additional compiler errors.
    let check_inputs_and_future_send = if item_fn.sig.generics.params.is_empty() {
        let mut err = None;

        if state_ty.is_none() {
            let state_types_from_args = state_types_from_args(&item_fn);

            #[allow(clippy::comparison_chain)]
            if state_types_from_args.len() == 1 {
                state_ty = state_types_from_args.into_iter().next();
            } else if state_types_from_args.len() > 1 {
                err = Some(
                    syn::Error::new(
                        Span::call_site(),
                        "can't infer state type, please add set it explicitly, as in \
                         `#[debug_handler(state = MyStateType)]`",
                    )
                    .into_compile_error(),
                );
            }
        }

        err.unwrap_or_else(|| {
            let state_ty = state_ty.unwrap_or_else(|| syn::parse_quote!(()));

<<<<<<< HEAD
            let check_inputs_impls_from_request =
                check_inputs_impls_from_request(&item_fn, state_ty);
=======
            let check_input_order = check_input_order(&item_fn);
>>>>>>> d87dac66
            let check_future_send = check_future_send(&item_fn);

            if let Some(check_input_order) = check_input_order {
                quote! {
                    #check_input_order
                    #check_future_send
                }
            } else {
                let check_inputs_impls_from_request =
                    check_inputs_impls_from_request(&item_fn, &body_ty, state_ty);

                quote! {
                    #check_inputs_impls_from_request
                    #check_future_send
                }
            }
        })
    } else {
        syn::Error::new_spanned(
            &item_fn.sig.generics,
            "`#[axum_macros::debug_handler]` doesn't support generic functions",
        )
        .into_compile_error()
    };

    quote! {
        #item_fn
        #check_extractor_count
        #check_path_extractor
        #check_output_impls_into_response
        #check_inputs_and_future_send
    }
}

mod kw {
    syn::custom_keyword!(body);
    syn::custom_keyword!(state);
}

pub(crate) struct Attrs {
    state_ty: Option<(kw::state, Type)>,
}

impl Parse for Attrs {
    fn parse(input: syn::parse::ParseStream) -> syn::Result<Self> {
        let mut state_ty = None;

        while !input.is_empty() {
            let lh = input.lookahead1();
            if lh.peek(kw::state) {
                parse_assignment_attribute(input, &mut state_ty)?;
            } else {
                return Err(lh.error());
            }

            let _ = input.parse::<Token![,]>();
        }

        Ok(Self { state_ty })
    }
}

fn check_extractor_count(item_fn: &ItemFn) -> Option<TokenStream> {
    let max_extractors = 16;
    if item_fn.sig.inputs.len() <= max_extractors {
        None
    } else {
        let error_message = format!(
            "Handlers cannot take more than {max_extractors} arguments. \
            Use `(a, b): (ExtractorA, ExtractorA)` to further nest extractors",
        );
        let error = syn::Error::new_spanned(&item_fn.sig.inputs, error_message).to_compile_error();
        Some(error)
    }
}

fn extractor_idents(item_fn: &ItemFn) -> impl Iterator<Item = (usize, &syn::FnArg, &syn::Ident)> {
    item_fn
        .sig
        .inputs
        .iter()
        .enumerate()
        .filter_map(|(idx, fn_arg)| match fn_arg {
            FnArg::Receiver(_) => None,
            FnArg::Typed(pat_type) => {
                if let Type::Path(type_path) = &*pat_type.ty {
                    type_path
                        .path
                        .segments
                        .last()
                        .map(|segment| (idx, fn_arg, &segment.ident))
                } else {
                    None
                }
            }
        })
}

fn check_path_extractor(item_fn: &ItemFn) -> TokenStream {
    let path_extractors = extractor_idents(item_fn)
        .filter(|(_, _, ident)| *ident == "Path")
        .collect::<Vec<_>>();

    if path_extractors.len() > 1 {
        path_extractors
            .into_iter()
            .map(|(_, arg, _)| {
                syn::Error::new_spanned(
                    arg,
                    "Multiple parameters must be extracted with a tuple \
                    `Path<(_, _)>` or a struct `Path<YourParams>`, not by applying \
                    multiple `Path<_>` extractors",
                )
                .to_compile_error()
            })
            .collect()
    } else {
        quote! {}
    }
}

fn is_self_pat_type(typed: &syn::PatType) -> bool {
    let ident = if let syn::Pat::Ident(ident) = &*typed.pat {
        &ident.ident
    } else {
        return false;
    };

    ident == "self"
}

fn check_inputs_impls_from_request(item_fn: &ItemFn, state_ty: Type) -> TokenStream {
    let takes_self = item_fn.sig.inputs.first().map_or(false, |arg| match arg {
        FnArg::Receiver(_) => true,
        FnArg::Typed(typed) => is_self_pat_type(typed),
    });

    WithPosition::new(item_fn.sig.inputs.iter())
        .enumerate()
        .map(|(idx, arg)| {
            let must_impl_from_request_parts = match &arg {
                Position::First(_) | Position::Middle(_) => true,
                Position::Last(_) | Position::Only(_) => false,
            };

            let arg = arg.into_inner();

            let (span, ty) = match arg {
                FnArg::Receiver(receiver) => {
                    if receiver.reference.is_some() {
                        return syn::Error::new_spanned(
                            receiver,
                            "Handlers must only take owned values",
                        )
                        .into_compile_error();
                    }

                    let span = receiver.span();
                    (span, syn::parse_quote!(Self))
                }
                FnArg::Typed(typed) => {
                    let ty = &typed.ty;
                    let span = ty.span();

                    if is_self_pat_type(typed) {
                        (span, syn::parse_quote!(Self))
                    } else {
                        (span, ty.clone())
                    }
                }
            };

            let consumes_request = request_consuming_type_name(&ty).is_some();

            let check_fn = format_ident!(
                "__axum_macros_check_{}_{}_from_request_check",
                item_fn.sig.ident,
                idx,
                span = span,
            );

            let call_check_fn = format_ident!(
                "__axum_macros_check_{}_{}_from_request_call_check",
                item_fn.sig.ident,
                idx,
                span = span,
            );

            let call_check_fn_body = if takes_self {
                quote_spanned! {span=>
                    Self::#check_fn();
                }
            } else {
                quote_spanned! {span=>
                    #check_fn();
                }
            };

            let check_fn_generics = if must_impl_from_request_parts || consumes_request {
                quote! {}
            } else {
                quote! { <M> }
            };

            let from_request_bound = if must_impl_from_request_parts {
                quote_spanned! {span=>
                    #ty: ::axum::extract::FromRequestParts<#state_ty> + Send
                }
            } else if consumes_request {
                quote_spanned! {span=>
                    #ty: ::axum::extract::FromRequest<#state_ty, #body_ty> + Send
                }
            } else {
                quote_spanned! {span=>
                    #ty: ::axum::extract::FromRequest<#state_ty, M> + Send
                }
            };

            quote_spanned! {span=>
                #[allow(warnings)]
                #[doc(hidden)]
                fn #check_fn #check_fn_generics()
                where
                    #from_request_bound,
                {}

                // we have to call the function to actually trigger a compile error
                // since the function is generic, just defining it is not enough
                #[allow(warnings)]
                #[doc(hidden)]
                fn #call_check_fn()
                {
                    #call_check_fn_body
                }
            }
        })
        .collect::<TokenStream>()
}

fn check_input_order(item_fn: &ItemFn) -> Option<TokenStream> {
    let types_that_consume_the_request = item_fn
        .sig
        .inputs
        .iter()
        .enumerate()
        .filter_map(|(idx, arg)| {
            let ty = match arg {
                FnArg::Typed(pat_type) => &*pat_type.ty,
                FnArg::Receiver(_) => return None,
            };
            let type_name = request_consuming_type_name(ty)?;

            Some((idx, type_name, ty.span()))
        })
        .collect::<Vec<_>>();

    if types_that_consume_the_request.is_empty() {
        return None;
    };

    // exactly one type that consumes the request
    if types_that_consume_the_request.len() == 1 {
        // and that is not the last
        if types_that_consume_the_request[0].0 != item_fn.sig.inputs.len() - 1 {
            let (_idx, type_name, span) = &types_that_consume_the_request[0];
            let error = format!(
                "`{type_name}` consumes the request body and thus must be \
                the last argument to the handler function"
            );
            return Some(quote_spanned! {*span=>
                compile_error!(#error);
            });
        } else {
            return None;
        }
    }

    if types_that_consume_the_request.len() == 2 {
        let (_, first, _) = &types_that_consume_the_request[0];
        let (_, second, _) = &types_that_consume_the_request[1];
        let error = format!(
            "Can't have two extractors that consume the request body. \
            `{first}` and `{second}` both do that.",
        );
        let span = item_fn.sig.inputs.span();
        Some(quote_spanned! {span=>
            compile_error!(#error);
        })
    } else {
        let types = WithPosition::new(types_that_consume_the_request.into_iter())
            .map(|pos| match pos {
                Position::First((_, type_name, _)) | Position::Middle((_, type_name, _)) => {
                    format!("`{type_name}`, ")
                }
                Position::Last((_, type_name, _)) => format!("and `{type_name}`"),
                Position::Only(_) => unreachable!(),
            })
            .collect::<String>();

        let error = format!(
            "Can't have more than one extractor that consume the request body. \
            {types} all do that.",
        );
        let span = item_fn.sig.inputs.span();
        Some(quote_spanned! {span=>
            compile_error!(#error);
        })
    }
}

fn request_consuming_type_name(ty: &Type) -> Option<&'static str> {
    let path = match ty {
        Type::Path(type_path) => &type_path.path,
        _ => return None,
    };

    let ident = match path.segments.last() {
        Some(path_segment) => &path_segment.ident,
        None => return None,
    };

    let type_name = match &*ident.to_string() {
        "Json" => "Json<_>",
        "BodyStream" => "BodyStream",
        "RawBody" => "RawBody<_>",
        "RawForm" => "RawForm",
        "Multipart" => "Multipart",
        "Protobuf" => "Protobuf",
        "JsonLines" => "JsonLines<_>",
        "Form" => "Form<_>",
        "Request" => "Request<_>",
        "Bytes" => "Bytes",
        "String" => "String",
        "Parts" => "Parts",
        _ => return None,
    };

    Some(type_name)
}

fn check_output_impls_into_response(item_fn: &ItemFn) -> TokenStream {
    let ty = match &item_fn.sig.output {
        syn::ReturnType::Default => return quote! {},
        syn::ReturnType::Type(_, ty) => ty,
    };
    let span = ty.span();

    let declare_inputs = item_fn
        .sig
        .inputs
        .iter()
        .filter_map(|arg| match arg {
            FnArg::Receiver(_) => None,
            FnArg::Typed(pat_ty) => {
                let pat = &pat_ty.pat;
                let ty = &pat_ty.ty;
                Some(quote! {
                    let #pat: #ty = panic!();
                })
            }
        })
        .collect::<TokenStream>();

    let block = &item_fn.block;

    let make_value_name = format_ident!(
        "__axum_macros_check_{}_into_response_make_value",
        item_fn.sig.ident
    );

    let make = if item_fn.sig.asyncness.is_some() {
        quote_spanned! {span=>
            #[allow(warnings)]
            #[doc(hidden)]
            async fn #make_value_name() -> #ty {
                #declare_inputs
                #block
            }
        }
    } else {
        quote_spanned! {span=>
            #[allow(warnings)]
            #[doc(hidden)]
            fn #make_value_name() -> #ty {
                #declare_inputs
                #block
            }
        }
    };

    let name = format_ident!("__axum_macros_check_{}_into_response", item_fn.sig.ident);

    if let Some(receiver) = self_receiver(item_fn) {
        quote_spanned! {span=>
            #make

            #[allow(warnings)]
            #[doc(hidden)]
            async fn #name() {
                let value = #receiver #make_value_name().await;
                fn check<T>(_: T)
                    where T: ::axum::response::IntoResponse
                {}
                check(value);
            }
        }
    } else {
        quote_spanned! {span=>
            #[allow(warnings)]
            #[doc(hidden)]
            async fn #name() {
                #make

                let value = #make_value_name().await;

                fn check<T>(_: T)
                where T: ::axum::response::IntoResponse
                {}

                check(value);
            }
        }
    }
}

fn check_future_send(item_fn: &ItemFn) -> TokenStream {
    if item_fn.sig.asyncness.is_none() {
        match &item_fn.sig.output {
            syn::ReturnType::Default => {
                return syn::Error::new_spanned(
                    item_fn.sig.fn_token,
                    "Handlers must be `async fn`s",
                )
                .into_compile_error();
            }
            syn::ReturnType::Type(_, ty) => ty,
        };
    }

    let span = item_fn.sig.ident.span();

    let handler_name = &item_fn.sig.ident;

    let args = item_fn.sig.inputs.iter().map(|_| {
        quote_spanned! {span=> panic!() }
    });

    let name = format_ident!("__axum_macros_check_{}_future", item_fn.sig.ident);

    let do_check = quote! {
        fn check<T>(_: T)
            where T: ::std::future::Future + Send
        {}
        check(future);
    };

    if let Some(receiver) = self_receiver(item_fn) {
        quote! {
            #[allow(warnings)]
            #[doc(hidden)]
            fn #name() {
                let future = #receiver #handler_name(#(#args),*);
                #do_check
            }
        }
    } else {
        quote! {
            #[allow(warnings)]
            #[doc(hidden)]
            fn #name() {
                #item_fn
                let future = #handler_name(#(#args),*);
                #do_check
            }
        }
    }
}

fn self_receiver(item_fn: &ItemFn) -> Option<TokenStream> {
    let takes_self = item_fn.sig.inputs.iter().any(|arg| match arg {
        FnArg::Receiver(_) => true,
        FnArg::Typed(typed) => is_self_pat_type(typed),
    });

    if takes_self {
        return Some(quote! { Self:: });
    }

    if let syn::ReturnType::Type(_, ty) = &item_fn.sig.output {
        if let syn::Type::Path(path) = &**ty {
            let segments = &path.path.segments;
            if segments.len() == 1 {
                if let Some(last) = segments.last() {
                    match &last.arguments {
                        syn::PathArguments::None if last.ident == "Self" => {
                            return Some(quote! { Self:: });
                        }
                        _ => {}
                    }
                }
            }
        }
    }

    None
}

/// Given a signature like
///
/// ```skip
/// #[debug_handler]
/// async fn handler(
///     _: axum::extract::State<AppState>,
///     _: State<AppState>,
/// ) {}
/// ```
///
/// This will extract `AppState`.
///
/// Returns `None` if there are no `State` args or multiple of different types.
fn state_types_from_args(item_fn: &ItemFn) -> HashSet<Type> {
    let types = item_fn
        .sig
        .inputs
        .iter()
        .filter_map(|input| match input {
            FnArg::Receiver(_) => None,
            FnArg::Typed(pat_type) => Some(pat_type),
        })
        .map(|pat_type| &*pat_type.ty);
    crate::infer_state_types(types).collect()
}

#[test]
fn ui() {
    crate::run_ui_tests("debug_handler");
}<|MERGE_RESOLUTION|>--- conflicted
+++ resolved
@@ -43,12 +43,7 @@
         err.unwrap_or_else(|| {
             let state_ty = state_ty.unwrap_or_else(|| syn::parse_quote!(()));
 
-<<<<<<< HEAD
-            let check_inputs_impls_from_request =
-                check_inputs_impls_from_request(&item_fn, state_ty);
-=======
             let check_input_order = check_input_order(&item_fn);
->>>>>>> d87dac66
             let check_future_send = check_future_send(&item_fn);
 
             if let Some(check_input_order) = check_input_order {
@@ -58,7 +53,7 @@
                 }
             } else {
                 let check_inputs_impls_from_request =
-                    check_inputs_impls_from_request(&item_fn, &body_ty, state_ty);
+                    check_inputs_impls_from_request(&item_fn, state_ty);
 
                 quote! {
                     #check_inputs_impls_from_request
@@ -259,7 +254,7 @@
                 }
             } else if consumes_request {
                 quote_spanned! {span=>
-                    #ty: ::axum::extract::FromRequest<#state_ty, #body_ty> + Send
+                    #ty: ::axum::extract::FromRequest<#state_ty> + Send
                 }
             } else {
                 quote_spanned! {span=>
@@ -372,7 +367,6 @@
 
     let type_name = match &*ident.to_string() {
         "Json" => "Json<_>",
-        "BodyStream" => "BodyStream",
         "RawBody" => "RawBody<_>",
         "RawForm" => "RawForm",
         "Multipart" => "Multipart",
