--- conflicted
+++ resolved
@@ -9,15 +9,10 @@
 
 - **breaking:** `#[debug_handler]` no longer accepts a `body = _` argument. The
   body type is always `axum::body::Body` ([#1751])
-<<<<<<< HEAD
-
-[#1751]: https://github.com/tokio-rs/axum/pull/1751
-=======
 - **fixed:** Allow unreachable code in `#[debug_handler]` ([#2014])
 
 [#1751]: https://github.com/tokio-rs/axum/pull/1751
 [#2014]: https://github.com/tokio-rs/axum/pull/2014
->>>>>>> e8cf5f4f
 
 # 0.3.7 (22. March, 2023)
 
