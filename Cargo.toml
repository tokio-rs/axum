--- conflicted
+++ resolved
@@ -31,16 +31,11 @@
 futures-util = { version = "0.3", default-features = false, features = ["alloc"] }
 http = "0.2"
 http-body = "0.4.3"
-<<<<<<< HEAD
-hyper = { version = "0.14", features = ["server", "tcp", "http1", "stream"] }
+hyper = { version = "0.14", features = ["server", "tcp", "stream"] }
 percent-encoding = "2.1"
-=======
-hyper = { version = "0.14", features = ["server", "tcp", "stream"] }
->>>>>>> 2c2bcd77
 pin-project-lite = "0.2.7"
 regex = "1.5"
 serde = "1.0"
-serde_json = { version = "1.0", optional = true }
 serde_urlencoded = "0.7"
 sync_wrapper = "0.1.1"
 tokio = { version = "1", features = ["time"] }
@@ -51,12 +46,13 @@
 tower-service = "0.3"
 
 # optional dependencies
-tokio-tungstenite = { optional = true, version = "0.15" }
-sha-1 = { optional = true, version = "0.9.6" }
 base64 = { optional = true, version = "0.13" }
 headers = { optional = true, version = "0.3" }
+mime = { optional = true, version = "0.3" }
 multer = { optional = true, version = "2.0.0" }
-mime = { optional = true, version = "0.3" }
+serde_json = { version = "1.0", optional = true }
+sha-1 = { optional = true, version = "0.9.6" }
+tokio-tungstenite = { optional = true, version = "0.15" }
 
 [dev-dependencies]
 futures = "0.3"
@@ -88,4 +84,11 @@
 rustdoc-args = ["--cfg", "docsrs"]
 
 [package.metadata.playground]
-features = ["ws", "multipart", "headers"]+features = [
+  "http1",
+  "http2",
+  "json",
+  "multipart",
+  "tower",
+  "ws",
+]